--- conflicted
+++ resolved
@@ -82,7 +82,7 @@
 
 /* We currently can't handle more than 32 bits in the MMUIDX bitmask.
  */
-QEMU_BUILD_BUG_ON(NB_MMU_MODES > 31);
+QEMU_BUILD_BUG_ON(NB_MMU_MODES > 32);
 #define ALL_MMUIDX_BITS ((1U << NB_MMU_MODES) - 1)
 
 static inline size_t tlb_n_entries(CPUTLBDescFast *fast)
@@ -324,19 +324,13 @@
 
 static void tlb_flush_by_mmuidx_async_work(CPUState *cpu, run_on_cpu_data data)
 {
-<<<<<<< HEAD
-    CPUArchState *env = cpu->env_ptr;
     uint32_t asked = data.host_int;
     uint32_t all_dirty, work, to_clean;
-=======
-    uint16_t asked = data.host_int;
-    uint16_t all_dirty, work, to_clean;
->>>>>>> 1600b9f4
     int64_t now = get_clock_realtime();
 
     assert_cpu_is_self(cpu);
 
-    tlb_debug("mmu_idx:0x%04" PRIx32 "\n", asked);
+    tlb_debug("mmu_idx:0x%08" PRIx32 "\n", asked);
 
     qemu_spin_lock(&cpu->neg.tlb.c.lock);
 
@@ -358,21 +352,12 @@
         qatomic_set(&cpu->neg.tlb.c.full_flush_count,
                     cpu->neg.tlb.c.full_flush_count + 1);
     } else {
-<<<<<<< HEAD
-        qatomic_set(&env_tlb(env)->c.part_flush_count,
-                   env_tlb(env)->c.part_flush_count + ctpop32(to_clean));
-        if (to_clean != asked) {
-            qatomic_set(&env_tlb(env)->c.elide_flush_count,
-                       env_tlb(env)->c.elide_flush_count +
-                       ctpop32(asked & ~to_clean));
-=======
         qatomic_set(&cpu->neg.tlb.c.part_flush_count,
                     cpu->neg.tlb.c.part_flush_count + ctpop16(to_clean));
         if (to_clean != asked) {
             qatomic_set(&cpu->neg.tlb.c.elide_flush_count,
                         cpu->neg.tlb.c.elide_flush_count +
                         ctpop16(asked & ~to_clean));
->>>>>>> 1600b9f4
         }
     }
 }
