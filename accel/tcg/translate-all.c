--- conflicted
+++ resolved
@@ -326,13 +326,9 @@
 
     gen_code_buf = tcg_ctx->code_gen_ptr;
     tb->tc.ptr = tcg_splitwx_to_rx(gen_code_buf);
-<<<<<<< HEAD
-    tb->pc = pc;
-=======
     if (!(cflags & CF_PCREL)) {
         tb->pc = pc;
     }
->>>>>>> 5ebde3b5
     tb->cs_base = cs_base;
     tb->flags = flags;
     tb->cflags = cflags;
