--- conflicted
+++ resolved
@@ -2017,19 +2017,11 @@
     max_size = REAL_HOST_PAGE_ALIGN(max_size);
 
     file_size = get_file_size(fd);
-<<<<<<< HEAD
-    if (file_size && file_size < offset + size) {
-        error_setg(errp, "%s backing store size 0x%" PRIx64
-                   " is too small for 'size' option 0x" RAM_ADDR_FMT
-                   " plus 'offset' option 0x%" PRIx64,
-                   memory_region_name(mr), file_size, size,
-=======
     if (file_size && file_size < offset + max_size && !grow) {
         error_setg(errp, "%s backing store size 0x%" PRIx64
                    " is too small for 'size' option 0x" RAM_ADDR_FMT
                    " plus 'offset' option 0x%" PRIx64,
                    memory_region_name(mr), file_size, max_size,
->>>>>>> 7c949c53
                    (uint64_t)offset);
         return NULL;
     }
