--- conflicted
+++ resolved
@@ -189,11 +189,6 @@
     { "microblazeel", "petalogix-ml605", "", "TT",
       sizeof(kernel_plml605), kernel_plml605 },
     { "arm", "raspi2b", "", "TT", sizeof(bios_raspi2), 0, bios_raspi2 },
-<<<<<<< HEAD
-    /* For hppa, force bios to output to serial by disabling graphics. */
-    { "hppa", "B160L", "-vga none", "SeaBIOS wants SYSTEM HALT" },
-=======
->>>>>>> 7c949c53
     { "aarch64", "virt", "-cpu max", "TT", sizeof(kernel_aarch64),
       kernel_aarch64 },
     { "arm", "microbit", "", "T", sizeof(kernel_nrf51), kernel_nrf51 },
