/*
 * Test HMP commands.
 *
 * Copyright (c) 2017 Red Hat Inc.
 *
 * Author:
 *    Thomas Huth <thuth@redhat.com>
 *
 * This work is licensed under the terms of the GNU GPL, version 2
 * or later. See the COPYING file in the top-level directory.
 *
 * This test calls some HMP commands for all machines that the current
 * QEMU binary provides, to check whether they terminate successfully
 * (i.e. do not crash QEMU).
 */

#include "qemu/osdep.h"
#include "libqtest.h"

static int verbose;

static const char *hmp_cmds[] = {
    "announce_self",
    "boot_set ndc",
    "chardev-add null,id=testchardev1",
    "chardev-send-break testchardev1",
    "chardev-change testchardev1 ringbuf",
    "chardev-remove testchardev1",
    "commit all",
    "cpu 0",
    "device_add ?",
    "device_add usb-mouse,id=mouse1",
    "drive_add ignored format=help",
    "mouse_button 7",
    "mouse_move 10 10",
    "mouse_button 0",
    "device_del mouse1",
    "dump-guest-memory /dev/null 0 4096",
    "dump-guest-memory /dev/null",
    "gdbserver",
    "gva2gpa 0",
    "hostfwd_add tcp::43210-:43210",
    "hostfwd_remove tcp::43210-:43210",
    "i /w 0",
    "log all",
    "log none",
    "memsave 0 4096 \"/dev/null\"",
<<<<<<< HEAD
    "migrate_set_parameter xbzrle-cache-size 1",
=======
    "migrate_set_parameter xbzrle-cache-size 64k",
>>>>>>> 1600b9f4
    "migrate_set_parameter downtime-limit 1",
    "migrate_set_parameter max-bandwidth 1",
    "netdev_add user,id=net1",
    "set_link net1 off",
    "set_link net1 on",
    "netdev_del net1",
    "nmi",
    "o /w 0 0x1234",
    "object_add memory-backend-ram,id=mem1,size=256M",
    "object_del mem1",
    "one-insn-per-tb on",
    "pmemsave 0 4096 \"/dev/null\"",
    "p $pc + 8",
    "qom-list /",
    "qom-set /machine initrd test",
    "qom-get /machine initrd",
    "screendump /dev/null",
    "sendkey x",
    "singlestep on",
    "wavcapture /dev/null",
    "stopcapture 0",
    "sum 0 512",
    "x /8i 0x100",
    "xp /16x 0",
    NULL
};

/* Run through the list of pre-defined commands */
static void test_commands(QTestState *qts)
{
    char *response;
    int i;

    for (i = 0; hmp_cmds[i] != NULL; i++) {
        response = qtest_hmp(qts, "%s", hmp_cmds[i]);
        if (verbose) {
            fprintf(stderr,
                    "\texecute HMP command: %s\n"
                    "\tresult             : %s\n",
                    hmp_cmds[i], response);
        }
        g_free(response);
    }

}

/* Run through all info commands and call them blindly (without arguments) */
static void test_info_commands(QTestState *qts)
{
    char *resp, *info, *info_buf, *endp;

    info_buf = info = qtest_hmp(qts, "help info");

    while (*info) {
        /* Extract the info command, ignore parameters and description */
        g_assert(strncmp(info, "info ", 5) == 0);
        endp = strchr(&info[5], ' ');
        g_assert(endp != NULL);
        *endp = '\0';
        /* Now run the info command */
        if (verbose) {
            fprintf(stderr, "\t%s\n", info);
        }
        resp = qtest_hmp(qts, "%s", info);
        g_free(resp);
        /* And move forward to the next line */
        info = strchr(endp + 1, '\n');
        if (!info) {
            break;
        }
        info += 1;
    }

    g_free(info_buf);
}

static void test_machine(gconstpointer data)
{
    const char *machine = data;
    char *args;
    QTestState *qts;

    args = g_strdup_printf("-S -M %s", machine);
    qts = qtest_init(args);

    test_info_commands(qts);
    test_commands(qts);

    qtest_quit(qts);
    g_free(args);
    g_free((void *)data);
}

static void add_machine_test_case(const char *mname)
{
    char *path;

    path = g_strdup_printf("hmp/%s", mname);
    qtest_add_data_func(path, g_strdup(mname), test_machine);
    g_free(path);
}

int main(int argc, char **argv)
{
    char *v_env = getenv("V");

    if (v_env && atoi(v_env) >= 2) {
        verbose = true;
    }

    g_test_init(&argc, &argv, NULL);

    qtest_cb_for_every_machine(add_machine_test_case, g_test_quick());

    /* as none machine has no memory by default, add a test case with memory */
    qtest_add_data_func("hmp/none+2MB", g_strdup("none -m 2"), test_machine);

    return g_test_run();
}<|MERGE_RESOLUTION|>--- conflicted
+++ resolved
@@ -45,11 +45,7 @@
     "log all",
     "log none",
     "memsave 0 4096 \"/dev/null\"",
-<<<<<<< HEAD
-    "migrate_set_parameter xbzrle-cache-size 1",
-=======
     "migrate_set_parameter xbzrle-cache-size 64k",
->>>>>>> 1600b9f4
     "migrate_set_parameter downtime-limit 1",
     "migrate_set_parameter max-bandwidth 1",
     "netdev_add user,id=net1",
