--- conflicted
+++ resolved
@@ -1720,7 +1720,6 @@
 }
 
 static int p7_next_unmasked_interrupt(CPUPPCState *env)
-<<<<<<< HEAD
 {
     PowerPCCPU *cpu = env_archcpu(env);
     CPUState *cs = CPU(cpu);
@@ -1811,107 +1810,12 @@
 }
 
 static int p8_next_unmasked_interrupt(CPUPPCState *env)
-=======
->>>>>>> 6bbce8b4
 {
     PowerPCCPU *cpu = env_archcpu(env);
     CPUState *cs = CPU(cpu);
     /* Ignore MSR[EE] when coming out of some power management states */
     bool msr_ee = FIELD_EX64(env->msr, MSR, EE) || env->resume_as_sreset;
 
-<<<<<<< HEAD
-=======
-    assert((env->pending_interrupts & P7_UNUSED_INTERRUPTS) == 0);
-
-    if (cs->halted) {
-        /* LPCR[PECE] controls which interrupts can exit power-saving mode */
-        return p7_interrupt_powersave(env);
-    }
-
-    /* Machine check exception */
-    if (env->pending_interrupts & PPC_INTERRUPT_MCK) {
-        return PPC_INTERRUPT_MCK;
-    }
-
-    /* Hypervisor decrementer exception */
-    if (env->pending_interrupts & PPC_INTERRUPT_HDECR) {
-        /* LPCR will be clear when not supported so this will work */
-        bool hdice = !!(env->spr[SPR_LPCR] & LPCR_HDICE);
-        if ((msr_ee || !FIELD_EX64_HV(env->msr)) && hdice) {
-            /* HDEC clears on delivery */
-            return PPC_INTERRUPT_HDECR;
-        }
-    }
-
-    /* External interrupt can ignore MSR:EE under some circumstances */
-    if (env->pending_interrupts & PPC_INTERRUPT_EXT) {
-        bool lpes0 = !!(env->spr[SPR_LPCR] & LPCR_LPES0);
-        bool heic = !!(env->spr[SPR_LPCR] & LPCR_HEIC);
-        /* HEIC blocks delivery to the hypervisor */
-        if ((msr_ee && !(heic && FIELD_EX64_HV(env->msr) &&
-            !FIELD_EX64(env->msr, MSR, PR))) ||
-            (env->has_hv_mode && !FIELD_EX64_HV(env->msr) && !lpes0)) {
-            return PPC_INTERRUPT_EXT;
-        }
-    }
-    if (msr_ee != 0) {
-        /* Decrementer exception */
-        if (env->pending_interrupts & PPC_INTERRUPT_DECR) {
-            return PPC_INTERRUPT_DECR;
-        }
-        if (env->pending_interrupts & PPC_INTERRUPT_PERFM) {
-            return PPC_INTERRUPT_PERFM;
-        }
-    }
-
-    return 0;
-}
-
-#define P8_UNUSED_INTERRUPTS \
-    (PPC_INTERRUPT_RESET | PPC_INTERRUPT_DEBUG | PPC_INTERRUPT_HVIRT |  \
-    PPC_INTERRUPT_CEXT | PPC_INTERRUPT_WDT | PPC_INTERRUPT_CDOORBELL |  \
-    PPC_INTERRUPT_FIT | PPC_INTERRUPT_PIT | PPC_INTERRUPT_THERM)
-
-static int p8_interrupt_powersave(CPUPPCState *env)
-{
-    if ((env->pending_interrupts & PPC_INTERRUPT_EXT) &&
-        (env->spr[SPR_LPCR] & LPCR_P8_PECE2)) {
-        return PPC_INTERRUPT_EXT;
-    }
-    if ((env->pending_interrupts & PPC_INTERRUPT_DECR) &&
-        (env->spr[SPR_LPCR] & LPCR_P8_PECE3)) {
-        return PPC_INTERRUPT_DECR;
-    }
-    if ((env->pending_interrupts & PPC_INTERRUPT_MCK) &&
-        (env->spr[SPR_LPCR] & LPCR_P8_PECE4)) {
-        return PPC_INTERRUPT_MCK;
-    }
-    if ((env->pending_interrupts & PPC_INTERRUPT_HMI) &&
-        (env->spr[SPR_LPCR] & LPCR_P8_PECE4)) {
-        return PPC_INTERRUPT_HMI;
-    }
-    if ((env->pending_interrupts & PPC_INTERRUPT_DOORBELL) &&
-        (env->spr[SPR_LPCR] & LPCR_P8_PECE0)) {
-        return PPC_INTERRUPT_DOORBELL;
-    }
-    if ((env->pending_interrupts & PPC_INTERRUPT_HDOORBELL) &&
-        (env->spr[SPR_LPCR] & LPCR_P8_PECE1)) {
-        return PPC_INTERRUPT_HDOORBELL;
-    }
-    if (env->pending_interrupts & PPC_INTERRUPT_RESET) {
-        return PPC_INTERRUPT_RESET;
-    }
-    return 0;
-}
-
-static int p8_next_unmasked_interrupt(CPUPPCState *env)
-{
-    PowerPCCPU *cpu = env_archcpu(env);
-    CPUState *cs = CPU(cpu);
-    /* Ignore MSR[EE] when coming out of some power management states */
-    bool msr_ee = FIELD_EX64(env->msr, MSR, EE) || env->resume_as_sreset;
-
->>>>>>> 6bbce8b4
     assert((env->pending_interrupts & P8_UNUSED_INTERRUPTS) == 0);
 
     if (cs->halted) {
@@ -2455,8 +2359,6 @@
         }
         break;
     case 0:
-<<<<<<< HEAD
-=======
         /*
          * This is a bug ! It means that has_work took us out of halt without
          * anything to deliver while in a PM state that requires getting
@@ -2474,113 +2376,6 @@
         cpu_abort(cs, "Invalid PowerPC interrupt %d. Aborting\n", interrupt);
     }
 }
-#endif
-
-static void ppc_deliver_interrupt_generic(CPUPPCState *env, int interrupt)
-{
-    PowerPCCPU *cpu = env_archcpu(env);
-    CPUState *cs = env_cpu(env);
-
-    switch (interrupt) {
-    case PPC_INTERRUPT_RESET: /* External reset */
-        env->pending_interrupts &= ~PPC_INTERRUPT_RESET;
-        powerpc_excp(cpu, POWERPC_EXCP_RESET);
-        break;
-    case PPC_INTERRUPT_MCK: /* Machine check exception */
-        env->pending_interrupts &= ~PPC_INTERRUPT_MCK;
-        powerpc_excp(cpu, POWERPC_EXCP_MCHECK);
-        break;
-
-    case PPC_INTERRUPT_HDECR: /* Hypervisor decrementer exception */
-        /* HDEC clears on delivery */
-        env->pending_interrupts &= ~PPC_INTERRUPT_HDECR;
-        powerpc_excp(cpu, POWERPC_EXCP_HDECR);
-        break;
-    case PPC_INTERRUPT_HVIRT: /* Hypervisor virtualization interrupt */
-        powerpc_excp(cpu, POWERPC_EXCP_HVIRT);
-        break;
-
-    case PPC_INTERRUPT_EXT:
-        if (books_vhyp_promotes_external_to_hvirt(cpu)) {
-            powerpc_excp(cpu, POWERPC_EXCP_HVIRT);
-        } else {
-            powerpc_excp(cpu, POWERPC_EXCP_EXTERNAL);
-        }
-        break;
-    case PPC_INTERRUPT_CEXT: /* External critical interrupt */
-        powerpc_excp(cpu, POWERPC_EXCP_CRITICAL);
-        break;
-
-    case PPC_INTERRUPT_WDT: /* Watchdog timer on embedded PowerPC */
-        env->pending_interrupts &= ~PPC_INTERRUPT_WDT;
-        powerpc_excp(cpu, POWERPC_EXCP_WDT);
-        break;
-    case PPC_INTERRUPT_CDOORBELL:
-        env->pending_interrupts &= ~PPC_INTERRUPT_CDOORBELL;
-        powerpc_excp(cpu, POWERPC_EXCP_DOORCI);
-        break;
-    case PPC_INTERRUPT_FIT: /* Fixed interval timer on embedded PowerPC */
-        env->pending_interrupts &= ~PPC_INTERRUPT_FIT;
-        powerpc_excp(cpu, POWERPC_EXCP_FIT);
-        break;
-    case PPC_INTERRUPT_PIT: /* Programmable interval timer on embedded ppc */
-        env->pending_interrupts &= ~PPC_INTERRUPT_PIT;
-        powerpc_excp(cpu, POWERPC_EXCP_PIT);
-        break;
-    case PPC_INTERRUPT_DECR: /* Decrementer exception */
-        if (ppc_decr_clear_on_delivery(env)) {
-            env->pending_interrupts &= ~PPC_INTERRUPT_DECR;
-        }
-        powerpc_excp(cpu, POWERPC_EXCP_DECR);
-        break;
-    case PPC_INTERRUPT_DOORBELL:
-        env->pending_interrupts &= ~PPC_INTERRUPT_DOORBELL;
-        if (is_book3s_arch2x(env)) {
-            powerpc_excp(cpu, POWERPC_EXCP_SDOOR);
-        } else {
-            powerpc_excp(cpu, POWERPC_EXCP_DOORI);
-        }
-        break;
-    case PPC_INTERRUPT_HDOORBELL:
-        env->pending_interrupts &= ~PPC_INTERRUPT_HDOORBELL;
-        powerpc_excp(cpu, POWERPC_EXCP_SDOOR_HV);
-        break;
-    case PPC_INTERRUPT_PERFM:
-        env->pending_interrupts &= ~PPC_INTERRUPT_PERFM;
-        powerpc_excp(cpu, POWERPC_EXCP_PERFM);
-        break;
-    case PPC_INTERRUPT_THERM:  /* Thermal interrupt */
-        env->pending_interrupts &= ~PPC_INTERRUPT_THERM;
-        powerpc_excp(cpu, POWERPC_EXCP_THERM);
-        break;
-    case PPC_INTERRUPT_EBB: /* EBB exception */
-        env->pending_interrupts &= ~PPC_INTERRUPT_EBB;
-        if (env->spr[SPR_BESCR] & BESCR_PMEO) {
-            powerpc_excp(cpu, POWERPC_EXCP_PERFM_EBB);
-        } else if (env->spr[SPR_BESCR] & BESCR_EEO) {
-            powerpc_excp(cpu, POWERPC_EXCP_EXTERNAL_EBB);
-        }
-        break;
-    case 0:
->>>>>>> 6bbce8b4
-        /*
-         * This is a bug ! It means that has_work took us out of halt without
-         * anything to deliver while in a PM state that requires getting
-         * out via a 0x100
-         *
-         * This means we will incorrectly execute past the power management
-         * instruction instead of triggering a reset.
-         *
-         * It generally means a discrepancy between the wakeup conditions in the
-         * processor has_work implementation and the logic in this function.
-         */
-        assert(!env->resume_as_sreset);
-        break;
-    default:
-        cpu_abort(cs, "Invalid PowerPC interrupt %d. Aborting\n", interrupt);
-    }
-}
-<<<<<<< HEAD
 #endif
 
 static void ppc_deliver_interrupt_generic(CPUPPCState *env, int interrupt)
@@ -2686,8 +2481,6 @@
         cpu_abort(cs, "Invalid PowerPC interrupt %d. Aborting\n", interrupt);
     }
 }
-=======
->>>>>>> 6bbce8b4
 
 static void ppc_deliver_interrupt(CPUPPCState *env, int interrupt)
 {
@@ -2843,15 +2636,12 @@
     env->resume_as_sreset = (insn != PPC_PM_STOP) ||
         (env->spr[SPR_PSSCR] & PSSCR_EC);
 
-<<<<<<< HEAD
-=======
     /* HDECR is not to wake from PM state, it may have already fired */
     if (env->resume_as_sreset) {
         PowerPCCPU *cpu = env_archcpu(env);
         ppc_set_irq(cpu, PPC_INTERRUPT_HDECR, 0);
     }
 
->>>>>>> 6bbce8b4
     ppc_maybe_interrupt(env);
 }
 #endif /* defined(TARGET_PPC64) */
