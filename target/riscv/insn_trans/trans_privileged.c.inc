--- conflicted
+++ resolved
@@ -77,13 +77,7 @@
 #ifndef CONFIG_USER_ONLY
     if (has_ext(ctx, RVS)) {
         decode_save_opc(ctx);
-<<<<<<< HEAD
-        if (tb_cflags(ctx->base.tb) & CF_USE_ICOUNT) {
-            gen_io_start();
-        }
-=======
         translator_io_start(&ctx->base);
->>>>>>> 78385bc7
         gen_helper_sret(cpu_pc, cpu_env);
         exit_tb(ctx); /* no chaining */
         ctx->base.is_jmp = DISAS_NORETURN;
@@ -100,13 +94,7 @@
 {
 #ifndef CONFIG_USER_ONLY
     decode_save_opc(ctx);
-<<<<<<< HEAD
-    if (tb_cflags(ctx->base.tb) & CF_USE_ICOUNT) {
-        gen_io_start();
-    }
-=======
     translator_io_start(&ctx->base);
->>>>>>> 78385bc7
     gen_helper_mret(cpu_pc, cpu_env);
     exit_tb(ctx); /* no chaining */
     ctx->base.is_jmp = DISAS_NORETURN;
