/*
 * ARM generic helpers.
 *
 * This code is licensed under the GNU GPL v2 or later.
 *
 * SPDX-License-Identifier: GPL-2.0-or-later
 */

#include "qemu/osdep.h"
#include "qemu/log.h"
#include "trace.h"
#include "cpu.h"
#include "internals.h"
#include "cpu-features.h"
#include "exec/helper-proto.h"
#include "qemu/main-loop.h"
#include "qemu/timer.h"
#include "qemu/bitops.h"
#include "qemu/crc32c.h"
#include "qemu/qemu-print.h"
#include "exec/exec-all.h"
#include <zlib.h> /* For crc32 */
#include "hw/irq.h"
#include "sysemu/cpu-timers.h"
#include "sysemu/kvm.h"
#include "sysemu/tcg.h"
#include "qapi/error.h"
#include "qemu/guest-random.h"
#ifdef CONFIG_TCG
#include "semihosting/common-semi.h"
#endif
#include "cpregs.h"
#include "target/arm/gtimer.h"

#define ARM_CPU_FREQ 1000000000 /* FIXME: 1 GHz, should be configurable */

static void switch_mode(CPUARMState *env, int mode);

uint64_t raw_read(CPUARMState *env, const ARMCPRegInfo *ri)
{
    assert(ri->fieldoffset);
    if (cpreg_field_is_64bit(ri)) {
        return CPREG_FIELD64(env, ri);
    } else {
        return CPREG_FIELD32(env, ri);
    }
}

void raw_write(CPUARMState *env, const ARMCPRegInfo *ri, uint64_t value)
{
    assert(ri->fieldoffset);
    if (cpreg_field_is_64bit(ri)) {
        CPREG_FIELD64(env, ri) = value;
    } else {
        CPREG_FIELD32(env, ri) = value;
    }
}

static void *raw_ptr(CPUARMState *env, const ARMCPRegInfo *ri)
{
    return (char *)env + ri->fieldoffset;
}

uint64_t read_raw_cp_reg(CPUARMState *env, const ARMCPRegInfo *ri)
{
    /* Raw read of a coprocessor register (as needed for migration, etc). */
    if (ri->type & ARM_CP_CONST) {
        return ri->resetvalue;
    } else if (ri->raw_readfn) {
        return ri->raw_readfn(env, ri);
    } else if (ri->readfn) {
        return ri->readfn(env, ri);
    } else {
        return raw_read(env, ri);
    }
}

static void write_raw_cp_reg(CPUARMState *env, const ARMCPRegInfo *ri,
                             uint64_t v)
{
    /*
     * Raw write of a coprocessor register (as needed for migration, etc).
     * Note that constant registers are treated as write-ignored; the
     * caller should check for success by whether a readback gives the
     * value written.
     */
    if (ri->type & ARM_CP_CONST) {
        return;
    } else if (ri->raw_writefn) {
        ri->raw_writefn(env, ri, v);
    } else if (ri->writefn) {
        ri->writefn(env, ri, v);
    } else {
        raw_write(env, ri, v);
    }
}

static bool raw_accessors_invalid(const ARMCPRegInfo *ri)
{
   /*
    * Return true if the regdef would cause an assertion if you called
    * read_raw_cp_reg() or write_raw_cp_reg() on it (ie if it is a
    * program bug for it not to have the NO_RAW flag).
    * NB that returning false here doesn't necessarily mean that calling
    * read/write_raw_cp_reg() is safe, because we can't distinguish "has
    * read/write access functions which are safe for raw use" from "has
    * read/write access functions which have side effects but has forgotten
    * to provide raw access functions".
    * The tests here line up with the conditions in read/write_raw_cp_reg()
    * and assertions in raw_read()/raw_write().
    */
    if ((ri->type & ARM_CP_CONST) ||
        ri->fieldoffset ||
        ((ri->raw_writefn || ri->writefn) && (ri->raw_readfn || ri->readfn))) {
        return false;
    }
    return true;
}

bool write_cpustate_to_list(ARMCPU *cpu, bool kvm_sync)
{
    /* Write the coprocessor state from cpu->env to the (index,value) list. */
    int i;
    bool ok = true;

    for (i = 0; i < cpu->cpreg_array_len; i++) {
        uint32_t regidx = kvm_to_cpreg_id(cpu->cpreg_indexes[i]);
        const ARMCPRegInfo *ri;
        uint64_t newval;

        ri = get_arm_cp_reginfo(cpu->cp_regs, regidx);
        if (!ri) {
            ok = false;
            continue;
        }
        if (ri->type & ARM_CP_NO_RAW) {
            continue;
        }

        newval = read_raw_cp_reg(&cpu->env, ri);
        if (kvm_sync) {
            /*
             * Only sync if the previous list->cpustate sync succeeded.
             * Rather than tracking the success/failure state for every
             * item in the list, we just recheck "does the raw write we must
             * have made in write_list_to_cpustate() read back OK" here.
             */
            uint64_t oldval = cpu->cpreg_values[i];

            if (oldval == newval) {
                continue;
            }

            write_raw_cp_reg(&cpu->env, ri, oldval);
            if (read_raw_cp_reg(&cpu->env, ri) != oldval) {
                continue;
            }

            write_raw_cp_reg(&cpu->env, ri, newval);
        }
        cpu->cpreg_values[i] = newval;
    }
    return ok;
}

bool write_list_to_cpustate(ARMCPU *cpu)
{
    int i;
    bool ok = true;

    for (i = 0; i < cpu->cpreg_array_len; i++) {
        uint32_t regidx = kvm_to_cpreg_id(cpu->cpreg_indexes[i]);
        uint64_t v = cpu->cpreg_values[i];
        const ARMCPRegInfo *ri;

        ri = get_arm_cp_reginfo(cpu->cp_regs, regidx);
        if (!ri) {
            ok = false;
            continue;
        }
        if (ri->type & ARM_CP_NO_RAW) {
            continue;
        }
        /*
         * Write value and confirm it reads back as written
         * (to catch read-only registers and partially read-only
         * registers where the incoming migration value doesn't match)
         */
        write_raw_cp_reg(&cpu->env, ri, v);
        if (read_raw_cp_reg(&cpu->env, ri) != v) {
            ok = false;
        }
    }
    return ok;
}

static void add_cpreg_to_list(gpointer key, gpointer opaque)
{
    ARMCPU *cpu = opaque;
    uint32_t regidx = (uintptr_t)key;
    const ARMCPRegInfo *ri = get_arm_cp_reginfo(cpu->cp_regs, regidx);

    if (!(ri->type & (ARM_CP_NO_RAW | ARM_CP_ALIAS))) {
        cpu->cpreg_indexes[cpu->cpreg_array_len] = cpreg_to_kvm_id(regidx);
        /* The value array need not be initialized at this point */
        cpu->cpreg_array_len++;
    }
}

static void count_cpreg(gpointer key, gpointer opaque)
{
    ARMCPU *cpu = opaque;
    const ARMCPRegInfo *ri;

    ri = g_hash_table_lookup(cpu->cp_regs, key);

    if (!(ri->type & (ARM_CP_NO_RAW | ARM_CP_ALIAS))) {
        cpu->cpreg_array_len++;
    }
}

static gint cpreg_key_compare(gconstpointer a, gconstpointer b)
{
    uint64_t aidx = cpreg_to_kvm_id((uintptr_t)a);
    uint64_t bidx = cpreg_to_kvm_id((uintptr_t)b);

    if (aidx > bidx) {
        return 1;
    }
    if (aidx < bidx) {
        return -1;
    }
    return 0;
}

void init_cpreg_list(ARMCPU *cpu)
{
    /*
     * Initialise the cpreg_tuples[] array based on the cp_regs hash.
     * Note that we require cpreg_tuples[] to be sorted by key ID.
     */
    GList *keys;
    int arraylen;

    keys = g_hash_table_get_keys(cpu->cp_regs);
    keys = g_list_sort(keys, cpreg_key_compare);

    cpu->cpreg_array_len = 0;

    g_list_foreach(keys, count_cpreg, cpu);

    arraylen = cpu->cpreg_array_len;
    cpu->cpreg_indexes = g_new(uint64_t, arraylen);
    cpu->cpreg_values = g_new(uint64_t, arraylen);
    cpu->cpreg_vmstate_indexes = g_new(uint64_t, arraylen);
    cpu->cpreg_vmstate_values = g_new(uint64_t, arraylen);
    cpu->cpreg_vmstate_array_len = cpu->cpreg_array_len;
    cpu->cpreg_array_len = 0;

    g_list_foreach(keys, add_cpreg_to_list, cpu);

    assert(cpu->cpreg_array_len == arraylen);

    g_list_free(keys);
}

static bool arm_pan_enabled(CPUARMState *env)
{
    if (is_a64(env)) {
        if ((arm_hcr_el2_eff(env) & (HCR_NV | HCR_NV1)) == (HCR_NV | HCR_NV1)) {
            return false;
        }
        return env->pstate & PSTATE_PAN;
    } else {
        return env->uncached_cpsr & CPSR_PAN;
    }
}

/*
 * Some registers are not accessible from AArch32 EL3 if SCR.NS == 0.
 */
static CPAccessResult access_el3_aa32ns(CPUARMState *env,
                                        const ARMCPRegInfo *ri,
                                        bool isread)
{
    if (!is_a64(env) && arm_current_el(env) == 3 &&
        arm_is_secure_below_el3(env)) {
        return CP_ACCESS_TRAP_UNCATEGORIZED;
    }
    return CP_ACCESS_OK;
}

/*
 * Some secure-only AArch32 registers trap to EL3 if used from
 * Secure EL1 (but are just ordinary UNDEF in other non-EL3 contexts).
 * Note that an access from Secure EL1 can only happen if EL3 is AArch64.
 * We assume that the .access field is set to PL1_RW.
 */
static CPAccessResult access_trap_aa32s_el1(CPUARMState *env,
                                            const ARMCPRegInfo *ri,
                                            bool isread)
{
    if (arm_current_el(env) == 3) {
        return CP_ACCESS_OK;
    }
    if (arm_is_secure_below_el3(env)) {
        if (env->cp15.scr_el3 & SCR_EEL2) {
            return CP_ACCESS_TRAP_EL2;
        }
        return CP_ACCESS_TRAP_EL3;
    }
    /* This will be EL1 NS and EL2 NS, which just UNDEF */
    return CP_ACCESS_TRAP_UNCATEGORIZED;
}

/*
 * Check for traps to performance monitor registers, which are controlled
 * by MDCR_EL2.TPM for EL2 and MDCR_EL3.TPM for EL3.
 */
static CPAccessResult access_tpm(CPUARMState *env, const ARMCPRegInfo *ri,
                                 bool isread)
{
    int el = arm_current_el(env);
    uint64_t mdcr_el2 = arm_mdcr_el2_eff(env);

    if (el < 2 && (mdcr_el2 & MDCR_TPM)) {
        return CP_ACCESS_TRAP_EL2;
    }
    if (el < 3 && (env->cp15.mdcr_el3 & MDCR_TPM)) {
        return CP_ACCESS_TRAP_EL3;
    }
    return CP_ACCESS_OK;
}

/* Check for traps from EL1 due to HCR_EL2.TVM and HCR_EL2.TRVM.  */
CPAccessResult access_tvm_trvm(CPUARMState *env, const ARMCPRegInfo *ri,
                               bool isread)
{
    if (arm_current_el(env) == 1) {
        uint64_t trap = isread ? HCR_TRVM : HCR_TVM;
        if (arm_hcr_el2_eff(env) & trap) {
            return CP_ACCESS_TRAP_EL2;
        }
    }
    return CP_ACCESS_OK;
}

/* Check for traps from EL1 due to HCR_EL2.TSW.  */
static CPAccessResult access_tsw(CPUARMState *env, const ARMCPRegInfo *ri,
                                 bool isread)
{
    if (arm_current_el(env) == 1 && (arm_hcr_el2_eff(env) & HCR_TSW)) {
        return CP_ACCESS_TRAP_EL2;
    }
    return CP_ACCESS_OK;
}

/* Check for traps from EL1 due to HCR_EL2.TACR.  */
static CPAccessResult access_tacr(CPUARMState *env, const ARMCPRegInfo *ri,
                                  bool isread)
{
    if (arm_current_el(env) == 1 && (arm_hcr_el2_eff(env) & HCR_TACR)) {
        return CP_ACCESS_TRAP_EL2;
    }
    return CP_ACCESS_OK;
}

/* Check for traps from EL1 due to HCR_EL2.TTLB. */
static CPAccessResult access_ttlb(CPUARMState *env, const ARMCPRegInfo *ri,
                                  bool isread)
{
    if (arm_current_el(env) == 1 && (arm_hcr_el2_eff(env) & HCR_TTLB)) {
        return CP_ACCESS_TRAP_EL2;
    }
    return CP_ACCESS_OK;
}

/* Check for traps from EL1 due to HCR_EL2.TTLB or TTLBIS. */
static CPAccessResult access_ttlbis(CPUARMState *env, const ARMCPRegInfo *ri,
                                    bool isread)
{
    if (arm_current_el(env) == 1 &&
        (arm_hcr_el2_eff(env) & (HCR_TTLB | HCR_TTLBIS))) {
        return CP_ACCESS_TRAP_EL2;
    }
    return CP_ACCESS_OK;
}

#ifdef TARGET_AARCH64
/* Check for traps from EL1 due to HCR_EL2.TTLB or TTLBOS. */
static CPAccessResult access_ttlbos(CPUARMState *env, const ARMCPRegInfo *ri,
                                    bool isread)
{
    if (arm_current_el(env) == 1 &&
        (arm_hcr_el2_eff(env) & (HCR_TTLB | HCR_TTLBOS))) {
        return CP_ACCESS_TRAP_EL2;
    }
    return CP_ACCESS_OK;
}
#endif

static void dacr_write(CPUARMState *env, const ARMCPRegInfo *ri, uint64_t value)
{
    ARMCPU *cpu = env_archcpu(env);

    raw_write(env, ri, value);
    tlb_flush(CPU(cpu)); /* Flush TLB as domain not tracked in TLB */
}

static void fcse_write(CPUARMState *env, const ARMCPRegInfo *ri, uint64_t value)
{
    ARMCPU *cpu = env_archcpu(env);

    if (raw_read(env, ri) != value) {
        /*
         * Unlike real hardware the qemu TLB uses virtual addresses,
         * not modified virtual addresses, so this causes a TLB flush.
         */
        tlb_flush(CPU(cpu));
        raw_write(env, ri, value);
    }
}

static void contextidr_write(CPUARMState *env, const ARMCPRegInfo *ri,
                             uint64_t value)
{
    ARMCPU *cpu = env_archcpu(env);

    if (raw_read(env, ri) != value && !arm_feature(env, ARM_FEATURE_PMSA)
        && !extended_addresses_enabled(env)) {
        /*
         * For VMSA (when not using the LPAE long descriptor page table
         * format) this register includes the ASID, so do a TLB flush.
         * For PMSA it is purely a process ID and no action is needed.
         */
        tlb_flush(CPU(cpu));
    }
    raw_write(env, ri, value);
}

static int alle1_tlbmask(CPUARMState *env)
{
    /*
     * Note that the 'ALL' scope must invalidate both stage 1 and
     * stage 2 translations, whereas most other scopes only invalidate
     * stage 1 translations.
     */
    return (ARMMMUIdxBit_E10_1 |
            ARMMMUIdxBit_E10_1_PAN |
            ARMMMUIdxBit_E10_0 |
            ARMMMUIdxBit_GE10_1 |
            ARMMMUIdxBit_GE10_1_PAN |
            ARMMMUIdxBit_Stage2 |
            ARMMMUIdxBit_Stage2_S);
}


/* IS variants of TLB operations must affect all cores */
static void tlbiall_is_write(CPUARMState *env, const ARMCPRegInfo *ri,
                             uint64_t value)
{
    CPUState *cs = env_cpu(env);

    tlb_flush_all_cpus_synced(cs);
}

static void tlbiasid_is_write(CPUARMState *env, const ARMCPRegInfo *ri,
                             uint64_t value)
{
    CPUState *cs = env_cpu(env);

    tlb_flush_all_cpus_synced(cs);
}

static void tlbimva_is_write(CPUARMState *env, const ARMCPRegInfo *ri,
                             uint64_t value)
{
    CPUState *cs = env_cpu(env);

    tlb_flush_page_all_cpus_synced(cs, value & TARGET_PAGE_MASK);
}

static void tlbimvaa_is_write(CPUARMState *env, const ARMCPRegInfo *ri,
                             uint64_t value)
{
    CPUState *cs = env_cpu(env);

    tlb_flush_page_all_cpus_synced(cs, value & TARGET_PAGE_MASK);
}

/*
 * Non-IS variants of TLB operations are upgraded to
 * IS versions if we are at EL1 and HCR_EL2.FB is effectively set to
 * force broadcast of these operations.
 */
static bool tlb_force_broadcast(CPUARMState *env)
{
    return arm_current_el(env) == 1 && (arm_hcr_el2_eff(env) & HCR_FB);
}

static void tlbiall_write(CPUARMState *env, const ARMCPRegInfo *ri,
                          uint64_t value)
{
    /* Invalidate all (TLBIALL) */
    CPUState *cs = env_cpu(env);

    if (tlb_force_broadcast(env)) {
        tlb_flush_all_cpus_synced(cs);
    } else {
        tlb_flush(cs);
    }
}

static void tlbimva_write(CPUARMState *env, const ARMCPRegInfo *ri,
                          uint64_t value)
{
    /* Invalidate single TLB entry by MVA and ASID (TLBIMVA) */
    CPUState *cs = env_cpu(env);

    value &= TARGET_PAGE_MASK;
    if (tlb_force_broadcast(env)) {
        tlb_flush_page_all_cpus_synced(cs, value);
    } else {
        tlb_flush_page(cs, value);
    }
}

static void tlbiasid_write(CPUARMState *env, const ARMCPRegInfo *ri,
                           uint64_t value)
{
    /* Invalidate by ASID (TLBIASID) */
    CPUState *cs = env_cpu(env);

    if (tlb_force_broadcast(env)) {
        tlb_flush_all_cpus_synced(cs);
    } else {
        tlb_flush(cs);
    }
}

static void tlbimvaa_write(CPUARMState *env, const ARMCPRegInfo *ri,
                           uint64_t value)
{
    /* Invalidate single entry by MVA, all ASIDs (TLBIMVAA) */
    CPUState *cs = env_cpu(env);

    value &= TARGET_PAGE_MASK;
    if (tlb_force_broadcast(env)) {
        tlb_flush_page_all_cpus_synced(cs, value);
    } else {
        tlb_flush_page(cs, value);
    }
}

static void tlbiall_nsnh_write(CPUARMState *env, const ARMCPRegInfo *ri,
                               uint64_t value)
{
    CPUState *cs = env_cpu(env);

    tlb_flush_by_mmuidx(cs, alle1_tlbmask(env));
}

static void tlbiall_nsnh_is_write(CPUARMState *env, const ARMCPRegInfo *ri,
                                  uint64_t value)
{
    CPUState *cs = env_cpu(env);

    tlb_flush_by_mmuidx_all_cpus_synced(cs, alle1_tlbmask(env));
}


static void tlbiall_hyp_write(CPUARMState *env, const ARMCPRegInfo *ri,
                              uint64_t value)
{
    CPUState *cs = env_cpu(env);

    tlb_flush_by_mmuidx(cs, ARMMMUIdxBit_GE2 | ARMMMUIdxBit_E2);
}

static void tlbiall_hyp_is_write(CPUARMState *env, const ARMCPRegInfo *ri,
                                 uint64_t value)
{
    CPUState *cs = env_cpu(env);

    tlb_flush_by_mmuidx_all_cpus_synced(cs, ARMMMUIdxBit_E2 |
                                            ARMMMUIdxBit_GE2);
}

static void tlbimva_hyp_write(CPUARMState *env, const ARMCPRegInfo *ri,
                              uint64_t value)
{
    CPUState *cs = env_cpu(env);
    uint64_t pageaddr = value & ~MAKE_64BIT_MASK(0, 12);

    tlb_flush_page_by_mmuidx(cs, pageaddr, ARMMMUIdxBit_E2 | ARMMMUIdxBit_GE2);
}

static void tlbimva_hyp_is_write(CPUARMState *env, const ARMCPRegInfo *ri,
                                 uint64_t value)
{
    CPUState *cs = env_cpu(env);
    uint64_t pageaddr = value & ~MAKE_64BIT_MASK(0, 12);

    tlb_flush_page_by_mmuidx_all_cpus_synced(cs, pageaddr,
                                             ARMMMUIdxBit_E2 |
                                             ARMMMUIdxBit_GE2);
}

static void tlbiipas2_hyp_write(CPUARMState *env, const ARMCPRegInfo *ri,
                                uint64_t value)
{
    CPUState *cs = env_cpu(env);
    uint64_t pageaddr = (value & MAKE_64BIT_MASK(0, 28)) << 12;

    tlb_flush_page_by_mmuidx(cs, pageaddr, ARMMMUIdxBit_Stage2);
}

static void tlbiipas2is_hyp_write(CPUARMState *env, const ARMCPRegInfo *ri,
                                uint64_t value)
{
    CPUState *cs = env_cpu(env);
    uint64_t pageaddr = (value & MAKE_64BIT_MASK(0, 28)) << 12;

    tlb_flush_page_by_mmuidx_all_cpus_synced(cs, pageaddr, ARMMMUIdxBit_Stage2);
}

static const ARMCPRegInfo cp_reginfo[] = {
    /*
     * Define the secure and non-secure FCSE identifier CP registers
     * separately because there is no secure bank in V8 (no _EL3).  This allows
     * the secure register to be properly reset and migrated. There is also no
     * v8 EL1 version of the register so the non-secure instance stands alone.
     */
    { .name = "FCSEIDR",
      .cp = 15, .opc1 = 0, .crn = 13, .crm = 0, .opc2 = 0,
      .access = PL1_RW, .secure = ARM_CP_SECSTATE_NS,
      .fieldoffset = offsetof(CPUARMState, cp15.fcseidr_ns),
      .resetvalue = 0, .writefn = fcse_write, .raw_writefn = raw_write, },
    { .name = "FCSEIDR_S",
      .cp = 15, .opc1 = 0, .crn = 13, .crm = 0, .opc2 = 0,
      .access = PL1_RW, .secure = ARM_CP_SECSTATE_S,
      .fieldoffset = offsetof(CPUARMState, cp15.fcseidr_s),
      .resetvalue = 0, .writefn = fcse_write, .raw_writefn = raw_write, },
    /*
     * Define the secure and non-secure context identifier CP registers
     * separately because there is no secure bank in V8 (no _EL3).  This allows
     * the secure register to be properly reset and migrated.  In the
     * non-secure case, the 32-bit register will have reset and migration
     * disabled during registration as it is handled by the 64-bit instance.
     */
    { .name = "CONTEXTIDR_EL1", .state = ARM_CP_STATE_BOTH,
      .opc0 = 3, .opc1 = 0, .crn = 13, .crm = 0, .opc2 = 1,
      .access = PL1_RW, .accessfn = access_tvm_trvm,
      .fgt = FGT_CONTEXTIDR_EL1,
      .nv2_redirect_offset = 0x108 | NV2_REDIR_NV1,
      .secure = ARM_CP_SECSTATE_NS,
      .fieldoffset = offsetof(CPUARMState, cp15.contextidr_el[1]),
      .resetvalue = 0, .writefn = contextidr_write, .raw_writefn = raw_write, },
    { .name = "CONTEXTIDR_S", .state = ARM_CP_STATE_AA32,
      .cp = 15, .opc1 = 0, .crn = 13, .crm = 0, .opc2 = 1,
      .access = PL1_RW, .accessfn = access_tvm_trvm,
      .secure = ARM_CP_SECSTATE_S,
      .fieldoffset = offsetof(CPUARMState, cp15.contextidr_s),
      .resetvalue = 0, .writefn = contextidr_write, .raw_writefn = raw_write, },
};

static const ARMCPRegInfo not_v8_cp_reginfo[] = {
    /*
     * NB: Some of these registers exist in v8 but with more precise
     * definitions that don't use CP_ANY wildcards (mostly in v8_cp_reginfo[]).
     */
    /* MMU Domain access control / MPU write buffer control */
    { .name = "DACR",
      .cp = 15, .opc1 = CP_ANY, .crn = 3, .crm = CP_ANY, .opc2 = CP_ANY,
      .access = PL1_RW, .accessfn = access_tvm_trvm, .resetvalue = 0,
      .writefn = dacr_write, .raw_writefn = raw_write,
      .bank_fieldoffsets = { offsetoflow32(CPUARMState, cp15.dacr_s),
                             offsetoflow32(CPUARMState, cp15.dacr_ns) } },
    /*
     * ARMv7 allocates a range of implementation defined TLB LOCKDOWN regs.
     * For v6 and v5, these mappings are overly broad.
     */
    { .name = "TLB_LOCKDOWN", .cp = 15, .crn = 10, .crm = 0,
      .opc1 = CP_ANY, .opc2 = CP_ANY, .access = PL1_RW, .type = ARM_CP_NOP },
    { .name = "TLB_LOCKDOWN", .cp = 15, .crn = 10, .crm = 1,
      .opc1 = CP_ANY, .opc2 = CP_ANY, .access = PL1_RW, .type = ARM_CP_NOP },
    { .name = "TLB_LOCKDOWN", .cp = 15, .crn = 10, .crm = 4,
      .opc1 = CP_ANY, .opc2 = CP_ANY, .access = PL1_RW, .type = ARM_CP_NOP },
    { .name = "TLB_LOCKDOWN", .cp = 15, .crn = 10, .crm = 8,
      .opc1 = CP_ANY, .opc2 = CP_ANY, .access = PL1_RW, .type = ARM_CP_NOP },
    /* Cache maintenance ops; some of this space may be overridden later. */
    { .name = "CACHEMAINT", .cp = 15, .crn = 7, .crm = CP_ANY,
      .opc1 = 0, .opc2 = CP_ANY, .access = PL1_W,
      .type = ARM_CP_NOP | ARM_CP_OVERRIDE },
};

static const ARMCPRegInfo not_v6_cp_reginfo[] = {
    /*
     * Not all pre-v6 cores implemented this WFI, so this is slightly
     * over-broad.
     */
    { .name = "WFI_v5", .cp = 15, .crn = 7, .crm = 8, .opc1 = 0, .opc2 = 2,
      .access = PL1_W, .type = ARM_CP_WFI },
};

static const ARMCPRegInfo not_v7_cp_reginfo[] = {
    /*
     * Standard v6 WFI (also used in some pre-v6 cores); not in v7 (which
     * is UNPREDICTABLE; we choose to NOP as most implementations do).
     */
    { .name = "WFI_v6", .cp = 15, .crn = 7, .crm = 0, .opc1 = 0, .opc2 = 4,
      .access = PL1_W, .type = ARM_CP_WFI },
    /*
     * L1 cache lockdown. Not architectural in v6 and earlier but in practice
     * implemented in 926, 946, 1026, 1136, 1176 and 11MPCore. StrongARM and
     * OMAPCP will override this space.
     */
    { .name = "DLOCKDOWN", .cp = 15, .crn = 9, .crm = 0, .opc1 = 0, .opc2 = 0,
      .access = PL1_RW, .fieldoffset = offsetof(CPUARMState, cp15.c9_data),
      .resetvalue = 0 },
    { .name = "ILOCKDOWN", .cp = 15, .crn = 9, .crm = 0, .opc1 = 0, .opc2 = 1,
      .access = PL1_RW, .fieldoffset = offsetof(CPUARMState, cp15.c9_insn),
      .resetvalue = 0 },
    /* v6 doesn't have the cache ID registers but Linux reads them anyway */
    { .name = "DUMMY", .cp = 15, .crn = 0, .crm = 0, .opc1 = 1, .opc2 = CP_ANY,
      .access = PL1_R, .type = ARM_CP_CONST | ARM_CP_NO_RAW,
      .resetvalue = 0 },
    /*
     * We don't implement pre-v7 debug but most CPUs had at least a DBGDIDR;
     * implementing it as RAZ means the "debug architecture version" bits
     * will read as a reserved value, which should cause Linux to not try
     * to use the debug hardware.
     */
    { .name = "DBGDIDR", .cp = 14, .crn = 0, .crm = 0, .opc1 = 0, .opc2 = 0,
      .access = PL0_R, .type = ARM_CP_CONST, .resetvalue = 0 },
    /*
     * MMU TLB control. Note that the wildcarding means we cover not just
     * the unified TLB ops but also the dside/iside/inner-shareable variants.
     */
    { .name = "TLBIALL", .cp = 15, .crn = 8, .crm = CP_ANY,
      .opc1 = CP_ANY, .opc2 = 0, .access = PL1_W, .writefn = tlbiall_write,
      .type = ARM_CP_NO_RAW },
    { .name = "TLBIMVA", .cp = 15, .crn = 8, .crm = CP_ANY,
      .opc1 = CP_ANY, .opc2 = 1, .access = PL1_W, .writefn = tlbimva_write,
      .type = ARM_CP_NO_RAW },
    { .name = "TLBIASID", .cp = 15, .crn = 8, .crm = CP_ANY,
      .opc1 = CP_ANY, .opc2 = 2, .access = PL1_W, .writefn = tlbiasid_write,
      .type = ARM_CP_NO_RAW },
    { .name = "TLBIMVAA", .cp = 15, .crn = 8, .crm = CP_ANY,
      .opc1 = CP_ANY, .opc2 = 3, .access = PL1_W, .writefn = tlbimvaa_write,
      .type = ARM_CP_NO_RAW },
    { .name = "PRRR", .cp = 15, .crn = 10, .crm = 2,
      .opc1 = 0, .opc2 = 0, .access = PL1_RW, .type = ARM_CP_NOP },
    { .name = "NMRR", .cp = 15, .crn = 10, .crm = 2,
      .opc1 = 0, .opc2 = 1, .access = PL1_RW, .type = ARM_CP_NOP },
};

static void cpacr_write(CPUARMState *env, const ARMCPRegInfo *ri,
                        uint64_t value)
{
    uint32_t mask = 0;

    /* In ARMv8 most bits of CPACR_EL1 are RES0. */
    if (!arm_feature(env, ARM_FEATURE_V8)) {
        /*
         * ARMv7 defines bits for unimplemented coprocessors as RAZ/WI.
         * ASEDIS [31] and D32DIS [30] are both UNK/SBZP without VFP.
         * TRCDIS [28] is RAZ/WI since we do not implement a trace macrocell.
         */
        if (cpu_isar_feature(aa32_vfp_simd, env_archcpu(env))) {
            /* VFP coprocessor: cp10 & cp11 [23:20] */
            mask |= R_CPACR_ASEDIS_MASK |
                    R_CPACR_D32DIS_MASK |
                    R_CPACR_CP11_MASK |
                    R_CPACR_CP10_MASK;

            if (!arm_feature(env, ARM_FEATURE_NEON)) {
                /* ASEDIS [31] bit is RAO/WI */
                value |= R_CPACR_ASEDIS_MASK;
            }

            /*
             * VFPv3 and upwards with NEON implement 32 double precision
             * registers (D0-D31).
             */
            if (!cpu_isar_feature(aa32_simd_r32, env_archcpu(env))) {
                /* D32DIS [30] is RAO/WI if D16-31 are not implemented. */
                value |= R_CPACR_D32DIS_MASK;
            }
        }
        value &= mask;
    }

    /*
     * For A-profile AArch32 EL3 (but not M-profile secure mode), if NSACR.CP10
     * is 0 then CPACR.{CP11,CP10} ignore writes and read as 0b00.
     */
    if (arm_feature(env, ARM_FEATURE_EL3) && !arm_el_is_aa64(env, 3) &&
        !arm_is_secure(env) && !extract32(env->cp15.nsacr, 10, 1)) {
        mask = R_CPACR_CP11_MASK | R_CPACR_CP10_MASK;
        value = (value & ~mask) | (env->cp15.cpacr_el1 & mask);
    }

    env->cp15.cpacr_el1 = value;
}

static uint64_t cpacr_read(CPUARMState *env, const ARMCPRegInfo *ri)
{
    /*
     * For A-profile AArch32 EL3 (but not M-profile secure mode), if NSACR.CP10
     * is 0 then CPACR.{CP11,CP10} ignore writes and read as 0b00.
     */
    uint64_t value = env->cp15.cpacr_el1;

    if (arm_feature(env, ARM_FEATURE_EL3) && !arm_el_is_aa64(env, 3) &&
        !arm_is_secure(env) && !extract32(env->cp15.nsacr, 10, 1)) {
        value = ~(R_CPACR_CP11_MASK | R_CPACR_CP10_MASK);
    }
    return value;
}


static void cpacr_reset(CPUARMState *env, const ARMCPRegInfo *ri)
{
    /*
     * Call cpacr_write() so that we reset with the correct RAO bits set
     * for our CPU features.
     */
    cpacr_write(env, ri, 0);
}

static CPAccessResult cpacr_access(CPUARMState *env, const ARMCPRegInfo *ri,
                                   bool isread)
{
    if (arm_feature(env, ARM_FEATURE_V8)) {
        /* Check if CPACR accesses are to be trapped to EL2 */
        if (arm_current_el(env) == 1 && arm_is_el2_enabled(env) &&
            FIELD_EX64(env->cp15.cptr_el[2], CPTR_EL2, TCPAC)) {
            return CP_ACCESS_TRAP_EL2;
        /* Check if CPACR accesses are to be trapped to EL3 */
        } else if (arm_current_el(env) < 3 &&
                   FIELD_EX64(env->cp15.cptr_el[3], CPTR_EL3, TCPAC)) {
            return CP_ACCESS_TRAP_EL3;
        }
    }

    return CP_ACCESS_OK;
}

static CPAccessResult cptr_access(CPUARMState *env, const ARMCPRegInfo *ri,
                                  bool isread)
{
    /* Check if CPTR accesses are set to trap to EL3 */
    if (arm_current_el(env) == 2 &&
        FIELD_EX64(env->cp15.cptr_el[3], CPTR_EL3, TCPAC)) {
        return CP_ACCESS_TRAP_EL3;
    }

    return CP_ACCESS_OK;
}

static const ARMCPRegInfo v6_cp_reginfo[] = {
    /* prefetch by MVA in v6, NOP in v7 */
    { .name = "MVA_prefetch",
      .cp = 15, .crn = 7, .crm = 13, .opc1 = 0, .opc2 = 1,
      .access = PL1_W, .type = ARM_CP_NOP },
    /*
     * We need to break the TB after ISB to execute self-modifying code
     * correctly and also to take any pending interrupts immediately.
     * So use arm_cp_write_ignore() function instead of ARM_CP_NOP flag.
     */
    { .name = "ISB", .cp = 15, .crn = 7, .crm = 5, .opc1 = 0, .opc2 = 4,
      .access = PL0_W, .type = ARM_CP_NO_RAW, .writefn = arm_cp_write_ignore },
    { .name = "DSB", .cp = 15, .crn = 7, .crm = 10, .opc1 = 0, .opc2 = 4,
      .access = PL0_W, .type = ARM_CP_NOP },
    { .name = "DMB", .cp = 15, .crn = 7, .crm = 10, .opc1 = 0, .opc2 = 5,
      .access = PL0_W, .type = ARM_CP_NOP },
    { .name = "IFAR", .cp = 15, .crn = 6, .crm = 0, .opc1 = 0, .opc2 = 2,
      .access = PL1_RW, .accessfn = access_tvm_trvm,
      .bank_fieldoffsets = { offsetof(CPUARMState, cp15.ifar_s),
                             offsetof(CPUARMState, cp15.ifar_ns) },
      .resetvalue = 0, },
    /*
     * Watchpoint Fault Address Register : should actually only be present
     * for 1136, 1176, 11MPCore.
     */
    { .name = "WFAR", .cp = 15, .crn = 6, .crm = 0, .opc1 = 0, .opc2 = 1,
      .access = PL1_RW, .type = ARM_CP_CONST, .resetvalue = 0, },
    { .name = "CPACR", .state = ARM_CP_STATE_BOTH, .opc0 = 3,
      .crn = 1, .crm = 0, .opc1 = 0, .opc2 = 2, .accessfn = cpacr_access,
      .fgt = FGT_CPACR_EL1,
      .nv2_redirect_offset = 0x100 | NV2_REDIR_NV1,
      .access = PL1_RW, .fieldoffset = offsetof(CPUARMState, cp15.cpacr_el1),
      .resetfn = cpacr_reset, .writefn = cpacr_write, .readfn = cpacr_read },
};

typedef struct pm_event {
    uint16_t number; /* PMEVTYPER.evtCount is 16 bits wide */
    /* If the event is supported on this CPU (used to generate PMCEID[01]) */
    bool (*supported)(CPUARMState *);
    /*
     * Retrieve the current count of the underlying event. The programmed
     * counters hold a difference from the return value from this function
     */
    uint64_t (*get_count)(CPUARMState *);
    /*
     * Return how many nanoseconds it will take (at a minimum) for count events
     * to occur. A negative value indicates the counter will never overflow, or
     * that the counter has otherwise arranged for the overflow bit to be set
     * and the PMU interrupt to be raised on overflow.
     */
    int64_t (*ns_per_count)(uint64_t);
} pm_event;

static bool event_always_supported(CPUARMState *env)
{
    return true;
}

static uint64_t swinc_get_count(CPUARMState *env)
{
    /*
     * SW_INCR events are written directly to the pmevcntr's by writes to
     * PMSWINC, so there is no underlying count maintained by the PMU itself
     */
    return 0;
}

static int64_t swinc_ns_per(uint64_t ignored)
{
    return -1;
}

/*
 * Return the underlying cycle count for the PMU cycle counters. If we're in
 * usermode, simply return 0.
 */
static uint64_t cycles_get_count(CPUARMState *env)
{
#ifndef CONFIG_USER_ONLY
    return muldiv64(qemu_clock_get_ns(QEMU_CLOCK_VIRTUAL),
                   ARM_CPU_FREQ, NANOSECONDS_PER_SECOND);
#else
    return cpu_get_host_ticks();
#endif
}

#ifndef CONFIG_USER_ONLY
static int64_t cycles_ns_per(uint64_t cycles)
{
    return (ARM_CPU_FREQ / NANOSECONDS_PER_SECOND) * cycles;
}

static bool instructions_supported(CPUARMState *env)
{
    /* Precise instruction counting */
    return icount_enabled() == ICOUNT_PRECISE;
}

static uint64_t instructions_get_count(CPUARMState *env)
{
    assert(icount_enabled() == ICOUNT_PRECISE);
    return (uint64_t)icount_get_raw();
}

static int64_t instructions_ns_per(uint64_t icount)
{
    assert(icount_enabled() == ICOUNT_PRECISE);
    return icount_to_ns((int64_t)icount);
}
#endif

static bool pmuv3p1_events_supported(CPUARMState *env)
{
    /* For events which are supported in any v8.1 PMU */
    return cpu_isar_feature(any_pmuv3p1, env_archcpu(env));
}

static bool pmuv3p4_events_supported(CPUARMState *env)
{
    /* For events which are supported in any v8.1 PMU */
    return cpu_isar_feature(any_pmuv3p4, env_archcpu(env));
}

static uint64_t zero_event_get_count(CPUARMState *env)
{
    /* For events which on QEMU never fire, so their count is always zero */
    return 0;
}

static int64_t zero_event_ns_per(uint64_t cycles)
{
    /* An event which never fires can never overflow */
    return -1;
}

static const pm_event pm_events[] = {
    { .number = 0x000, /* SW_INCR */
      .supported = event_always_supported,
      .get_count = swinc_get_count,
      .ns_per_count = swinc_ns_per,
    },
#ifndef CONFIG_USER_ONLY
    { .number = 0x008, /* INST_RETIRED, Instruction architecturally executed */
      .supported = instructions_supported,
      .get_count = instructions_get_count,
      .ns_per_count = instructions_ns_per,
    },
    { .number = 0x011, /* CPU_CYCLES, Cycle */
      .supported = event_always_supported,
      .get_count = cycles_get_count,
      .ns_per_count = cycles_ns_per,
    },
#endif
    { .number = 0x023, /* STALL_FRONTEND */
      .supported = pmuv3p1_events_supported,
      .get_count = zero_event_get_count,
      .ns_per_count = zero_event_ns_per,
    },
    { .number = 0x024, /* STALL_BACKEND */
      .supported = pmuv3p1_events_supported,
      .get_count = zero_event_get_count,
      .ns_per_count = zero_event_ns_per,
    },
    { .number = 0x03c, /* STALL */
      .supported = pmuv3p4_events_supported,
      .get_count = zero_event_get_count,
      .ns_per_count = zero_event_ns_per,
    },
};

/*
 * Note: Before increasing MAX_EVENT_ID beyond 0x3f into the 0x40xx range of
 * events (i.e. the statistical profiling extension), this implementation
 * should first be updated to something sparse instead of the current
 * supported_event_map[] array.
 */
#define MAX_EVENT_ID 0x3c
#define UNSUPPORTED_EVENT UINT16_MAX
static uint16_t supported_event_map[MAX_EVENT_ID + 1];

/*
 * Called upon CPU initialization to initialize PMCEID[01]_EL0 and build a map
 * of ARM event numbers to indices in our pm_events array.
 *
 * Note: Events in the 0x40XX range are not currently supported.
 */
void pmu_init(ARMCPU *cpu)
{
    unsigned int i;

    /*
     * Empty supported_event_map and cpu->pmceid[01] before adding supported
     * events to them
     */
    for (i = 0; i < ARRAY_SIZE(supported_event_map); i++) {
        supported_event_map[i] = UNSUPPORTED_EVENT;
    }
    cpu->pmceid0 = 0;
    cpu->pmceid1 = 0;

    for (i = 0; i < ARRAY_SIZE(pm_events); i++) {
        const pm_event *cnt = &pm_events[i];
        assert(cnt->number <= MAX_EVENT_ID);
        /* We do not currently support events in the 0x40xx range */
        assert(cnt->number <= 0x3f);

        if (cnt->supported(&cpu->env)) {
            supported_event_map[cnt->number] = i;
            uint64_t event_mask = 1ULL << (cnt->number & 0x1f);
            if (cnt->number & 0x20) {
                cpu->pmceid1 |= event_mask;
            } else {
                cpu->pmceid0 |= event_mask;
            }
        }
    }
}

/*
 * Check at runtime whether a PMU event is supported for the current machine
 */
static bool event_supported(uint16_t number)
{
    if (number > MAX_EVENT_ID) {
        return false;
    }
    return supported_event_map[number] != UNSUPPORTED_EVENT;
}

static CPAccessResult pmreg_access(CPUARMState *env, const ARMCPRegInfo *ri,
                                   bool isread)
{
    /*
     * Performance monitor registers user accessibility is controlled
     * by PMUSERENR. MDCR_EL2.TPM and MDCR_EL3.TPM allow configurable
     * trapping to EL2 or EL3 for other accesses.
     */
    int el = arm_current_el(env);
    uint64_t mdcr_el2 = arm_mdcr_el2_eff(env);

    if (el == 0 && !(env->cp15.c9_pmuserenr & 1)) {
        return CP_ACCESS_TRAP;
    }
    if (el < 2 && (mdcr_el2 & MDCR_TPM)) {
        return CP_ACCESS_TRAP_EL2;
    }
    if (el < 3 && (env->cp15.mdcr_el3 & MDCR_TPM)) {
        return CP_ACCESS_TRAP_EL3;
    }

    return CP_ACCESS_OK;
}

static CPAccessResult pmreg_access_xevcntr(CPUARMState *env,
                                           const ARMCPRegInfo *ri,
                                           bool isread)
{
    /* ER: event counter read trap control */
    if (arm_feature(env, ARM_FEATURE_V8)
        && arm_current_el(env) == 0
        && (env->cp15.c9_pmuserenr & (1 << 3)) != 0
        && isread) {
        return CP_ACCESS_OK;
    }

    return pmreg_access(env, ri, isread);
}

static CPAccessResult pmreg_access_swinc(CPUARMState *env,
                                         const ARMCPRegInfo *ri,
                                         bool isread)
{
    /* SW: software increment write trap control */
    if (arm_feature(env, ARM_FEATURE_V8)
        && arm_current_el(env) == 0
        && (env->cp15.c9_pmuserenr & (1 << 1)) != 0
        && !isread) {
        return CP_ACCESS_OK;
    }

    return pmreg_access(env, ri, isread);
}

static CPAccessResult pmreg_access_selr(CPUARMState *env,
                                        const ARMCPRegInfo *ri,
                                        bool isread)
{
    /* ER: event counter read trap control */
    if (arm_feature(env, ARM_FEATURE_V8)
        && arm_current_el(env) == 0
        && (env->cp15.c9_pmuserenr & (1 << 3)) != 0) {
        return CP_ACCESS_OK;
    }

    return pmreg_access(env, ri, isread);
}

static CPAccessResult pmreg_access_ccntr(CPUARMState *env,
                                         const ARMCPRegInfo *ri,
                                         bool isread)
{
    /* CR: cycle counter read trap control */
    if (arm_feature(env, ARM_FEATURE_V8)
        && arm_current_el(env) == 0
        && (env->cp15.c9_pmuserenr & (1 << 2)) != 0
        && isread) {
        return CP_ACCESS_OK;
    }

    return pmreg_access(env, ri, isread);
}

/*
 * Bits in MDCR_EL2 and MDCR_EL3 which pmu_counter_enabled() looks at.
 * We use these to decide whether we need to wrap a write to MDCR_EL2
 * or MDCR_EL3 in pmu_op_start()/pmu_op_finish() calls.
 */
#define MDCR_EL2_PMU_ENABLE_BITS \
    (MDCR_HPME | MDCR_HPMD | MDCR_HPMN | MDCR_HCCD | MDCR_HLP)
#define MDCR_EL3_PMU_ENABLE_BITS (MDCR_SPME | MDCR_SCCD)

/*
 * Returns true if the counter (pass 31 for PMCCNTR) should count events using
 * the current EL, security state, and register configuration.
 */
static bool pmu_counter_enabled(CPUARMState *env, uint8_t counter)
{
    uint64_t filter;
    bool e, p, u, nsk, nsu, nsh, m;
    bool enabled, prohibited = false, filtered;
    bool secure = arm_is_secure(env);
    int el = arm_current_el(env);
    uint64_t mdcr_el2;
    uint8_t hpmn;

    /*
     * We might be called for M-profile cores where MDCR_EL2 doesn't
     * exist and arm_mdcr_el2_eff() will assert, so this early-exit check
     * must be before we read that value.
     */
    if (!arm_feature(env, ARM_FEATURE_PMU)) {
        return false;
    }

    mdcr_el2 = arm_mdcr_el2_eff(env);
    hpmn = mdcr_el2 & MDCR_HPMN;

    if (!arm_feature(env, ARM_FEATURE_EL2) ||
            (counter < hpmn || counter == 31)) {
        e = env->cp15.c9_pmcr & PMCRE;
    } else {
        e = mdcr_el2 & MDCR_HPME;
    }
    enabled = e && (env->cp15.c9_pmcnten & (1 << counter));

    /* Is event counting prohibited? */
    if (el == 2 && (counter < hpmn || counter == 31)) {
        prohibited = mdcr_el2 & MDCR_HPMD;
    }
    if (secure) {
        prohibited = prohibited || !(env->cp15.mdcr_el3 & MDCR_SPME);
    }

    if (counter == 31) {
        /*
         * The cycle counter defaults to running. PMCR.DP says "disable
         * the cycle counter when event counting is prohibited".
         * Some MDCR bits disable the cycle counter specifically.
         */
        prohibited = prohibited && env->cp15.c9_pmcr & PMCRDP;
        if (cpu_isar_feature(any_pmuv3p5, env_archcpu(env))) {
            if (secure) {
                prohibited = prohibited || (env->cp15.mdcr_el3 & MDCR_SCCD);
            }
            if (el == 2) {
                prohibited = prohibited || (mdcr_el2 & MDCR_HCCD);
            }
        }
    }

    if (counter == 31) {
        filter = env->cp15.pmccfiltr_el0;
    } else {
        filter = env->cp15.c14_pmevtyper[counter];
    }

    p   = filter & PMXEVTYPER_P;
    u   = filter & PMXEVTYPER_U;
    nsk = arm_feature(env, ARM_FEATURE_EL3) && (filter & PMXEVTYPER_NSK);
    nsu = arm_feature(env, ARM_FEATURE_EL3) && (filter & PMXEVTYPER_NSU);
    nsh = arm_feature(env, ARM_FEATURE_EL2) && (filter & PMXEVTYPER_NSH);
    m   = arm_el_is_aa64(env, 1) &&
              arm_feature(env, ARM_FEATURE_EL3) && (filter & PMXEVTYPER_M);

    if (el == 0) {
        filtered = secure ? u : u != nsu;
    } else if (el == 1) {
        filtered = secure ? p : p != nsk;
    } else if (el == 2) {
        filtered = !nsh;
    } else { /* EL3 */
        filtered = m != p;
    }

    if (counter != 31) {
        /*
         * If not checking PMCCNTR, ensure the counter is setup to an event we
         * support
         */
        uint16_t event = filter & PMXEVTYPER_EVTCOUNT;
        if (!event_supported(event)) {
            return false;
        }
    }

    return enabled && !prohibited && !filtered;
}

static void pmu_update_irq(CPUARMState *env)
{
    ARMCPU *cpu = env_archcpu(env);
    qemu_set_irq(cpu->pmu_interrupt, (env->cp15.c9_pmcr & PMCRE) &&
            (env->cp15.c9_pminten & env->cp15.c9_pmovsr));
}

static bool pmccntr_clockdiv_enabled(CPUARMState *env)
{
    /*
     * Return true if the clock divider is enabled and the cycle counter
     * is supposed to tick only once every 64 clock cycles. This is
     * controlled by PMCR.D, but if PMCR.LC is set to enable the long
     * (64-bit) cycle counter PMCR.D has no effect.
     */
    return (env->cp15.c9_pmcr & (PMCRD | PMCRLC)) == PMCRD;
}

static bool pmevcntr_is_64_bit(CPUARMState *env, int counter)
{
    /* Return true if the specified event counter is configured to be 64 bit */

    /* This isn't intended to be used with the cycle counter */
    assert(counter < 31);

    if (!cpu_isar_feature(any_pmuv3p5, env_archcpu(env))) {
        return false;
    }

    if (arm_feature(env, ARM_FEATURE_EL2)) {
        /*
         * MDCR_EL2.HLP still applies even when EL2 is disabled in the
         * current security state, so we don't use arm_mdcr_el2_eff() here.
         */
        bool hlp = env->cp15.mdcr_el2 & MDCR_HLP;
        int hpmn = env->cp15.mdcr_el2 & MDCR_HPMN;

        if (counter >= hpmn) {
            return hlp;
        }
    }
    return env->cp15.c9_pmcr & PMCRLP;
}

/*
 * Ensure c15_ccnt is the guest-visible count so that operations such as
 * enabling/disabling the counter or filtering, modifying the count itself,
 * etc. can be done logically. This is essentially a no-op if the counter is
 * not enabled at the time of the call.
 */
static void pmccntr_op_start(CPUARMState *env)
{
    uint64_t cycles = cycles_get_count(env);

    if (pmu_counter_enabled(env, 31)) {
        uint64_t eff_cycles = cycles;
        if (pmccntr_clockdiv_enabled(env)) {
            eff_cycles /= 64;
        }

        uint64_t new_pmccntr = eff_cycles - env->cp15.c15_ccnt_delta;

        uint64_t overflow_mask = env->cp15.c9_pmcr & PMCRLC ? \
                                 1ull << 63 : 1ull << 31;
        if (env->cp15.c15_ccnt & ~new_pmccntr & overflow_mask) {
            env->cp15.c9_pmovsr |= (1ULL << 31);
            pmu_update_irq(env);
        }

        env->cp15.c15_ccnt = new_pmccntr;
    }
    env->cp15.c15_ccnt_delta = cycles;
}

/*
 * If PMCCNTR is enabled, recalculate the delta between the clock and the
 * guest-visible count. A call to pmccntr_op_finish should follow every call to
 * pmccntr_op_start.
 */
static void pmccntr_op_finish(CPUARMState *env)
{
    if (pmu_counter_enabled(env, 31)) {
#ifndef CONFIG_USER_ONLY
        /* Calculate when the counter will next overflow */
        uint64_t remaining_cycles = -env->cp15.c15_ccnt;
        if (!(env->cp15.c9_pmcr & PMCRLC)) {
            remaining_cycles = (uint32_t)remaining_cycles;
        }
        int64_t overflow_in = cycles_ns_per(remaining_cycles);

        if (overflow_in > 0) {
            int64_t overflow_at;

            if (!sadd64_overflow(qemu_clock_get_ns(QEMU_CLOCK_VIRTUAL),
                                 overflow_in, &overflow_at)) {
                ARMCPU *cpu = env_archcpu(env);
                timer_mod_anticipate_ns(cpu->pmu_timer, overflow_at);
            }
        }
#endif

        uint64_t prev_cycles = env->cp15.c15_ccnt_delta;
        if (pmccntr_clockdiv_enabled(env)) {
            prev_cycles /= 64;
        }
        env->cp15.c15_ccnt_delta = prev_cycles - env->cp15.c15_ccnt;
    }
}

static void pmevcntr_op_start(CPUARMState *env, uint8_t counter)
{

    uint16_t event = env->cp15.c14_pmevtyper[counter] & PMXEVTYPER_EVTCOUNT;
    uint64_t count = 0;
    if (event_supported(event)) {
        uint16_t event_idx = supported_event_map[event];
        count = pm_events[event_idx].get_count(env);
    }

    if (pmu_counter_enabled(env, counter)) {
        uint64_t new_pmevcntr = count - env->cp15.c14_pmevcntr_delta[counter];
        uint64_t overflow_mask = pmevcntr_is_64_bit(env, counter) ?
            1ULL << 63 : 1ULL << 31;

        if (env->cp15.c14_pmevcntr[counter] & ~new_pmevcntr & overflow_mask) {
            env->cp15.c9_pmovsr |= (1 << counter);
            pmu_update_irq(env);
        }
        env->cp15.c14_pmevcntr[counter] = new_pmevcntr;
    }
    env->cp15.c14_pmevcntr_delta[counter] = count;
}

static void pmevcntr_op_finish(CPUARMState *env, uint8_t counter)
{
    if (pmu_counter_enabled(env, counter)) {
#ifndef CONFIG_USER_ONLY
        uint16_t event = env->cp15.c14_pmevtyper[counter] & PMXEVTYPER_EVTCOUNT;
        uint16_t event_idx = supported_event_map[event];
        uint64_t delta = -(env->cp15.c14_pmevcntr[counter] + 1);
        int64_t overflow_in;

        if (!pmevcntr_is_64_bit(env, counter)) {
            delta = (uint32_t)delta;
        }
        overflow_in = pm_events[event_idx].ns_per_count(delta);

        if (overflow_in > 0) {
            int64_t overflow_at;

            if (!sadd64_overflow(qemu_clock_get_ns(QEMU_CLOCK_VIRTUAL),
                                 overflow_in, &overflow_at)) {
                ARMCPU *cpu = env_archcpu(env);
                timer_mod_anticipate_ns(cpu->pmu_timer, overflow_at);
            }
        }
#endif

        env->cp15.c14_pmevcntr_delta[counter] -=
            env->cp15.c14_pmevcntr[counter];
    }
}

void pmu_op_start(CPUARMState *env)
{
    unsigned int i;
    pmccntr_op_start(env);
    for (i = 0; i < pmu_num_counters(env); i++) {
        pmevcntr_op_start(env, i);
    }
}

void pmu_op_finish(CPUARMState *env)
{
    unsigned int i;
    pmccntr_op_finish(env);
    for (i = 0; i < pmu_num_counters(env); i++) {
        pmevcntr_op_finish(env, i);
    }
}

void pmu_pre_el_change(ARMCPU *cpu, void *ignored)
{
    pmu_op_start(&cpu->env);
}

void pmu_post_el_change(ARMCPU *cpu, void *ignored)
{
    pmu_op_finish(&cpu->env);
}

void arm_pmu_timer_cb(void *opaque)
{
    ARMCPU *cpu = opaque;

    /*
     * Update all the counter values based on the current underlying counts,
     * triggering interrupts to be raised, if necessary. pmu_op_finish() also
     * has the effect of setting the cpu->pmu_timer to the next earliest time a
     * counter may expire.
     */
    pmu_op_start(&cpu->env);
    pmu_op_finish(&cpu->env);
}

static void pmcr_write(CPUARMState *env, const ARMCPRegInfo *ri,
                       uint64_t value)
{
    pmu_op_start(env);

    if (value & PMCRC) {
        /* The counter has been reset */
        env->cp15.c15_ccnt = 0;
    }

    if (value & PMCRP) {
        unsigned int i;
        for (i = 0; i < pmu_num_counters(env); i++) {
            env->cp15.c14_pmevcntr[i] = 0;
        }
    }

    env->cp15.c9_pmcr &= ~PMCR_WRITABLE_MASK;
    env->cp15.c9_pmcr |= (value & PMCR_WRITABLE_MASK);

    pmu_op_finish(env);
}

static uint64_t pmcr_read(CPUARMState *env, const ARMCPRegInfo *ri)
{
    uint64_t pmcr = env->cp15.c9_pmcr;

    /*
     * If EL2 is implemented and enabled for the current security state, reads
     * of PMCR.N from EL1 or EL0 return the value of MDCR_EL2.HPMN or HDCR.HPMN.
     */
    if (arm_current_el(env) <= 1 && arm_is_el2_enabled(env)) {
        pmcr &= ~PMCRN_MASK;
        pmcr |= (env->cp15.mdcr_el2 & MDCR_HPMN) << PMCRN_SHIFT;
    }

    return pmcr;
}

static void pmswinc_write(CPUARMState *env, const ARMCPRegInfo *ri,
                          uint64_t value)
{
    unsigned int i;
    uint64_t overflow_mask, new_pmswinc;

    for (i = 0; i < pmu_num_counters(env); i++) {
        /* Increment a counter's count iff: */
        if ((value & (1 << i)) && /* counter's bit is set */
                /* counter is enabled and not filtered */
                pmu_counter_enabled(env, i) &&
                /* counter is SW_INCR */
                (env->cp15.c14_pmevtyper[i] & PMXEVTYPER_EVTCOUNT) == 0x0) {
            pmevcntr_op_start(env, i);

            /*
             * Detect if this write causes an overflow since we can't predict
             * PMSWINC overflows like we can for other events
             */
            new_pmswinc = env->cp15.c14_pmevcntr[i] + 1;

            overflow_mask = pmevcntr_is_64_bit(env, i) ?
                1ULL << 63 : 1ULL << 31;

            if (env->cp15.c14_pmevcntr[i] & ~new_pmswinc & overflow_mask) {
                env->cp15.c9_pmovsr |= (1 << i);
                pmu_update_irq(env);
            }

            env->cp15.c14_pmevcntr[i] = new_pmswinc;

            pmevcntr_op_finish(env, i);
        }
    }
}

static uint64_t pmccntr_read(CPUARMState *env, const ARMCPRegInfo *ri)
{
    uint64_t ret;
    pmccntr_op_start(env);
    ret = env->cp15.c15_ccnt;
    pmccntr_op_finish(env);
    return ret;
}

static void pmselr_write(CPUARMState *env, const ARMCPRegInfo *ri,
                         uint64_t value)
{
    /*
     * The value of PMSELR.SEL affects the behavior of PMXEVTYPER and
     * PMXEVCNTR. We allow [0..31] to be written to PMSELR here; in the
     * meanwhile, we check PMSELR.SEL when PMXEVTYPER and PMXEVCNTR are
     * accessed.
     */
    env->cp15.c9_pmselr = value & 0x1f;
}

static void pmccntr_write(CPUARMState *env, const ARMCPRegInfo *ri,
                        uint64_t value)
{
    pmccntr_op_start(env);
    env->cp15.c15_ccnt = value;
    pmccntr_op_finish(env);
}

static void pmccntr_write32(CPUARMState *env, const ARMCPRegInfo *ri,
                            uint64_t value)
{
    uint64_t cur_val = pmccntr_read(env, NULL);

    pmccntr_write(env, ri, deposit64(cur_val, 0, 32, value));
}

static void pmccfiltr_write(CPUARMState *env, const ARMCPRegInfo *ri,
                            uint64_t value)
{
    pmccntr_op_start(env);
    env->cp15.pmccfiltr_el0 = value & PMCCFILTR_EL0;
    pmccntr_op_finish(env);
}

static void pmccfiltr_write_a32(CPUARMState *env, const ARMCPRegInfo *ri,
                            uint64_t value)
{
    pmccntr_op_start(env);
    /* M is not accessible from AArch32 */
    env->cp15.pmccfiltr_el0 = (env->cp15.pmccfiltr_el0 & PMCCFILTR_M) |
        (value & PMCCFILTR);
    pmccntr_op_finish(env);
}

static uint64_t pmccfiltr_read_a32(CPUARMState *env, const ARMCPRegInfo *ri)
{
    /* M is not visible in AArch32 */
    return env->cp15.pmccfiltr_el0 & PMCCFILTR;
}

static void pmcntenset_write(CPUARMState *env, const ARMCPRegInfo *ri,
                            uint64_t value)
{
    pmu_op_start(env);
    value &= pmu_counter_mask(env);
    env->cp15.c9_pmcnten |= value;
    pmu_op_finish(env);
}

static void pmcntenclr_write(CPUARMState *env, const ARMCPRegInfo *ri,
                             uint64_t value)
{
    pmu_op_start(env);
    value &= pmu_counter_mask(env);
    env->cp15.c9_pmcnten &= ~value;
    pmu_op_finish(env);
}

static void pmovsr_write(CPUARMState *env, const ARMCPRegInfo *ri,
                         uint64_t value)
{
    value &= pmu_counter_mask(env);
    env->cp15.c9_pmovsr &= ~value;
    pmu_update_irq(env);
}

static void pmovsset_write(CPUARMState *env, const ARMCPRegInfo *ri,
                         uint64_t value)
{
    value &= pmu_counter_mask(env);
    env->cp15.c9_pmovsr |= value;
    pmu_update_irq(env);
}

static void pmevtyper_write(CPUARMState *env, const ARMCPRegInfo *ri,
                             uint64_t value, const uint8_t counter)
{
    if (counter == 31) {
        pmccfiltr_write(env, ri, value);
    } else if (counter < pmu_num_counters(env)) {
        pmevcntr_op_start(env, counter);

        /*
         * If this counter's event type is changing, store the current
         * underlying count for the new type in c14_pmevcntr_delta[counter] so
         * pmevcntr_op_finish has the correct baseline when it converts back to
         * a delta.
         */
        uint16_t old_event = env->cp15.c14_pmevtyper[counter] &
            PMXEVTYPER_EVTCOUNT;
        uint16_t new_event = value & PMXEVTYPER_EVTCOUNT;
        if (old_event != new_event) {
            uint64_t count = 0;
            if (event_supported(new_event)) {
                uint16_t event_idx = supported_event_map[new_event];
                count = pm_events[event_idx].get_count(env);
            }
            env->cp15.c14_pmevcntr_delta[counter] = count;
        }

        env->cp15.c14_pmevtyper[counter] = value & PMXEVTYPER_MASK;
        pmevcntr_op_finish(env, counter);
    }
    /*
     * Attempts to access PMXEVTYPER are CONSTRAINED UNPREDICTABLE when
     * PMSELR value is equal to or greater than the number of implemented
     * counters, but not equal to 0x1f. We opt to behave as a RAZ/WI.
     */
}

static uint64_t pmevtyper_read(CPUARMState *env, const ARMCPRegInfo *ri,
                               const uint8_t counter)
{
    if (counter == 31) {
        return env->cp15.pmccfiltr_el0;
    } else if (counter < pmu_num_counters(env)) {
        return env->cp15.c14_pmevtyper[counter];
    } else {
      /*
       * We opt to behave as a RAZ/WI when attempts to access PMXEVTYPER
       * are CONSTRAINED UNPREDICTABLE. See comments in pmevtyper_write().
       */
        return 0;
    }
}

static void pmevtyper_writefn(CPUARMState *env, const ARMCPRegInfo *ri,
                              uint64_t value)
{
    uint8_t counter = ((ri->crm & 3) << 3) | (ri->opc2 & 7);
    pmevtyper_write(env, ri, value, counter);
}

static void pmevtyper_rawwrite(CPUARMState *env, const ARMCPRegInfo *ri,
                               uint64_t value)
{
    uint8_t counter = ((ri->crm & 3) << 3) | (ri->opc2 & 7);
    env->cp15.c14_pmevtyper[counter] = value;

    /*
     * pmevtyper_rawwrite is called between a pair of pmu_op_start and
     * pmu_op_finish calls when loading saved state for a migration. Because
     * we're potentially updating the type of event here, the value written to
     * c14_pmevcntr_delta by the preceding pmu_op_start call may be for a
     * different counter type. Therefore, we need to set this value to the
     * current count for the counter type we're writing so that pmu_op_finish
     * has the correct count for its calculation.
     */
    uint16_t event = value & PMXEVTYPER_EVTCOUNT;
    if (event_supported(event)) {
        uint16_t event_idx = supported_event_map[event];
        env->cp15.c14_pmevcntr_delta[counter] =
            pm_events[event_idx].get_count(env);
    }
}

static uint64_t pmevtyper_readfn(CPUARMState *env, const ARMCPRegInfo *ri)
{
    uint8_t counter = ((ri->crm & 3) << 3) | (ri->opc2 & 7);
    return pmevtyper_read(env, ri, counter);
}

static void pmxevtyper_write(CPUARMState *env, const ARMCPRegInfo *ri,
                             uint64_t value)
{
    pmevtyper_write(env, ri, value, env->cp15.c9_pmselr & 31);
}

static uint64_t pmxevtyper_read(CPUARMState *env, const ARMCPRegInfo *ri)
{
    return pmevtyper_read(env, ri, env->cp15.c9_pmselr & 31);
}

static void pmevcntr_write(CPUARMState *env, const ARMCPRegInfo *ri,
                             uint64_t value, uint8_t counter)
{
    if (!cpu_isar_feature(any_pmuv3p5, env_archcpu(env))) {
        /* Before FEAT_PMUv3p5, top 32 bits of event counters are RES0 */
        value &= MAKE_64BIT_MASK(0, 32);
    }
    if (counter < pmu_num_counters(env)) {
        pmevcntr_op_start(env, counter);
        env->cp15.c14_pmevcntr[counter] = value;
        pmevcntr_op_finish(env, counter);
    }
    /*
     * We opt to behave as a RAZ/WI when attempts to access PM[X]EVCNTR
     * are CONSTRAINED UNPREDICTABLE.
     */
}

static uint64_t pmevcntr_read(CPUARMState *env, const ARMCPRegInfo *ri,
                              uint8_t counter)
{
    if (counter < pmu_num_counters(env)) {
        uint64_t ret;
        pmevcntr_op_start(env, counter);
        ret = env->cp15.c14_pmevcntr[counter];
        pmevcntr_op_finish(env, counter);
        if (!cpu_isar_feature(any_pmuv3p5, env_archcpu(env))) {
            /* Before FEAT_PMUv3p5, top 32 bits of event counters are RES0 */
            ret &= MAKE_64BIT_MASK(0, 32);
        }
        return ret;
    } else {
      /*
       * We opt to behave as a RAZ/WI when attempts to access PM[X]EVCNTR
       * are CONSTRAINED UNPREDICTABLE.
       */
        return 0;
    }
}

static void pmevcntr_writefn(CPUARMState *env, const ARMCPRegInfo *ri,
                             uint64_t value)
{
    uint8_t counter = ((ri->crm & 3) << 3) | (ri->opc2 & 7);
    pmevcntr_write(env, ri, value, counter);
}

static uint64_t pmevcntr_readfn(CPUARMState *env, const ARMCPRegInfo *ri)
{
    uint8_t counter = ((ri->crm & 3) << 3) | (ri->opc2 & 7);
    return pmevcntr_read(env, ri, counter);
}

static void pmevcntr_rawwrite(CPUARMState *env, const ARMCPRegInfo *ri,
                             uint64_t value)
{
    uint8_t counter = ((ri->crm & 3) << 3) | (ri->opc2 & 7);
    assert(counter < pmu_num_counters(env));
    env->cp15.c14_pmevcntr[counter] = value;
    pmevcntr_write(env, ri, value, counter);
}

static uint64_t pmevcntr_rawread(CPUARMState *env, const ARMCPRegInfo *ri)
{
    uint8_t counter = ((ri->crm & 3) << 3) | (ri->opc2 & 7);
    assert(counter < pmu_num_counters(env));
    return env->cp15.c14_pmevcntr[counter];
}

static void pmxevcntr_write(CPUARMState *env, const ARMCPRegInfo *ri,
                             uint64_t value)
{
    pmevcntr_write(env, ri, value, env->cp15.c9_pmselr & 31);
}

static uint64_t pmxevcntr_read(CPUARMState *env, const ARMCPRegInfo *ri)
{
    return pmevcntr_read(env, ri, env->cp15.c9_pmselr & 31);
}

static void pmuserenr_write(CPUARMState *env, const ARMCPRegInfo *ri,
                            uint64_t value)
{
    if (arm_feature(env, ARM_FEATURE_V8)) {
        env->cp15.c9_pmuserenr = value & 0xf;
    } else {
        env->cp15.c9_pmuserenr = value & 1;
    }
}

static void pmintenset_write(CPUARMState *env, const ARMCPRegInfo *ri,
                             uint64_t value)
{
    /* We have no event counters so only the C bit can be changed */
    value &= pmu_counter_mask(env);
    env->cp15.c9_pminten |= value;
    pmu_update_irq(env);
}

static void pmintenclr_write(CPUARMState *env, const ARMCPRegInfo *ri,
                             uint64_t value)
{
    value &= pmu_counter_mask(env);
    env->cp15.c9_pminten &= ~value;
    pmu_update_irq(env);
}

static void vbar_write(CPUARMState *env, const ARMCPRegInfo *ri,
                       uint64_t value)
{
    /*
     * Note that even though the AArch64 view of this register has bits
     * [10:0] all RES0 we can only mask the bottom 5, to comply with the
     * architectural requirements for bits which are RES0 only in some
     * contexts. (ARMv8 would permit us to do no masking at all, but ARMv7
     * requires the bottom five bits to be RAZ/WI because they're UNK/SBZP.)
     */
    raw_write(env, ri, value & ~0x1FULL);
}

static void scr_write(CPUARMState *env, const ARMCPRegInfo *ri, uint64_t value)
{
    /* Begin with base v8.0 state.  */
    uint64_t valid_mask = 0x3fff;
    ARMCPU *cpu = env_archcpu(env);
    uint64_t changed;

    /*
     * Because SCR_EL3 is the "real" cpreg and SCR is the alias, reset always
     * passes the reginfo for SCR_EL3, which has type ARM_CP_STATE_AA64.
     * Instead, choose the format based on the mode of EL3.
     */
    if (arm_el_is_aa64(env, 3)) {
        value |= SCR_FW | SCR_AW;      /* RES1 */
        valid_mask &= ~SCR_NET;        /* RES0 */

        if (!cpu_isar_feature(aa64_aa32_el1, cpu) &&
            !cpu_isar_feature(aa64_aa32_el2, cpu)) {
            value |= SCR_RW;           /* RAO/WI */
        }
        if (cpu_isar_feature(aa64_ras, cpu)) {
            valid_mask |= SCR_TERR;
        }
        if (cpu_isar_feature(aa64_lor, cpu)) {
            valid_mask |= SCR_TLOR;
        }
        if (cpu_isar_feature(aa64_pauth, cpu)) {
            valid_mask |= SCR_API | SCR_APK;
        }
        if (cpu_isar_feature(aa64_sel2, cpu)) {
            valid_mask |= SCR_EEL2;
        } else if (cpu_isar_feature(aa64_rme, cpu)) {
            /* With RME and without SEL2, NS is RES1 (R_GSWWH, I_DJJQJ). */
            value |= SCR_NS;
        }
        if (cpu_isar_feature(aa64_mte, cpu)) {
            valid_mask |= SCR_ATA;
        }
        if (cpu_isar_feature(aa64_scxtnum, cpu)) {
            valid_mask |= SCR_ENSCXT;
        }
        if (cpu_isar_feature(aa64_doublefault, cpu)) {
            valid_mask |= SCR_EASE | SCR_NMEA;
        }
        if (cpu_isar_feature(aa64_sme, cpu)) {
            valid_mask |= SCR_ENTP2;
        }
        if (cpu_isar_feature(aa64_hcx, cpu)) {
            valid_mask |= SCR_HXEN;
        }
        if (cpu_isar_feature(aa64_fgt, cpu)) {
            valid_mask |= SCR_FGTEN;
        }
        if (cpu_isar_feature(aa64_rme, cpu)) {
            valid_mask |= SCR_NSE | SCR_GPF;
        }
        if (cpu_isar_feature(aa64_ecv, cpu)) {
            valid_mask |= SCR_ECVEN;
        }
    } else {
        valid_mask &= ~(SCR_RW | SCR_ST);
        if (cpu_isar_feature(aa32_ras, cpu)) {
            valid_mask |= SCR_TERR;
        }
    }

    if (!arm_feature(env, ARM_FEATURE_EL2)) {
        valid_mask &= ~SCR_HCE;

        /*
         * On ARMv7, SMD (or SCD as it is called in v7) is only
         * supported if EL2 exists. The bit is UNK/SBZP when
         * EL2 is unavailable. In QEMU ARMv7, we force it to always zero
         * when EL2 is unavailable.
         * On ARMv8, this bit is always available.
         */
        if (arm_feature(env, ARM_FEATURE_V7) &&
            !arm_feature(env, ARM_FEATURE_V8)) {
            valid_mask &= ~SCR_SMD;
        }
    }

    /* Clear all-context RES0 bits.  */
    value &= valid_mask;
    changed = env->cp15.scr_el3 ^ value;
    env->cp15.scr_el3 = value;

    /*
     * If SCR_EL3.{NS,NSE} changes, i.e. change of security state,
     * we must invalidate all TLBs below EL3.
     */
    if (changed & (SCR_NS | SCR_NSE)) {
        tlb_flush_by_mmuidx(env_cpu(env), (ARMMMUIdxBit_E10_0 |
                                           ARMMMUIdxBit_E20_0 |
                                           ARMMMUIdxBit_E10_1 |
                                           ARMMMUIdxBit_E20_2 |
                                           ARMMMUIdxBit_E10_1_PAN |
                                           ARMMMUIdxBit_E20_2_PAN |
                                           ARMMMUIdxBit_E2 |
                                           ARMMMUIdxBit_GE10_1 |
                                           ARMMMUIdxBit_GE20_2 |
                                           ARMMMUIdxBit_GE10_1_PAN |
                                           ARMMMUIdxBit_GE20_2_PAN |
                                           ARMMMUIdxBit_GE2));
    }
}

static void scr_reset(CPUARMState *env, const ARMCPRegInfo *ri)
{
    /*
     * scr_write will set the RES1 bits on an AArch64-only CPU.
     * The reset value will be 0x30 on an AArch64-only CPU and 0 otherwise.
     */
    scr_write(env, ri, 0);
}

static CPAccessResult access_tid4(CPUARMState *env,
                                  const ARMCPRegInfo *ri,
                                  bool isread)
{
    if (arm_current_el(env) == 1 &&
        (arm_hcr_el2_eff(env) & (HCR_TID2 | HCR_TID4))) {
        return CP_ACCESS_TRAP_EL2;
    }

    return CP_ACCESS_OK;
}

static uint64_t ccsidr_read(CPUARMState *env, const ARMCPRegInfo *ri)
{
    ARMCPU *cpu = env_archcpu(env);

    /*
     * Acquire the CSSELR index from the bank corresponding to the CCSIDR
     * bank
     */
    uint32_t index = A32_BANKED_REG_GET(env, csselr,
                                        ri->secure & ARM_CP_SECSTATE_S);

    return cpu->ccsidr[index];
}

static void csselr_write(CPUARMState *env, const ARMCPRegInfo *ri,
                         uint64_t value)
{
    raw_write(env, ri, value & 0xf);
}

static uint64_t isr_read(CPUARMState *env, const ARMCPRegInfo *ri)
{
    CPUState *cs = env_cpu(env);
    bool el1 = arm_current_el(env) == 1;
    uint64_t hcr_el2 = el1 ? arm_hcr_el2_eff(env) : 0;
    uint64_t ret = 0;

    if (hcr_el2 & HCR_IMO) {
        if (cs->interrupt_request & CPU_INTERRUPT_VIRQ) {
            ret |= CPSR_I;
        }
    } else {
        if (cs->interrupt_request & CPU_INTERRUPT_HARD) {
            ret |= CPSR_I;
        }
    }

    if (hcr_el2 & HCR_FMO) {
        if (cs->interrupt_request & CPU_INTERRUPT_VFIQ) {
            ret |= CPSR_F;
        }
    } else {
        if (cs->interrupt_request & CPU_INTERRUPT_FIQ) {
            ret |= CPSR_F;
        }
    }

    if (hcr_el2 & HCR_AMO) {
        if (cs->interrupt_request & CPU_INTERRUPT_VSERR) {
            ret |= CPSR_A;
        }
    }

    return ret;
}

static CPAccessResult access_aa64_tid1(CPUARMState *env, const ARMCPRegInfo *ri,
                                       bool isread)
{
    if (arm_current_el(env) == 1 && (arm_hcr_el2_eff(env) & HCR_TID1)) {
        return CP_ACCESS_TRAP_EL2;
    }

    return CP_ACCESS_OK;
}

static CPAccessResult access_aa32_tid1(CPUARMState *env, const ARMCPRegInfo *ri,
                                       bool isread)
{
    if (arm_feature(env, ARM_FEATURE_V8)) {
        return access_aa64_tid1(env, ri, isread);
    }

    return CP_ACCESS_OK;
}

static const ARMCPRegInfo v7_cp_reginfo[] = {
    /* the old v6 WFI, UNPREDICTABLE in v7 but we choose to NOP */
    { .name = "NOP", .cp = 15, .crn = 7, .crm = 0, .opc1 = 0, .opc2 = 4,
      .access = PL1_W, .type = ARM_CP_NOP },
    /*
     * Performance monitors are implementation defined in v7,
     * but with an ARM recommended set of registers, which we
     * follow.
     *
     * Performance registers fall into three categories:
     *  (a) always UNDEF in PL0, RW in PL1 (PMINTENSET, PMINTENCLR)
     *  (b) RO in PL0 (ie UNDEF on write), RW in PL1 (PMUSERENR)
     *  (c) UNDEF in PL0 if PMUSERENR.EN==0, otherwise accessible (all others)
     * For the cases controlled by PMUSERENR we must set .access to PL0_RW
     * or PL0_RO as appropriate and then check PMUSERENR in the helper fn.
     */
    { .name = "PMCNTENSET", .cp = 15, .crn = 9, .crm = 12, .opc1 = 0, .opc2 = 1,
      .access = PL0_RW, .type = ARM_CP_ALIAS | ARM_CP_IO,
      .fieldoffset = offsetoflow32(CPUARMState, cp15.c9_pmcnten),
      .writefn = pmcntenset_write,
      .accessfn = pmreg_access,
      .fgt = FGT_PMCNTEN,
      .raw_writefn = raw_write },
    { .name = "PMCNTENSET_EL0", .state = ARM_CP_STATE_AA64, .type = ARM_CP_IO,
      .opc0 = 3, .opc1 = 3, .crn = 9, .crm = 12, .opc2 = 1,
      .access = PL0_RW, .accessfn = pmreg_access,
      .fgt = FGT_PMCNTEN,
      .fieldoffset = offsetof(CPUARMState, cp15.c9_pmcnten), .resetvalue = 0,
      .writefn = pmcntenset_write, .raw_writefn = raw_write },
    { .name = "PMCNTENCLR", .cp = 15, .crn = 9, .crm = 12, .opc1 = 0, .opc2 = 2,
      .access = PL0_RW,
      .fieldoffset = offsetoflow32(CPUARMState, cp15.c9_pmcnten),
      .accessfn = pmreg_access,
      .fgt = FGT_PMCNTEN,
      .writefn = pmcntenclr_write,
      .type = ARM_CP_ALIAS | ARM_CP_IO },
    { .name = "PMCNTENCLR_EL0", .state = ARM_CP_STATE_AA64,
      .opc0 = 3, .opc1 = 3, .crn = 9, .crm = 12, .opc2 = 2,
      .access = PL0_RW, .accessfn = pmreg_access,
      .fgt = FGT_PMCNTEN,
      .type = ARM_CP_ALIAS | ARM_CP_IO,
      .fieldoffset = offsetof(CPUARMState, cp15.c9_pmcnten),
      .writefn = pmcntenclr_write },
    { .name = "PMOVSR", .cp = 15, .crn = 9, .crm = 12, .opc1 = 0, .opc2 = 3,
      .access = PL0_RW, .type = ARM_CP_IO,
      .fieldoffset = offsetoflow32(CPUARMState, cp15.c9_pmovsr),
      .accessfn = pmreg_access,
      .fgt = FGT_PMOVS,
      .writefn = pmovsr_write,
      .raw_writefn = raw_write },
    { .name = "PMOVSCLR_EL0", .state = ARM_CP_STATE_AA64,
      .opc0 = 3, .opc1 = 3, .crn = 9, .crm = 12, .opc2 = 3,
      .access = PL0_RW, .accessfn = pmreg_access,
      .fgt = FGT_PMOVS,
      .type = ARM_CP_ALIAS | ARM_CP_IO,
      .fieldoffset = offsetof(CPUARMState, cp15.c9_pmovsr),
      .writefn = pmovsr_write,
      .raw_writefn = raw_write },
    { .name = "PMSWINC", .cp = 15, .crn = 9, .crm = 12, .opc1 = 0, .opc2 = 4,
      .access = PL0_W, .accessfn = pmreg_access_swinc,
      .fgt = FGT_PMSWINC_EL0,
      .type = ARM_CP_NO_RAW | ARM_CP_IO,
      .writefn = pmswinc_write },
    { .name = "PMSWINC_EL0", .state = ARM_CP_STATE_AA64,
      .opc0 = 3, .opc1 = 3, .crn = 9, .crm = 12, .opc2 = 4,
      .access = PL0_W, .accessfn = pmreg_access_swinc,
      .fgt = FGT_PMSWINC_EL0,
      .type = ARM_CP_NO_RAW | ARM_CP_IO,
      .writefn = pmswinc_write },
    { .name = "PMSELR", .cp = 15, .crn = 9, .crm = 12, .opc1 = 0, .opc2 = 5,
      .access = PL0_RW, .type = ARM_CP_ALIAS,
      .fgt = FGT_PMSELR_EL0,
      .fieldoffset = offsetoflow32(CPUARMState, cp15.c9_pmselr),
      .accessfn = pmreg_access_selr, .writefn = pmselr_write,
      .raw_writefn = raw_write},
    { .name = "PMSELR_EL0", .state = ARM_CP_STATE_AA64,
      .opc0 = 3, .opc1 = 3, .crn = 9, .crm = 12, .opc2 = 5,
      .access = PL0_RW, .accessfn = pmreg_access_selr,
      .fgt = FGT_PMSELR_EL0,
      .fieldoffset = offsetof(CPUARMState, cp15.c9_pmselr),
      .writefn = pmselr_write, .raw_writefn = raw_write, },
    { .name = "PMCCNTR", .cp = 15, .crn = 9, .crm = 13, .opc1 = 0, .opc2 = 0,
      .access = PL0_RW, .resetvalue = 0, .type = ARM_CP_ALIAS | ARM_CP_IO,
      .fgt = FGT_PMCCNTR_EL0,
      .readfn = pmccntr_read, .writefn = pmccntr_write32,
      .accessfn = pmreg_access_ccntr },
    { .name = "PMCCNTR_EL0", .state = ARM_CP_STATE_AA64,
      .opc0 = 3, .opc1 = 3, .crn = 9, .crm = 13, .opc2 = 0,
      .access = PL0_RW, .accessfn = pmreg_access_ccntr,
      .fgt = FGT_PMCCNTR_EL0,
      .type = ARM_CP_IO,
      .fieldoffset = offsetof(CPUARMState, cp15.c15_ccnt),
      .readfn = pmccntr_read, .writefn = pmccntr_write,
      .raw_readfn = raw_read, .raw_writefn = raw_write, },
    { .name = "PMCCFILTR", .cp = 15, .opc1 = 0, .crn = 14, .crm = 15, .opc2 = 7,
      .writefn = pmccfiltr_write_a32, .readfn = pmccfiltr_read_a32,
      .access = PL0_RW, .accessfn = pmreg_access,
      .fgt = FGT_PMCCFILTR_EL0,
      .type = ARM_CP_ALIAS | ARM_CP_IO,
      .resetvalue = 0, },
    { .name = "PMCCFILTR_EL0", .state = ARM_CP_STATE_AA64,
      .opc0 = 3, .opc1 = 3, .crn = 14, .crm = 15, .opc2 = 7,
      .writefn = pmccfiltr_write, .raw_writefn = raw_write,
      .access = PL0_RW, .accessfn = pmreg_access,
      .fgt = FGT_PMCCFILTR_EL0,
      .type = ARM_CP_IO,
      .fieldoffset = offsetof(CPUARMState, cp15.pmccfiltr_el0),
      .resetvalue = 0, },
    { .name = "PMXEVTYPER", .cp = 15, .crn = 9, .crm = 13, .opc1 = 0, .opc2 = 1,
      .access = PL0_RW, .type = ARM_CP_NO_RAW | ARM_CP_IO,
      .accessfn = pmreg_access,
      .fgt = FGT_PMEVTYPERN_EL0,
      .writefn = pmxevtyper_write, .readfn = pmxevtyper_read },
    { .name = "PMXEVTYPER_EL0", .state = ARM_CP_STATE_AA64,
      .opc0 = 3, .opc1 = 3, .crn = 9, .crm = 13, .opc2 = 1,
      .access = PL0_RW, .type = ARM_CP_NO_RAW | ARM_CP_IO,
      .accessfn = pmreg_access,
      .fgt = FGT_PMEVTYPERN_EL0,
      .writefn = pmxevtyper_write, .readfn = pmxevtyper_read },
    { .name = "PMXEVCNTR", .cp = 15, .crn = 9, .crm = 13, .opc1 = 0, .opc2 = 2,
      .access = PL0_RW, .type = ARM_CP_NO_RAW | ARM_CP_IO,
      .accessfn = pmreg_access_xevcntr,
      .fgt = FGT_PMEVCNTRN_EL0,
      .writefn = pmxevcntr_write, .readfn = pmxevcntr_read },
    { .name = "PMXEVCNTR_EL0", .state = ARM_CP_STATE_AA64,
      .opc0 = 3, .opc1 = 3, .crn = 9, .crm = 13, .opc2 = 2,
      .access = PL0_RW, .type = ARM_CP_NO_RAW | ARM_CP_IO,
      .accessfn = pmreg_access_xevcntr,
      .fgt = FGT_PMEVCNTRN_EL0,
      .writefn = pmxevcntr_write, .readfn = pmxevcntr_read },
    { .name = "PMUSERENR", .cp = 15, .crn = 9, .crm = 14, .opc1 = 0, .opc2 = 0,
      .access = PL0_R | PL1_RW, .accessfn = access_tpm,
      .fieldoffset = offsetoflow32(CPUARMState, cp15.c9_pmuserenr),
      .resetvalue = 0,
      .writefn = pmuserenr_write, .raw_writefn = raw_write },
    { .name = "PMUSERENR_EL0", .state = ARM_CP_STATE_AA64,
      .opc0 = 3, .opc1 = 3, .crn = 9, .crm = 14, .opc2 = 0,
      .access = PL0_R | PL1_RW, .accessfn = access_tpm, .type = ARM_CP_ALIAS,
      .fieldoffset = offsetof(CPUARMState, cp15.c9_pmuserenr),
      .resetvalue = 0,
      .writefn = pmuserenr_write, .raw_writefn = raw_write },
    { .name = "PMINTENSET", .cp = 15, .crn = 9, .crm = 14, .opc1 = 0, .opc2 = 1,
      .access = PL1_RW, .accessfn = access_tpm,
      .fgt = FGT_PMINTEN,
      .type = ARM_CP_ALIAS | ARM_CP_IO,
      .fieldoffset = offsetoflow32(CPUARMState, cp15.c9_pminten),
      .resetvalue = 0,
      .writefn = pmintenset_write, .raw_writefn = raw_write },
    { .name = "PMINTENSET_EL1", .state = ARM_CP_STATE_AA64,
      .opc0 = 3, .opc1 = 0, .crn = 9, .crm = 14, .opc2 = 1,
      .access = PL1_RW, .accessfn = access_tpm,
      .fgt = FGT_PMINTEN,
      .type = ARM_CP_IO,
      .fieldoffset = offsetof(CPUARMState, cp15.c9_pminten),
      .writefn = pmintenset_write, .raw_writefn = raw_write,
      .resetvalue = 0x0 },
    { .name = "PMINTENCLR", .cp = 15, .crn = 9, .crm = 14, .opc1 = 0, .opc2 = 2,
      .access = PL1_RW, .accessfn = access_tpm,
      .fgt = FGT_PMINTEN,
      .type = ARM_CP_ALIAS | ARM_CP_IO | ARM_CP_NO_RAW,
      .fieldoffset = offsetof(CPUARMState, cp15.c9_pminten),
      .writefn = pmintenclr_write, },
    { .name = "PMINTENCLR_EL1", .state = ARM_CP_STATE_AA64,
      .opc0 = 3, .opc1 = 0, .crn = 9, .crm = 14, .opc2 = 2,
      .access = PL1_RW, .accessfn = access_tpm,
      .fgt = FGT_PMINTEN,
      .type = ARM_CP_ALIAS | ARM_CP_IO | ARM_CP_NO_RAW,
      .fieldoffset = offsetof(CPUARMState, cp15.c9_pminten),
      .writefn = pmintenclr_write },
    { .name = "CCSIDR", .state = ARM_CP_STATE_BOTH,
      .opc0 = 3, .crn = 0, .crm = 0, .opc1 = 1, .opc2 = 0,
      .access = PL1_R,
      .accessfn = access_tid4,
      .fgt = FGT_CCSIDR_EL1,
      .readfn = ccsidr_read, .type = ARM_CP_NO_RAW },
    { .name = "CSSELR", .state = ARM_CP_STATE_BOTH,
      .opc0 = 3, .crn = 0, .crm = 0, .opc1 = 2, .opc2 = 0,
      .access = PL1_RW,
      .accessfn = access_tid4,
      .fgt = FGT_CSSELR_EL1,
      .writefn = csselr_write, .resetvalue = 0,
      .bank_fieldoffsets = { offsetof(CPUARMState, cp15.csselr_s),
                             offsetof(CPUARMState, cp15.csselr_ns) } },
    /*
     * Auxiliary ID register: this actually has an IMPDEF value but for now
     * just RAZ for all cores:
     */
    { .name = "AIDR", .state = ARM_CP_STATE_BOTH,
      .opc0 = 3, .opc1 = 1, .crn = 0, .crm = 0, .opc2 = 7,
      .access = PL1_R, .type = ARM_CP_CONST,
      .accessfn = access_aa64_tid1,
      .fgt = FGT_AIDR_EL1,
      .resetvalue = 0 },
    /*
     * Auxiliary fault status registers: these also are IMPDEF, and we
     * choose to RAZ/WI for all cores.
     */
    { .name = "AFSR0_EL1", .state = ARM_CP_STATE_BOTH,
      .opc0 = 3, .opc1 = 0, .crn = 5, .crm = 1, .opc2 = 0,
      .access = PL1_RW, .accessfn = access_tvm_trvm,
      .fgt = FGT_AFSR0_EL1,
      .nv2_redirect_offset = 0x128 | NV2_REDIR_NV1,
      .type = ARM_CP_CONST, .resetvalue = 0 },
    { .name = "AFSR1_EL1", .state = ARM_CP_STATE_BOTH,
      .opc0 = 3, .opc1 = 0, .crn = 5, .crm = 1, .opc2 = 1,
      .access = PL1_RW, .accessfn = access_tvm_trvm,
      .fgt = FGT_AFSR1_EL1,
      .nv2_redirect_offset = 0x130 | NV2_REDIR_NV1,
      .type = ARM_CP_CONST, .resetvalue = 0 },
    /*
     * MAIR can just read-as-written because we don't implement caches
     * and so don't need to care about memory attributes.
     */
    { .name = "MAIR_EL1", .state = ARM_CP_STATE_AA64,
      .opc0 = 3, .opc1 = 0, .crn = 10, .crm = 2, .opc2 = 0,
      .access = PL1_RW, .accessfn = access_tvm_trvm,
      .fgt = FGT_MAIR_EL1,
      .nv2_redirect_offset = 0x140 | NV2_REDIR_NV1,
      .fieldoffset = offsetof(CPUARMState, cp15.mair_el[1]),
      .resetvalue = 0 },
    { .name = "MAIR_EL3", .state = ARM_CP_STATE_AA64,
      .opc0 = 3, .opc1 = 6, .crn = 10, .crm = 2, .opc2 = 0,
      .access = PL3_RW, .fieldoffset = offsetof(CPUARMState, cp15.mair_el[3]),
      .resetvalue = 0 },
    /*
     * For non-long-descriptor page tables these are PRRR and NMRR;
     * regardless they still act as reads-as-written for QEMU.
     */
     /*
      * MAIR0/1 are defined separately from their 64-bit counterpart which
      * allows them to assign the correct fieldoffset based on the endianness
      * handled in the field definitions.
      */
    { .name = "MAIR0", .state = ARM_CP_STATE_AA32,
      .cp = 15, .opc1 = 0, .crn = 10, .crm = 2, .opc2 = 0,
      .access = PL1_RW, .accessfn = access_tvm_trvm,
      .bank_fieldoffsets = { offsetof(CPUARMState, cp15.mair0_s),
                             offsetof(CPUARMState, cp15.mair0_ns) },
      .resetfn = arm_cp_reset_ignore },
    { .name = "MAIR1", .state = ARM_CP_STATE_AA32,
      .cp = 15, .opc1 = 0, .crn = 10, .crm = 2, .opc2 = 1,
      .access = PL1_RW, .accessfn = access_tvm_trvm,
      .bank_fieldoffsets = { offsetof(CPUARMState, cp15.mair1_s),
                             offsetof(CPUARMState, cp15.mair1_ns) },
      .resetfn = arm_cp_reset_ignore },
    { .name = "ISR_EL1", .state = ARM_CP_STATE_BOTH,
      .opc0 = 3, .opc1 = 0, .crn = 12, .crm = 1, .opc2 = 0,
      .fgt = FGT_ISR_EL1,
      .type = ARM_CP_NO_RAW, .access = PL1_R, .readfn = isr_read },
    /* 32 bit ITLB invalidates */
    { .name = "ITLBIALL", .cp = 15, .opc1 = 0, .crn = 8, .crm = 5, .opc2 = 0,
      .type = ARM_CP_NO_RAW, .access = PL1_W, .accessfn = access_ttlb,
      .writefn = tlbiall_write },
    { .name = "ITLBIMVA", .cp = 15, .opc1 = 0, .crn = 8, .crm = 5, .opc2 = 1,
      .type = ARM_CP_NO_RAW, .access = PL1_W, .accessfn = access_ttlb,
      .writefn = tlbimva_write },
    { .name = "ITLBIASID", .cp = 15, .opc1 = 0, .crn = 8, .crm = 5, .opc2 = 2,
      .type = ARM_CP_NO_RAW, .access = PL1_W, .accessfn = access_ttlb,
      .writefn = tlbiasid_write },
    /* 32 bit DTLB invalidates */
    { .name = "DTLBIALL", .cp = 15, .opc1 = 0, .crn = 8, .crm = 6, .opc2 = 0,
      .type = ARM_CP_NO_RAW, .access = PL1_W, .accessfn = access_ttlb,
      .writefn = tlbiall_write },
    { .name = "DTLBIMVA", .cp = 15, .opc1 = 0, .crn = 8, .crm = 6, .opc2 = 1,
      .type = ARM_CP_NO_RAW, .access = PL1_W, .accessfn = access_ttlb,
      .writefn = tlbimva_write },
    { .name = "DTLBIASID", .cp = 15, .opc1 = 0, .crn = 8, .crm = 6, .opc2 = 2,
      .type = ARM_CP_NO_RAW, .access = PL1_W, .accessfn = access_ttlb,
      .writefn = tlbiasid_write },
    /* 32 bit TLB invalidates */
    { .name = "TLBIALL", .cp = 15, .opc1 = 0, .crn = 8, .crm = 7, .opc2 = 0,
      .type = ARM_CP_NO_RAW, .access = PL1_W, .accessfn = access_ttlb,
      .writefn = tlbiall_write },
    { .name = "TLBIMVA", .cp = 15, .opc1 = 0, .crn = 8, .crm = 7, .opc2 = 1,
      .type = ARM_CP_NO_RAW, .access = PL1_W, .accessfn = access_ttlb,
      .writefn = tlbimva_write },
    { .name = "TLBIASID", .cp = 15, .opc1 = 0, .crn = 8, .crm = 7, .opc2 = 2,
      .type = ARM_CP_NO_RAW, .access = PL1_W, .accessfn = access_ttlb,
      .writefn = tlbiasid_write },
    { .name = "TLBIMVAA", .cp = 15, .opc1 = 0, .crn = 8, .crm = 7, .opc2 = 3,
      .type = ARM_CP_NO_RAW, .access = PL1_W, .accessfn = access_ttlb,
      .writefn = tlbimvaa_write },
};

static const ARMCPRegInfo v7mp_cp_reginfo[] = {
    /* 32 bit TLB invalidates, Inner Shareable */
    { .name = "TLBIALLIS", .cp = 15, .opc1 = 0, .crn = 8, .crm = 3, .opc2 = 0,
      .type = ARM_CP_NO_RAW, .access = PL1_W, .accessfn = access_ttlbis,
      .writefn = tlbiall_is_write },
    { .name = "TLBIMVAIS", .cp = 15, .opc1 = 0, .crn = 8, .crm = 3, .opc2 = 1,
      .type = ARM_CP_NO_RAW, .access = PL1_W, .accessfn = access_ttlbis,
      .writefn = tlbimva_is_write },
    { .name = "TLBIASIDIS", .cp = 15, .opc1 = 0, .crn = 8, .crm = 3, .opc2 = 2,
      .type = ARM_CP_NO_RAW, .access = PL1_W, .accessfn = access_ttlbis,
      .writefn = tlbiasid_is_write },
    { .name = "TLBIMVAAIS", .cp = 15, .opc1 = 0, .crn = 8, .crm = 3, .opc2 = 3,
      .type = ARM_CP_NO_RAW, .access = PL1_W, .accessfn = access_ttlbis,
      .writefn = tlbimvaa_is_write },
};

static const ARMCPRegInfo pmovsset_cp_reginfo[] = {
    /* PMOVSSET is not implemented in v7 before v7ve */
    { .name = "PMOVSSET", .cp = 15, .opc1 = 0, .crn = 9, .crm = 14, .opc2 = 3,
      .access = PL0_RW, .accessfn = pmreg_access,
      .fgt = FGT_PMOVS,
      .type = ARM_CP_ALIAS | ARM_CP_IO,
      .fieldoffset = offsetoflow32(CPUARMState, cp15.c9_pmovsr),
      .writefn = pmovsset_write,
      .raw_writefn = raw_write },
    { .name = "PMOVSSET_EL0", .state = ARM_CP_STATE_AA64,
      .opc0 = 3, .opc1 = 3, .crn = 9, .crm = 14, .opc2 = 3,
      .access = PL0_RW, .accessfn = pmreg_access,
      .fgt = FGT_PMOVS,
      .type = ARM_CP_ALIAS | ARM_CP_IO,
      .fieldoffset = offsetof(CPUARMState, cp15.c9_pmovsr),
      .writefn = pmovsset_write,
      .raw_writefn = raw_write },
};

static void teecr_write(CPUARMState *env, const ARMCPRegInfo *ri,
                        uint64_t value)
{
    value &= 1;
    env->teecr = value;
}

static CPAccessResult teecr_access(CPUARMState *env, const ARMCPRegInfo *ri,
                                   bool isread)
{
    /*
     * HSTR.TTEE only exists in v7A, not v8A, but v8A doesn't have T2EE
     * at all, so we don't need to check whether we're v8A.
     */
    if (arm_current_el(env) < 2 && !arm_is_secure_below_el3(env) &&
        (env->cp15.hstr_el2 & HSTR_TTEE)) {
        return CP_ACCESS_TRAP_EL2;
    }
    return CP_ACCESS_OK;
}

static CPAccessResult teehbr_access(CPUARMState *env, const ARMCPRegInfo *ri,
                                    bool isread)
{
    if (arm_current_el(env) == 0 && (env->teecr & 1)) {
        return CP_ACCESS_TRAP;
    }
    return teecr_access(env, ri, isread);
}

static const ARMCPRegInfo t2ee_cp_reginfo[] = {
    { .name = "TEECR", .cp = 14, .crn = 0, .crm = 0, .opc1 = 6, .opc2 = 0,
      .access = PL1_RW, .fieldoffset = offsetof(CPUARMState, teecr),
      .resetvalue = 0,
      .writefn = teecr_write, .accessfn = teecr_access },
    { .name = "TEEHBR", .cp = 14, .crn = 1, .crm = 0, .opc1 = 6, .opc2 = 0,
      .access = PL0_RW, .fieldoffset = offsetof(CPUARMState, teehbr),
      .accessfn = teehbr_access, .resetvalue = 0 },
};

static const ARMCPRegInfo v6k_cp_reginfo[] = {
    { .name = "TPIDR_EL0", .state = ARM_CP_STATE_AA64,
      .opc0 = 3, .opc1 = 3, .opc2 = 2, .crn = 13, .crm = 0,
      .access = PL0_RW,
      .fgt = FGT_TPIDR_EL0,
      .fieldoffset = offsetof(CPUARMState, cp15.tpidr_el[0]), .resetvalue = 0 },
    { .name = "TPIDRURW", .cp = 15, .crn = 13, .crm = 0, .opc1 = 0, .opc2 = 2,
      .access = PL0_RW,
      .fgt = FGT_TPIDR_EL0,
      .bank_fieldoffsets = { offsetoflow32(CPUARMState, cp15.tpidrurw_s),
                             offsetoflow32(CPUARMState, cp15.tpidrurw_ns) },
      .resetfn = arm_cp_reset_ignore },
    { .name = "TPIDRRO_EL0", .state = ARM_CP_STATE_AA64,
      .opc0 = 3, .opc1 = 3, .opc2 = 3, .crn = 13, .crm = 0,
      .access = PL0_R | PL1_W,
      .fgt = FGT_TPIDRRO_EL0,
      .fieldoffset = offsetof(CPUARMState, cp15.tpidrro_el[0]),
      .resetvalue = 0},
    { .name = "TPIDRURO", .cp = 15, .crn = 13, .crm = 0, .opc1 = 0, .opc2 = 3,
      .access = PL0_R | PL1_W,
      .fgt = FGT_TPIDRRO_EL0,
      .bank_fieldoffsets = { offsetoflow32(CPUARMState, cp15.tpidruro_s),
                             offsetoflow32(CPUARMState, cp15.tpidruro_ns) },
      .resetfn = arm_cp_reset_ignore },
    { .name = "TPIDR_EL1", .state = ARM_CP_STATE_AA64,
      .opc0 = 3, .opc1 = 0, .opc2 = 4, .crn = 13, .crm = 0,
      .access = PL1_RW,
      .fgt = FGT_TPIDR_EL1,
      .fieldoffset = offsetof(CPUARMState, cp15.tpidr_el[1]), .resetvalue = 0 },
    { .name = "TPIDRPRW", .opc1 = 0, .cp = 15, .crn = 13, .crm = 0, .opc2 = 4,
      .access = PL1_RW,
      .bank_fieldoffsets = { offsetoflow32(CPUARMState, cp15.tpidrprw_s),
                             offsetoflow32(CPUARMState, cp15.tpidrprw_ns) },
      .resetvalue = 0 },
};

#ifndef CONFIG_USER_ONLY

static CPAccessResult gt_cntfrq_access(CPUARMState *env, const ARMCPRegInfo *ri,
                                       bool isread)
{
    /*
     * CNTFRQ: not visible from PL0 if both PL0PCTEN and PL0VCTEN are zero.
     * Writable only at the highest implemented exception level.
     */
    int el = arm_current_el(env);
    uint64_t hcr;
    uint32_t cntkctl;

    switch (el) {
    case 0:
        hcr = arm_hcr_el2_eff(env);
        if ((hcr & (HCR_E2H | HCR_TGE)) == (HCR_E2H | HCR_TGE)) {
            cntkctl = env->cp15.cnthctl_el2;
        } else {
            cntkctl = env->cp15.c14_cntkctl;
        }
        if (!extract32(cntkctl, 0, 2)) {
            return CP_ACCESS_TRAP;
        }
        break;
    case 1:
        if (!isread && ri->state == ARM_CP_STATE_AA32 &&
            arm_is_secure_below_el3(env)) {
            /* Accesses from 32-bit Secure EL1 UNDEF (*not* trap to EL3!) */
            return CP_ACCESS_TRAP_UNCATEGORIZED;
        }
        break;
    case 2:
    case 3:
        break;
    }

    if (!isread && el < arm_highest_el(env)) {
        return CP_ACCESS_TRAP_UNCATEGORIZED;
    }

    return CP_ACCESS_OK;
}

static CPAccessResult gt_counter_access(CPUARMState *env, int timeridx,
                                        bool isread)
{
    unsigned int cur_el = arm_current_el(env);
    bool has_el2 = arm_is_el2_enabled(env);
    uint64_t hcr = arm_hcr_el2_eff(env);

    switch (cur_el) {
    case 0:
        /* If HCR_EL2.<E2H,TGE> == '11': check CNTHCTL_EL2.EL0[PV]CTEN. */
        if ((hcr & (HCR_E2H | HCR_TGE)) == (HCR_E2H | HCR_TGE)) {
            return (extract32(env->cp15.cnthctl_el2, timeridx, 1)
                    ? CP_ACCESS_OK : CP_ACCESS_TRAP_EL2);
        }

        /* CNT[PV]CT: not visible from PL0 if EL0[PV]CTEN is zero */
        if (!extract32(env->cp15.c14_cntkctl, timeridx, 1)) {
            return CP_ACCESS_TRAP;
        }
        /* fall through */
    case 1:
        /* Check CNTHCTL_EL2.EL1PCTEN, which changes location based on E2H. */
        if (has_el2 && timeridx == GTIMER_PHYS &&
            (hcr & HCR_E2H
             ? !extract32(env->cp15.cnthctl_el2, 10, 1)
             : !extract32(env->cp15.cnthctl_el2, 0, 1))) {
            return CP_ACCESS_TRAP_EL2;
        }
        if (has_el2 && timeridx == GTIMER_VIRT) {
            if (FIELD_EX64(env->cp15.cnthctl_el2, CNTHCTL, EL1TVCT)) {
                return CP_ACCESS_TRAP_EL2;
            }
        }
        break;
    }
    return CP_ACCESS_OK;
}

static CPAccessResult gt_timer_access(CPUARMState *env, int timeridx,
                                      bool isread)
{
    unsigned int cur_el = arm_current_el(env);
    bool has_el2 = arm_is_el2_enabled(env);
    uint64_t hcr = arm_hcr_el2_eff(env);

    switch (cur_el) {
    case 0:
        if ((hcr & (HCR_E2H | HCR_TGE)) == (HCR_E2H | HCR_TGE)) {
            /* If HCR_EL2.<E2H,TGE> == '11': check CNTHCTL_EL2.EL0[PV]TEN. */
            return (extract32(env->cp15.cnthctl_el2, 9 - timeridx, 1)
                    ? CP_ACCESS_OK : CP_ACCESS_TRAP_EL2);
        }

        /*
         * CNT[PV]_CVAL, CNT[PV]_CTL, CNT[PV]_TVAL: not visible from
         * EL0 if EL0[PV]TEN is zero.
         */
        if (!extract32(env->cp15.c14_cntkctl, 9 - timeridx, 1)) {
            return CP_ACCESS_TRAP;
        }
        /* fall through */

    case 1:
        if (has_el2 && timeridx == GTIMER_PHYS) {
            if (hcr & HCR_E2H) {
                /* If HCR_EL2.<E2H,TGE> == '10': check CNTHCTL_EL2.EL1PTEN. */
                if (!extract32(env->cp15.cnthctl_el2, 11, 1)) {
                    return CP_ACCESS_TRAP_EL2;
                }
            } else {
                /* If HCR_EL2.<E2H> == 0: check CNTHCTL_EL2.EL1PCEN. */
                if (!extract32(env->cp15.cnthctl_el2, 1, 1)) {
                    return CP_ACCESS_TRAP_EL2;
                }
            }
        }
        if (has_el2 && timeridx == GTIMER_VIRT) {
            if (FIELD_EX64(env->cp15.cnthctl_el2, CNTHCTL, EL1TVT)) {
                return CP_ACCESS_TRAP_EL2;
            }
        }
        break;
    }
    return CP_ACCESS_OK;
}

static CPAccessResult gt_pct_access(CPUARMState *env,
                                    const ARMCPRegInfo *ri,
                                    bool isread)
{
    return gt_counter_access(env, GTIMER_PHYS, isread);
}

static CPAccessResult gt_vct_access(CPUARMState *env,
                                    const ARMCPRegInfo *ri,
                                    bool isread)
{
    return gt_counter_access(env, GTIMER_VIRT, isread);
}

static CPAccessResult gt_ptimer_access(CPUARMState *env, const ARMCPRegInfo *ri,
                                       bool isread)
{
    return gt_timer_access(env, GTIMER_PHYS, isread);
}

static CPAccessResult gt_vtimer_access(CPUARMState *env, const ARMCPRegInfo *ri,
                                       bool isread)
{
    return gt_timer_access(env, GTIMER_VIRT, isread);
}

static CPAccessResult gt_stimer_access(CPUARMState *env,
                                       const ARMCPRegInfo *ri,
                                       bool isread)
{
    /*
     * The AArch64 register view of the secure physical timer is
     * always accessible from EL3, and configurably accessible from
     * Secure EL1.
     */
    switch (arm_current_el(env)) {
    case 1:
        if (!arm_is_secure(env)) {
            return CP_ACCESS_TRAP;
        }
        if (!(env->cp15.scr_el3 & SCR_ST)) {
            return CP_ACCESS_TRAP_EL3;
        }
        return CP_ACCESS_OK;
    case 0:
    case 2:
        return CP_ACCESS_TRAP;
    case 3:
        return CP_ACCESS_OK;
    default:
        g_assert_not_reached();
    }
}

static uint64_t gt_get_countervalue(CPUARMState *env)
{
    ARMCPU *cpu = env_archcpu(env);

    return qemu_clock_get_ns(QEMU_CLOCK_VIRTUAL) / gt_cntfrq_period_ns(cpu);
}

static void gt_update_irq(ARMCPU *cpu, int timeridx)
{
    CPUARMState *env = &cpu->env;
    uint64_t cnthctl = env->cp15.cnthctl_el2;
    ARMSecuritySpace ss = arm_security_space(env);
    /* ISTATUS && !IMASK */
    int irqstate = (env->cp15.c14_timer[timeridx].ctl & 6) == 4;

    /*
     * If bit CNTHCTL_EL2.CNT[VP]MASK is set, it overrides IMASK.
     * It is RES0 in Secure and NonSecure state.
     */
    if ((ss == ARMSS_Root || ss == ARMSS_Realm) &&
        ((timeridx == GTIMER_VIRT && (cnthctl & R_CNTHCTL_CNTVMASK_MASK)) ||
         (timeridx == GTIMER_PHYS && (cnthctl & R_CNTHCTL_CNTPMASK_MASK)))) {
        irqstate = 0;
    }

    qemu_set_irq(cpu->gt_timer_outputs[timeridx], irqstate);
    trace_arm_gt_update_irq(timeridx, irqstate);
}

void gt_rme_post_el_change(ARMCPU *cpu, void *ignored)
{
    /*
     * Changing security state between Root and Secure/NonSecure, which may
     * happen when switching EL, can change the effective value of CNTHCTL_EL2
     * mask bits. Update the IRQ state accordingly.
     */
    gt_update_irq(cpu, GTIMER_VIRT);
    gt_update_irq(cpu, GTIMER_PHYS);
}

static uint64_t gt_phys_raw_cnt_offset(CPUARMState *env)
{
    if ((env->cp15.scr_el3 & SCR_ECVEN) &&
        FIELD_EX64(env->cp15.cnthctl_el2, CNTHCTL, ECV) &&
        arm_is_el2_enabled(env) &&
        (arm_hcr_el2_eff(env) & (HCR_E2H | HCR_TGE)) != (HCR_E2H | HCR_TGE)) {
        return env->cp15.cntpoff_el2;
    }
    return 0;
}

static uint64_t gt_phys_cnt_offset(CPUARMState *env)
{
    if (arm_current_el(env) >= 2) {
        return 0;
    }
    return gt_phys_raw_cnt_offset(env);
}

static void gt_recalc_timer(ARMCPU *cpu, int timeridx)
{
    ARMGenericTimer *gt = &cpu->env.cp15.c14_timer[timeridx];

    if (gt->ctl & 1) {
        /*
         * Timer enabled: calculate and set current ISTATUS, irq, and
         * reset timer to when ISTATUS next has to change
         */
        uint64_t offset = timeridx == GTIMER_VIRT ?
            cpu->env.cp15.cntvoff_el2 : gt_phys_raw_cnt_offset(&cpu->env);
        uint64_t count = gt_get_countervalue(&cpu->env);
        /* Note that this must be unsigned 64 bit arithmetic: */
        int istatus = count - offset >= gt->cval;
        uint64_t nexttick;

        gt->ctl = deposit32(gt->ctl, 2, 1, istatus);

        if (istatus) {
            /*
             * Next transition is when (count - offset) rolls back over to 0.
             * If offset > count then this is when count == offset;
             * if offset <= count then this is when count == offset + 2^64
             * For the latter case we set nexttick to an "as far in future
             * as possible" value and let the code below handle it.
             */
            if (offset > count) {
                nexttick = offset;
            } else {
                nexttick = UINT64_MAX;
            }
        } else {
            /*
             * Next transition is when (count - offset) == cval, i.e.
             * when count == (cval + offset).
             * If that would overflow, then again we set up the next interrupt
             * for "as far in the future as possible" for the code below.
             */
            if (uadd64_overflow(gt->cval, offset, &nexttick)) {
                nexttick = UINT64_MAX;
            }
        }
        /*
         * Note that the desired next expiry time might be beyond the
         * signed-64-bit range of a QEMUTimer -- in this case we just
         * set the timer for as far in the future as possible. When the
         * timer expires we will reset the timer for any remaining period.
         */
        if (nexttick > INT64_MAX / gt_cntfrq_period_ns(cpu)) {
            timer_mod_ns(cpu->gt_timer[timeridx], INT64_MAX);
        } else {
            timer_mod(cpu->gt_timer[timeridx], nexttick);
        }
        trace_arm_gt_recalc(timeridx, nexttick);
    } else {
        /* Timer disabled: ISTATUS and timer output always clear */
        gt->ctl &= ~4;
        timer_del(cpu->gt_timer[timeridx]);
        trace_arm_gt_recalc_disabled(timeridx);
    }
    gt_update_irq(cpu, timeridx);
}

static void gt_timer_reset(CPUARMState *env, const ARMCPRegInfo *ri,
                           int timeridx)
{
    ARMCPU *cpu = env_archcpu(env);

    timer_del(cpu->gt_timer[timeridx]);
}

static uint64_t gt_cnt_read(CPUARMState *env, const ARMCPRegInfo *ri)
{
    return gt_get_countervalue(env) - gt_phys_cnt_offset(env);
}

static uint64_t gt_virt_cnt_offset(CPUARMState *env)
{
    uint64_t hcr;

    switch (arm_current_el(env)) {
    case 2:
        hcr = arm_hcr_el2_eff(env);
        if (hcr & HCR_E2H) {
            return 0;
        }
        break;
    case 0:
        hcr = arm_hcr_el2_eff(env);
        if ((hcr & (HCR_E2H | HCR_TGE)) == (HCR_E2H | HCR_TGE)) {
            return 0;
        }
        break;
    }

    return env->cp15.cntvoff_el2;
}

static uint64_t gt_virt_cnt_read(CPUARMState *env, const ARMCPRegInfo *ri)
{
    return gt_get_countervalue(env) - gt_virt_cnt_offset(env);
}

static void gt_cval_write(CPUARMState *env, const ARMCPRegInfo *ri,
                          int timeridx,
                          uint64_t value)
{
    trace_arm_gt_cval_write(timeridx, value);
    env->cp15.c14_timer[timeridx].cval = value;
    gt_recalc_timer(env_archcpu(env), timeridx);
}

static uint64_t gt_tval_read(CPUARMState *env, const ARMCPRegInfo *ri,
                             int timeridx)
{
    uint64_t offset = 0;

    switch (timeridx) {
    case GTIMER_VIRT:
    case GTIMER_HYPVIRT:
        offset = gt_virt_cnt_offset(env);
        break;
    case GTIMER_PHYS:
        offset = gt_phys_cnt_offset(env);
        break;
    }

    return (uint32_t)(env->cp15.c14_timer[timeridx].cval -
                      (gt_get_countervalue(env) - offset));
}

static void gt_tval_write(CPUARMState *env, const ARMCPRegInfo *ri,
                          int timeridx,
                          uint64_t value)
{
    uint64_t offset = 0;

    switch (timeridx) {
    case GTIMER_VIRT:
    case GTIMER_HYPVIRT:
        offset = gt_virt_cnt_offset(env);
        break;
    case GTIMER_PHYS:
        offset = gt_phys_cnt_offset(env);
        break;
    }

    trace_arm_gt_tval_write(timeridx, value);
    env->cp15.c14_timer[timeridx].cval = gt_get_countervalue(env) - offset +
                                         sextract64(value, 0, 32);
    gt_recalc_timer(env_archcpu(env), timeridx);
}

static void gt_ctl_write(CPUARMState *env, const ARMCPRegInfo *ri,
                         int timeridx,
                         uint64_t value)
{
    ARMCPU *cpu = env_archcpu(env);
    uint32_t oldval = env->cp15.c14_timer[timeridx].ctl;

    trace_arm_gt_ctl_write(timeridx, value);
    env->cp15.c14_timer[timeridx].ctl = deposit64(oldval, 0, 2, value);
    if ((oldval ^ value) & 1) {
        /* Enable toggled */
        gt_recalc_timer(cpu, timeridx);
    } else if ((oldval ^ value) & 2) {
        /*
         * IMASK toggled: don't need to recalculate,
         * just set the interrupt line based on ISTATUS
         */
        trace_arm_gt_imask_toggle(timeridx);
        gt_update_irq(cpu, timeridx);
    }
}

static void gt_phys_timer_reset(CPUARMState *env, const ARMCPRegInfo *ri)
{
    gt_timer_reset(env, ri, GTIMER_PHYS);
}

static void gt_phys_cval_write(CPUARMState *env, const ARMCPRegInfo *ri,
                               uint64_t value)
{
    gt_cval_write(env, ri, GTIMER_PHYS, value);
}

static uint64_t gt_phys_tval_read(CPUARMState *env, const ARMCPRegInfo *ri)
{
    return gt_tval_read(env, ri, GTIMER_PHYS);
}

static void gt_phys_tval_write(CPUARMState *env, const ARMCPRegInfo *ri,
                               uint64_t value)
{
    gt_tval_write(env, ri, GTIMER_PHYS, value);
}

static void gt_phys_ctl_write(CPUARMState *env, const ARMCPRegInfo *ri,
                              uint64_t value)
{
    gt_ctl_write(env, ri, GTIMER_PHYS, value);
}

static int gt_phys_redir_timeridx(CPUARMState *env)
{
    switch (arm_mmu_idx(env)) {
    case ARMMMUIdx_E20_0:
    case ARMMMUIdx_E20_2:
    case ARMMMUIdx_E20_2_PAN:
    case ARMMMUIdx_GE20_2:
    case ARMMMUIdx_GE20_2_PAN:
        return GTIMER_HYP;
    default:
        return GTIMER_PHYS;
    }
}

static int gt_virt_redir_timeridx(CPUARMState *env)
{
    switch (arm_mmu_idx(env)) {
    case ARMMMUIdx_E20_0:
    case ARMMMUIdx_E20_2:
    case ARMMMUIdx_E20_2_PAN:
    case ARMMMUIdx_GE20_2:
    case ARMMMUIdx_GE20_2_PAN:
        return GTIMER_HYPVIRT;
    default:
        return GTIMER_VIRT;
    }
}

static uint64_t gt_phys_redir_cval_read(CPUARMState *env,
                                        const ARMCPRegInfo *ri)
{
    int timeridx = gt_phys_redir_timeridx(env);
    return env->cp15.c14_timer[timeridx].cval;
}

static void gt_phys_redir_cval_write(CPUARMState *env, const ARMCPRegInfo *ri,
                                     uint64_t value)
{
    int timeridx = gt_phys_redir_timeridx(env);
    gt_cval_write(env, ri, timeridx, value);
}

static uint64_t gt_phys_redir_tval_read(CPUARMState *env,
                                        const ARMCPRegInfo *ri)
{
    int timeridx = gt_phys_redir_timeridx(env);
    return gt_tval_read(env, ri, timeridx);
}

static void gt_phys_redir_tval_write(CPUARMState *env, const ARMCPRegInfo *ri,
                                     uint64_t value)
{
    int timeridx = gt_phys_redir_timeridx(env);
    gt_tval_write(env, ri, timeridx, value);
}

static uint64_t gt_phys_redir_ctl_read(CPUARMState *env,
                                       const ARMCPRegInfo *ri)
{
    int timeridx = gt_phys_redir_timeridx(env);
    return env->cp15.c14_timer[timeridx].ctl;
}

static void gt_phys_redir_ctl_write(CPUARMState *env, const ARMCPRegInfo *ri,
                                    uint64_t value)
{
    int timeridx = gt_phys_redir_timeridx(env);
    gt_ctl_write(env, ri, timeridx, value);
}

static void gt_virt_timer_reset(CPUARMState *env, const ARMCPRegInfo *ri)
{
    gt_timer_reset(env, ri, GTIMER_VIRT);
}

static void gt_virt_cval_write(CPUARMState *env, const ARMCPRegInfo *ri,
                               uint64_t value)
{
    gt_cval_write(env, ri, GTIMER_VIRT, value);
}

static uint64_t gt_virt_tval_read(CPUARMState *env, const ARMCPRegInfo *ri)
{
    return gt_tval_read(env, ri, GTIMER_VIRT);
}

static void gt_virt_tval_write(CPUARMState *env, const ARMCPRegInfo *ri,
                               uint64_t value)
{
    gt_tval_write(env, ri, GTIMER_VIRT, value);
}

static void gt_virt_ctl_write(CPUARMState *env, const ARMCPRegInfo *ri,
                              uint64_t value)
{
    gt_ctl_write(env, ri, GTIMER_VIRT, value);
}

static void gt_cnthctl_write(CPUARMState *env, const ARMCPRegInfo *ri,
                             uint64_t value)
{
    ARMCPU *cpu = env_archcpu(env);
    uint32_t oldval = env->cp15.cnthctl_el2;
    uint32_t valid_mask =
        R_CNTHCTL_EL0PCTEN_E2H1_MASK |
        R_CNTHCTL_EL0VCTEN_E2H1_MASK |
        R_CNTHCTL_EVNTEN_MASK |
        R_CNTHCTL_EVNTDIR_MASK |
        R_CNTHCTL_EVNTI_MASK |
        R_CNTHCTL_EL0VTEN_MASK |
        R_CNTHCTL_EL0PTEN_MASK |
        R_CNTHCTL_EL1PCTEN_E2H1_MASK |
        R_CNTHCTL_EL1PTEN_MASK;

    if (cpu_isar_feature(aa64_rme, cpu)) {
        valid_mask |= R_CNTHCTL_CNTVMASK_MASK | R_CNTHCTL_CNTPMASK_MASK;
    }
    if (cpu_isar_feature(aa64_ecv_traps, cpu)) {
        valid_mask |=
            R_CNTHCTL_EL1TVT_MASK |
            R_CNTHCTL_EL1TVCT_MASK |
            R_CNTHCTL_EL1NVPCT_MASK |
            R_CNTHCTL_EL1NVVCT_MASK |
            R_CNTHCTL_EVNTIS_MASK;
    }
    if (cpu_isar_feature(aa64_ecv, cpu)) {
        valid_mask |= R_CNTHCTL_ECV_MASK;
    }

    /* Clear RES0 bits */
    value &= valid_mask;

    raw_write(env, ri, value);

    if ((oldval ^ value) & R_CNTHCTL_CNTVMASK_MASK) {
        gt_update_irq(cpu, GTIMER_VIRT);
    } else if ((oldval ^ value) & R_CNTHCTL_CNTPMASK_MASK) {
        gt_update_irq(cpu, GTIMER_PHYS);
    }
}

static void gt_cntvoff_write(CPUARMState *env, const ARMCPRegInfo *ri,
                              uint64_t value)
{
    ARMCPU *cpu = env_archcpu(env);

    trace_arm_gt_cntvoff_write(value);
    raw_write(env, ri, value);
    gt_recalc_timer(cpu, GTIMER_VIRT);
}

static uint64_t gt_virt_redir_cval_read(CPUARMState *env,
                                        const ARMCPRegInfo *ri)
{
    int timeridx = gt_virt_redir_timeridx(env);
    return env->cp15.c14_timer[timeridx].cval;
}

static void gt_virt_redir_cval_write(CPUARMState *env, const ARMCPRegInfo *ri,
                                     uint64_t value)
{
    int timeridx = gt_virt_redir_timeridx(env);
    gt_cval_write(env, ri, timeridx, value);
}

static uint64_t gt_virt_redir_tval_read(CPUARMState *env,
                                        const ARMCPRegInfo *ri)
{
    int timeridx = gt_virt_redir_timeridx(env);
    return gt_tval_read(env, ri, timeridx);
}

static void gt_virt_redir_tval_write(CPUARMState *env, const ARMCPRegInfo *ri,
                                     uint64_t value)
{
    int timeridx = gt_virt_redir_timeridx(env);
    gt_tval_write(env, ri, timeridx, value);
}

static uint64_t gt_virt_redir_ctl_read(CPUARMState *env,
                                       const ARMCPRegInfo *ri)
{
    int timeridx = gt_virt_redir_timeridx(env);
    return env->cp15.c14_timer[timeridx].ctl;
}

static void gt_virt_redir_ctl_write(CPUARMState *env, const ARMCPRegInfo *ri,
                                    uint64_t value)
{
    int timeridx = gt_virt_redir_timeridx(env);
    gt_ctl_write(env, ri, timeridx, value);
}

static void gt_hyp_timer_reset(CPUARMState *env, const ARMCPRegInfo *ri)
{
    gt_timer_reset(env, ri, GTIMER_HYP);
}

static void gt_hyp_cval_write(CPUARMState *env, const ARMCPRegInfo *ri,
                              uint64_t value)
{
    gt_cval_write(env, ri, GTIMER_HYP, value);
}

static uint64_t gt_hyp_tval_read(CPUARMState *env, const ARMCPRegInfo *ri)
{
    return gt_tval_read(env, ri, GTIMER_HYP);
}

static void gt_hyp_tval_write(CPUARMState *env, const ARMCPRegInfo *ri,
                              uint64_t value)
{
    gt_tval_write(env, ri, GTIMER_HYP, value);
}

static void gt_hyp_ctl_write(CPUARMState *env, const ARMCPRegInfo *ri,
                              uint64_t value)
{
    gt_ctl_write(env, ri, GTIMER_HYP, value);
}

static void gt_sec_timer_reset(CPUARMState *env, const ARMCPRegInfo *ri)
{
    gt_timer_reset(env, ri, GTIMER_SEC);
}

static void gt_sec_cval_write(CPUARMState *env, const ARMCPRegInfo *ri,
                              uint64_t value)
{
    gt_cval_write(env, ri, GTIMER_SEC, value);
}

static uint64_t gt_sec_tval_read(CPUARMState *env, const ARMCPRegInfo *ri)
{
    return gt_tval_read(env, ri, GTIMER_SEC);
}

static void gt_sec_tval_write(CPUARMState *env, const ARMCPRegInfo *ri,
                              uint64_t value)
{
    gt_tval_write(env, ri, GTIMER_SEC, value);
}

static void gt_sec_ctl_write(CPUARMState *env, const ARMCPRegInfo *ri,
                              uint64_t value)
{
    gt_ctl_write(env, ri, GTIMER_SEC, value);
}

static void gt_hv_timer_reset(CPUARMState *env, const ARMCPRegInfo *ri)
{
    gt_timer_reset(env, ri, GTIMER_HYPVIRT);
}

static void gt_hv_cval_write(CPUARMState *env, const ARMCPRegInfo *ri,
                             uint64_t value)
{
    gt_cval_write(env, ri, GTIMER_HYPVIRT, value);
}

static uint64_t gt_hv_tval_read(CPUARMState *env, const ARMCPRegInfo *ri)
{
    return gt_tval_read(env, ri, GTIMER_HYPVIRT);
}

static void gt_hv_tval_write(CPUARMState *env, const ARMCPRegInfo *ri,
                             uint64_t value)
{
    gt_tval_write(env, ri, GTIMER_HYPVIRT, value);
}

static void gt_hv_ctl_write(CPUARMState *env, const ARMCPRegInfo *ri,
                            uint64_t value)
{
    gt_ctl_write(env, ri, GTIMER_HYPVIRT, value);
}

void arm_gt_ptimer_cb(void *opaque)
{
    ARMCPU *cpu = opaque;

    gt_recalc_timer(cpu, GTIMER_PHYS);
}

void arm_gt_vtimer_cb(void *opaque)
{
    ARMCPU *cpu = opaque;

    gt_recalc_timer(cpu, GTIMER_VIRT);
}

void arm_gt_htimer_cb(void *opaque)
{
    ARMCPU *cpu = opaque;

    gt_recalc_timer(cpu, GTIMER_HYP);
}

void arm_gt_stimer_cb(void *opaque)
{
    ARMCPU *cpu = opaque;

    gt_recalc_timer(cpu, GTIMER_SEC);
}

void arm_gt_hvtimer_cb(void *opaque)
{
    ARMCPU *cpu = opaque;

    gt_recalc_timer(cpu, GTIMER_HYPVIRT);
}

static void arm_gt_cntfrq_reset(CPUARMState *env, const ARMCPRegInfo *opaque)
{
    ARMCPU *cpu = env_archcpu(env);

    cpu->env.cp15.c14_cntfrq = cpu->gt_cntfrq_hz;
}

static const ARMCPRegInfo generic_timer_cp_reginfo[] = {
    /*
     * Note that CNTFRQ is purely reads-as-written for the benefit
     * of software; writing it doesn't actually change the timer frequency.
     * Our reset value matches the fixed frequency we implement the timer at.
     */
    { .name = "CNTFRQ", .cp = 15, .crn = 14, .crm = 0, .opc1 = 0, .opc2 = 0,
      .type = ARM_CP_ALIAS,
      .access = PL1_RW | PL0_R, .accessfn = gt_cntfrq_access,
      .fieldoffset = offsetoflow32(CPUARMState, cp15.c14_cntfrq),
    },
    { .name = "CNTFRQ_EL0", .state = ARM_CP_STATE_AA64,
      .opc0 = 3, .opc1 = 3, .crn = 14, .crm = 0, .opc2 = 0,
      .access = PL1_RW | PL0_R, .accessfn = gt_cntfrq_access,
      .fieldoffset = offsetof(CPUARMState, cp15.c14_cntfrq),
      .resetfn = arm_gt_cntfrq_reset,
    },
    /* overall control: mostly access permissions */
    { .name = "CNTKCTL", .state = ARM_CP_STATE_BOTH,
      .opc0 = 3, .opc1 = 0, .crn = 14, .crm = 1, .opc2 = 0,
      .access = PL1_RW,
      .fieldoffset = offsetof(CPUARMState, cp15.c14_cntkctl),
      .resetvalue = 0,
    },
    /* per-timer control */
    { .name = "CNTP_CTL", .cp = 15, .crn = 14, .crm = 2, .opc1 = 0, .opc2 = 1,
      .secure = ARM_CP_SECSTATE_NS,
      .type = ARM_CP_IO | ARM_CP_ALIAS, .access = PL0_RW,
      .accessfn = gt_ptimer_access,
      .fieldoffset = offsetoflow32(CPUARMState,
                                   cp15.c14_timer[GTIMER_PHYS].ctl),
      .readfn = gt_phys_redir_ctl_read, .raw_readfn = raw_read,
      .writefn = gt_phys_redir_ctl_write, .raw_writefn = raw_write,
    },
    { .name = "CNTP_CTL_S",
      .cp = 15, .crn = 14, .crm = 2, .opc1 = 0, .opc2 = 1,
      .secure = ARM_CP_SECSTATE_S,
      .type = ARM_CP_IO | ARM_CP_ALIAS, .access = PL0_RW,
      .accessfn = gt_ptimer_access,
      .fieldoffset = offsetoflow32(CPUARMState,
                                   cp15.c14_timer[GTIMER_SEC].ctl),
      .writefn = gt_sec_ctl_write, .raw_writefn = raw_write,
    },
    { .name = "CNTP_CTL_EL0", .state = ARM_CP_STATE_AA64,
      .opc0 = 3, .opc1 = 3, .crn = 14, .crm = 2, .opc2 = 1,
      .type = ARM_CP_IO, .access = PL0_RW,
      .accessfn = gt_ptimer_access,
      .nv2_redirect_offset = 0x180 | NV2_REDIR_NV1,
      .fieldoffset = offsetof(CPUARMState, cp15.c14_timer[GTIMER_PHYS].ctl),
      .resetvalue = 0,
      .readfn = gt_phys_redir_ctl_read, .raw_readfn = raw_read,
      .writefn = gt_phys_redir_ctl_write, .raw_writefn = raw_write,
    },
    { .name = "CNTV_CTL", .cp = 15, .crn = 14, .crm = 3, .opc1 = 0, .opc2 = 1,
      .type = ARM_CP_IO | ARM_CP_ALIAS, .access = PL0_RW,
      .accessfn = gt_vtimer_access,
      .fieldoffset = offsetoflow32(CPUARMState,
                                   cp15.c14_timer[GTIMER_VIRT].ctl),
      .readfn = gt_virt_redir_ctl_read, .raw_readfn = raw_read,
      .writefn = gt_virt_redir_ctl_write, .raw_writefn = raw_write,
    },
    { .name = "CNTV_CTL_EL0", .state = ARM_CP_STATE_AA64,
      .opc0 = 3, .opc1 = 3, .crn = 14, .crm = 3, .opc2 = 1,
      .type = ARM_CP_IO, .access = PL0_RW,
      .accessfn = gt_vtimer_access,
      .nv2_redirect_offset = 0x170 | NV2_REDIR_NV1,
      .fieldoffset = offsetof(CPUARMState, cp15.c14_timer[GTIMER_VIRT].ctl),
      .resetvalue = 0,
      .readfn = gt_virt_redir_ctl_read, .raw_readfn = raw_read,
      .writefn = gt_virt_redir_ctl_write, .raw_writefn = raw_write,
    },
    /* TimerValue views: a 32 bit downcounting view of the underlying state */
    { .name = "CNTP_TVAL", .cp = 15, .crn = 14, .crm = 2, .opc1 = 0, .opc2 = 0,
      .secure = ARM_CP_SECSTATE_NS,
      .type = ARM_CP_NO_RAW | ARM_CP_IO, .access = PL0_RW,
      .accessfn = gt_ptimer_access,
      .readfn = gt_phys_redir_tval_read, .writefn = gt_phys_redir_tval_write,
    },
    { .name = "CNTP_TVAL_S",
      .cp = 15, .crn = 14, .crm = 2, .opc1 = 0, .opc2 = 0,
      .secure = ARM_CP_SECSTATE_S,
      .type = ARM_CP_NO_RAW | ARM_CP_IO, .access = PL0_RW,
      .accessfn = gt_ptimer_access,
      .readfn = gt_sec_tval_read, .writefn = gt_sec_tval_write,
    },
    { .name = "CNTP_TVAL_EL0", .state = ARM_CP_STATE_AA64,
      .opc0 = 3, .opc1 = 3, .crn = 14, .crm = 2, .opc2 = 0,
      .type = ARM_CP_NO_RAW | ARM_CP_IO, .access = PL0_RW,
      .accessfn = gt_ptimer_access, .resetfn = gt_phys_timer_reset,
      .readfn = gt_phys_redir_tval_read, .writefn = gt_phys_redir_tval_write,
    },
    { .name = "CNTV_TVAL", .cp = 15, .crn = 14, .crm = 3, .opc1 = 0, .opc2 = 0,
      .type = ARM_CP_NO_RAW | ARM_CP_IO, .access = PL0_RW,
      .accessfn = gt_vtimer_access,
      .readfn = gt_virt_redir_tval_read, .writefn = gt_virt_redir_tval_write,
    },
    { .name = "CNTV_TVAL_EL0", .state = ARM_CP_STATE_AA64,
      .opc0 = 3, .opc1 = 3, .crn = 14, .crm = 3, .opc2 = 0,
      .type = ARM_CP_NO_RAW | ARM_CP_IO, .access = PL0_RW,
      .accessfn = gt_vtimer_access, .resetfn = gt_virt_timer_reset,
      .readfn = gt_virt_redir_tval_read, .writefn = gt_virt_redir_tval_write,
    },
    /* The counter itself */
    { .name = "CNTPCT", .cp = 15, .crm = 14, .opc1 = 0,
      .access = PL0_R, .type = ARM_CP_64BIT | ARM_CP_NO_RAW | ARM_CP_IO,
      .accessfn = gt_pct_access,
      .readfn = gt_cnt_read, .resetfn = arm_cp_reset_ignore,
    },
    { .name = "CNTPCT_EL0", .state = ARM_CP_STATE_AA64,
      .opc0 = 3, .opc1 = 3, .crn = 14, .crm = 0, .opc2 = 1,
      .access = PL0_R, .type = ARM_CP_NO_RAW | ARM_CP_IO,
      .accessfn = gt_pct_access, .readfn = gt_cnt_read,
    },
    { .name = "CNTVCT", .cp = 15, .crm = 14, .opc1 = 1,
      .access = PL0_R, .type = ARM_CP_64BIT | ARM_CP_NO_RAW | ARM_CP_IO,
      .accessfn = gt_vct_access,
      .readfn = gt_virt_cnt_read, .resetfn = arm_cp_reset_ignore,
    },
    { .name = "CNTVCT_EL0", .state = ARM_CP_STATE_AA64,
      .opc0 = 3, .opc1 = 3, .crn = 14, .crm = 0, .opc2 = 2,
      .access = PL0_R, .type = ARM_CP_NO_RAW | ARM_CP_IO,
      .accessfn = gt_vct_access, .readfn = gt_virt_cnt_read,
    },
    /* Comparison value, indicating when the timer goes off */
    { .name = "CNTP_CVAL", .cp = 15, .crm = 14, .opc1 = 2,
      .secure = ARM_CP_SECSTATE_NS,
      .access = PL0_RW,
      .type = ARM_CP_64BIT | ARM_CP_IO | ARM_CP_ALIAS,
      .fieldoffset = offsetof(CPUARMState, cp15.c14_timer[GTIMER_PHYS].cval),
      .accessfn = gt_ptimer_access,
      .readfn = gt_phys_redir_cval_read, .raw_readfn = raw_read,
      .writefn = gt_phys_redir_cval_write, .raw_writefn = raw_write,
    },
    { .name = "CNTP_CVAL_S", .cp = 15, .crm = 14, .opc1 = 2,
      .secure = ARM_CP_SECSTATE_S,
      .access = PL0_RW,
      .type = ARM_CP_64BIT | ARM_CP_IO | ARM_CP_ALIAS,
      .fieldoffset = offsetof(CPUARMState, cp15.c14_timer[GTIMER_SEC].cval),
      .accessfn = gt_ptimer_access,
      .writefn = gt_sec_cval_write, .raw_writefn = raw_write,
    },
    { .name = "CNTP_CVAL_EL0", .state = ARM_CP_STATE_AA64,
      .opc0 = 3, .opc1 = 3, .crn = 14, .crm = 2, .opc2 = 2,
      .access = PL0_RW,
      .type = ARM_CP_IO,
      .nv2_redirect_offset = 0x178 | NV2_REDIR_NV1,
      .fieldoffset = offsetof(CPUARMState, cp15.c14_timer[GTIMER_PHYS].cval),
      .resetvalue = 0, .accessfn = gt_ptimer_access,
      .readfn = gt_phys_redir_cval_read, .raw_readfn = raw_read,
      .writefn = gt_phys_redir_cval_write, .raw_writefn = raw_write,
    },
    { .name = "CNTV_CVAL", .cp = 15, .crm = 14, .opc1 = 3,
      .access = PL0_RW,
      .type = ARM_CP_64BIT | ARM_CP_IO | ARM_CP_ALIAS,
      .fieldoffset = offsetof(CPUARMState, cp15.c14_timer[GTIMER_VIRT].cval),
      .accessfn = gt_vtimer_access,
      .readfn = gt_virt_redir_cval_read, .raw_readfn = raw_read,
      .writefn = gt_virt_redir_cval_write, .raw_writefn = raw_write,
    },
    { .name = "CNTV_CVAL_EL0", .state = ARM_CP_STATE_AA64,
      .opc0 = 3, .opc1 = 3, .crn = 14, .crm = 3, .opc2 = 2,
      .access = PL0_RW,
      .type = ARM_CP_IO,
      .nv2_redirect_offset = 0x168 | NV2_REDIR_NV1,
      .fieldoffset = offsetof(CPUARMState, cp15.c14_timer[GTIMER_VIRT].cval),
      .resetvalue = 0, .accessfn = gt_vtimer_access,
      .readfn = gt_virt_redir_cval_read, .raw_readfn = raw_read,
      .writefn = gt_virt_redir_cval_write, .raw_writefn = raw_write,
    },
    /*
     * Secure timer -- this is actually restricted to only EL3
     * and configurably Secure-EL1 via the accessfn.
     */
    { .name = "CNTPS_TVAL_EL1", .state = ARM_CP_STATE_AA64,
      .opc0 = 3, .opc1 = 7, .crn = 14, .crm = 2, .opc2 = 0,
      .type = ARM_CP_NO_RAW | ARM_CP_IO, .access = PL1_RW,
      .accessfn = gt_stimer_access,
      .readfn = gt_sec_tval_read,
      .writefn = gt_sec_tval_write,
      .resetfn = gt_sec_timer_reset,
    },
    { .name = "CNTPS_CTL_EL1", .state = ARM_CP_STATE_AA64,
      .opc0 = 3, .opc1 = 7, .crn = 14, .crm = 2, .opc2 = 1,
      .type = ARM_CP_IO, .access = PL1_RW,
      .accessfn = gt_stimer_access,
      .fieldoffset = offsetof(CPUARMState, cp15.c14_timer[GTIMER_SEC].ctl),
      .resetvalue = 0,
      .writefn = gt_sec_ctl_write, .raw_writefn = raw_write,
    },
    { .name = "CNTPS_CVAL_EL1", .state = ARM_CP_STATE_AA64,
      .opc0 = 3, .opc1 = 7, .crn = 14, .crm = 2, .opc2 = 2,
      .type = ARM_CP_IO, .access = PL1_RW,
      .accessfn = gt_stimer_access,
      .fieldoffset = offsetof(CPUARMState, cp15.c14_timer[GTIMER_SEC].cval),
      .writefn = gt_sec_cval_write, .raw_writefn = raw_write,
    },
};

/*
 * FEAT_ECV adds extra views of CNTVCT_EL0 and CNTPCT_EL0 which
 * are "self-synchronizing". For QEMU all sysregs are self-synchronizing,
 * so our implementations here are identical to the normal registers.
 */
static const ARMCPRegInfo gen_timer_ecv_cp_reginfo[] = {
    { .name = "CNTVCTSS", .cp = 15, .crm = 14, .opc1 = 9,
      .access = PL0_R, .type = ARM_CP_64BIT | ARM_CP_NO_RAW | ARM_CP_IO,
      .accessfn = gt_vct_access,
      .readfn = gt_virt_cnt_read, .resetfn = arm_cp_reset_ignore,
    },
    { .name = "CNTVCTSS_EL0", .state = ARM_CP_STATE_AA64,
      .opc0 = 3, .opc1 = 3, .crn = 14, .crm = 0, .opc2 = 6,
      .access = PL0_R, .type = ARM_CP_NO_RAW | ARM_CP_IO,
      .accessfn = gt_vct_access, .readfn = gt_virt_cnt_read,
    },
    { .name = "CNTPCTSS", .cp = 15, .crm = 14, .opc1 = 8,
      .access = PL0_R, .type = ARM_CP_64BIT | ARM_CP_NO_RAW | ARM_CP_IO,
      .accessfn = gt_pct_access,
      .readfn = gt_cnt_read, .resetfn = arm_cp_reset_ignore,
    },
    { .name = "CNTPCTSS_EL0", .state = ARM_CP_STATE_AA64,
      .opc0 = 3, .opc1 = 3, .crn = 14, .crm = 0, .opc2 = 5,
      .access = PL0_R, .type = ARM_CP_NO_RAW | ARM_CP_IO,
      .accessfn = gt_pct_access, .readfn = gt_cnt_read,
    },
};

static CPAccessResult gt_cntpoff_access(CPUARMState *env,
                                        const ARMCPRegInfo *ri,
                                        bool isread)
{
    if (arm_current_el(env) == 2 && arm_feature(env, ARM_FEATURE_EL3) &&
        !(env->cp15.scr_el3 & SCR_ECVEN)) {
        return CP_ACCESS_TRAP_EL3;
    }
    return CP_ACCESS_OK;
}

static void gt_cntpoff_write(CPUARMState *env, const ARMCPRegInfo *ri,
                              uint64_t value)
{
    ARMCPU *cpu = env_archcpu(env);

    trace_arm_gt_cntpoff_write(value);
    raw_write(env, ri, value);
    gt_recalc_timer(cpu, GTIMER_PHYS);
}

static const ARMCPRegInfo gen_timer_cntpoff_reginfo = {
    .name = "CNTPOFF_EL2", .state = ARM_CP_STATE_AA64,
    .opc0 = 3, .opc1 = 4, .crn = 14, .crm = 0, .opc2 = 6,
    .access = PL2_RW, .type = ARM_CP_IO, .resetvalue = 0,
    .accessfn = gt_cntpoff_access, .writefn = gt_cntpoff_write,
    .nv2_redirect_offset = 0x1a8,
    .fieldoffset = offsetof(CPUARMState, cp15.cntpoff_el2),
};
#else

/*
 * In user-mode most of the generic timer registers are inaccessible
 * however modern kernels (4.12+) allow access to cntvct_el0
 */

static uint64_t gt_virt_cnt_read(CPUARMState *env, const ARMCPRegInfo *ri)
{
    ARMCPU *cpu = env_archcpu(env);

    /*
     * Currently we have no support for QEMUTimer in linux-user so we
     * can't call gt_get_countervalue(env), instead we directly
     * call the lower level functions.
     */
    return cpu_get_clock() / gt_cntfrq_period_ns(cpu);
}

static const ARMCPRegInfo generic_timer_cp_reginfo[] = {
    { .name = "CNTFRQ_EL0", .state = ARM_CP_STATE_AA64,
      .opc0 = 3, .opc1 = 3, .crn = 14, .crm = 0, .opc2 = 0,
      .type = ARM_CP_CONST, .access = PL0_R /* no PL1_RW in linux-user */,
      .fieldoffset = offsetof(CPUARMState, cp15.c14_cntfrq),
      .resetvalue = NANOSECONDS_PER_SECOND / GTIMER_SCALE,
    },
    { .name = "CNTVCT_EL0", .state = ARM_CP_STATE_AA64,
      .opc0 = 3, .opc1 = 3, .crn = 14, .crm = 0, .opc2 = 2,
      .access = PL0_R, .type = ARM_CP_NO_RAW | ARM_CP_IO,
      .readfn = gt_virt_cnt_read,
    },
};

/*
 * CNTVCTSS_EL0 has the same trap conditions as CNTVCT_EL0, so it also
 * is exposed to userspace by Linux.
 */
static const ARMCPRegInfo gen_timer_ecv_cp_reginfo[] = {
    { .name = "CNTVCTSS_EL0", .state = ARM_CP_STATE_AA64,
      .opc0 = 3, .opc1 = 3, .crn = 14, .crm = 0, .opc2 = 6,
      .access = PL0_R, .type = ARM_CP_NO_RAW | ARM_CP_IO,
      .readfn = gt_virt_cnt_read,
    },
};

#endif

static void par_write(CPUARMState *env, const ARMCPRegInfo *ri, uint64_t value)
{
    if (arm_feature(env, ARM_FEATURE_LPAE)) {
        raw_write(env, ri, value);
    } else if (arm_feature(env, ARM_FEATURE_V7)) {
        raw_write(env, ri, value & 0xfffff6ff);
    } else {
        raw_write(env, ri, value & 0xfffff1ff);
    }
}

#ifndef CONFIG_USER_ONLY
/* get_phys_addr() isn't present for user-mode-only targets */

static CPAccessResult ats_access(CPUARMState *env, const ARMCPRegInfo *ri,
                                 bool isread)
{
    if (ri->opc2 & 4) {
        /*
         * The ATS12NSO* operations must trap to EL3 or EL2 if executed in
         * Secure EL1 (which can only happen if EL3 is AArch64).
         * They are simply UNDEF if executed from NS EL1.
         * They function normally from EL2 or EL3.
         */
        if (arm_current_el(env) == 1) {
            if (arm_is_secure_below_el3(env)) {
                if (env->cp15.scr_el3 & SCR_EEL2) {
                    return CP_ACCESS_TRAP_EL2;
                }
                return CP_ACCESS_TRAP_EL3;
            }
            return CP_ACCESS_TRAP_UNCATEGORIZED;
        }
    }
    return CP_ACCESS_OK;
}

#ifdef CONFIG_TCG
static int par_el1_shareability(GetPhysAddrResult *res)
{
    /*
     * The PAR_EL1.SH field must be 0b10 for Device or Normal-NC
     * memory -- see pseudocode PAREncodeShareability().
     */
    if (((res->cacheattrs.attrs & 0xf0) == 0) ||
        res->cacheattrs.attrs == 0x44 || res->cacheattrs.attrs == 0x40) {
        return 2;
    }
    return res->cacheattrs.shareability;
}

static uint64_t do_ats_write(CPUARMState *env, uint64_t value,
                             MMUAccessType access_type, ARMMMUIdx mmu_idx,
                             ARMSecuritySpace ss)
{
    bool ret;
    uint64_t par64;
    bool format64 = false;
    ARMMMUFaultInfo fi = {};
    GetPhysAddrResult res = {};

    /*
     * I_MXTJT: Granule protection checks are not performed on the final address
     * of a successful translation.
     */
    ret = get_phys_addr_with_space_nogpc(env, value, access_type, mmu_idx, ss,
                                         &res, &fi);

    /*
     * ATS operations only do S1 or S1+S2 translations, so we never
     * have to deal with the ARMCacheAttrs format for S2 only.
     */
    assert(!res.cacheattrs.is_s2_format);

    if (ret) {
        /*
         * Some kinds of translation fault must cause exceptions rather
         * than being reported in the PAR.
         */
        int current_el = arm_current_el(env);
        int target_el;
        uint32_t syn, fsr, fsc;
        bool take_exc = false;

        if (fi.s1ptw && current_el == 1
            && arm_mmu_idx_is_stage1_of_2(mmu_idx)) {
            /*
             * Synchronous stage 2 fault on an access made as part of the
             * translation table walk for AT S1E0* or AT S1E1* insn
             * executed from NS EL1. If this is a synchronous external abort
             * and SCR_EL3.EA == 1, then we take a synchronous external abort
             * to EL3. Otherwise the fault is taken as an exception to EL2,
             * and HPFAR_EL2 holds the faulting IPA.
             */
            if (fi.type == ARMFault_SyncExternalOnWalk &&
                (env->cp15.scr_el3 & SCR_EA)) {
                target_el = 3;
            } else {
                env->cp15.hpfar_el2 = extract64(fi.s2addr, 12, 47) << 4;
                if (arm_is_secure_below_el3(env) && fi.s1ns) {
                    env->cp15.hpfar_el2 |= HPFAR_NS;
                }
                target_el = 2;
            }
            take_exc = true;
        } else if (fi.type == ARMFault_SyncExternalOnWalk) {
            /*
             * Synchronous external aborts during a translation table walk
             * are taken as Data Abort exceptions.
             */
            if (fi.stage2) {
                if (current_el == 3) {
                    target_el = 3;
                } else {
                    target_el = 2;
                }
            } else {
                target_el = exception_target_el(env);
            }
            take_exc = true;
        }

        if (take_exc) {
            /* Construct FSR and FSC using same logic as arm_deliver_fault() */
            if (target_el == 2 || arm_el_is_aa64(env, target_el) ||
                arm_s1_regime_using_lpae_format(env, mmu_idx)) {
                fsr = arm_fi_to_lfsc(&fi);
                fsc = extract32(fsr, 0, 6);
            } else {
                fsr = arm_fi_to_sfsc(&fi);
                fsc = 0x3f;
            }
            /*
             * Report exception with ESR indicating a fault due to a
             * translation table walk for a cache maintenance instruction.
             */
            syn = syn_data_abort_no_iss(current_el == target_el, 0,
                                        fi.ea, 1, fi.s1ptw, 1, fsc);
            env->exception.vaddress = value;
            env->exception.fsr = fsr;
            raise_exception(env, EXCP_DATA_ABORT, syn, target_el);
        }
    }

    if (is_a64(env)) {
        format64 = true;
    } else if (arm_feature(env, ARM_FEATURE_LPAE)) {
        /*
         * ATS1Cxx:
         * * TTBCR.EAE determines whether the result is returned using the
         *   32-bit or the 64-bit PAR format
         * * Instructions executed in Hyp mode always use the 64bit format
         *
         * ATS1S2NSOxx uses the 64bit format if any of the following is true:
         * * The Non-secure TTBCR.EAE bit is set to 1
         * * The implementation includes EL2, and the value of HCR.VM is 1
         *
         * (Note that HCR.DC makes HCR.VM behave as if it is 1.)
         *
         * ATS1Hx always uses the 64bit format.
         */
        format64 = arm_s1_regime_using_lpae_format(env, mmu_idx);

        if (arm_feature(env, ARM_FEATURE_EL2)) {
            if (mmu_idx == ARMMMUIdx_E10_0 ||
                mmu_idx == ARMMMUIdx_E10_1 ||
                mmu_idx == ARMMMUIdx_E10_1_PAN ||
                mmu_idx == ARMMMUIdx_GE10_1 ||
                mmu_idx == ARMMMUIdx_GE10_1_PAN) {
                format64 |= env->cp15.hcr_el2 & (HCR_VM | HCR_DC);
            } else {
                format64 |= arm_current_el(env) == 2;
            }
        }
    }

    if (format64) {
        /* Create a 64-bit PAR */
        par64 = (1 << 11); /* LPAE bit always set */
        if (!ret) {
            par64 |= res.f.phys_addr & ~0xfffULL;
            if (!res.f.attrs.secure) {
                par64 |= (1 << 9); /* NS */
            }
            par64 |= (uint64_t)res.cacheattrs.attrs << 56; /* ATTR */
            par64 |= par_el1_shareability(&res) << 7; /* SH */
        } else {
            uint32_t fsr = arm_fi_to_lfsc(&fi);

            par64 |= 1; /* F */
            par64 |= (fsr & 0x3f) << 1; /* FS */
            if (fi.stage2) {
                par64 |= (1 << 9); /* S */
            }
            if (fi.s1ptw) {
                par64 |= (1 << 8); /* PTW */
            }
        }
    } else {
        /*
         * fsr is a DFSR/IFSR value for the short descriptor
         * translation table format (with WnR always clear).
         * Convert it to a 32-bit PAR.
         */
        if (!ret) {
            /* We do not set any attribute bits in the PAR */
            if (res.f.lg_page_size == 24
                && arm_feature(env, ARM_FEATURE_V7)) {
                par64 = (res.f.phys_addr & 0xff000000) | (1 << 1);
            } else {
                par64 = res.f.phys_addr & 0xfffff000;
            }
            if (!res.f.attrs.secure) {
                par64 |= (1 << 9); /* NS */
            }
        } else {
            uint32_t fsr = arm_fi_to_sfsc(&fi);

            par64 = ((fsr & (1 << 10)) >> 5) | ((fsr & (1 << 12)) >> 6) |
                    ((fsr & 0xf) << 1) | 1;
        }
    }
    return par64;
}
#endif /* CONFIG_TCG */

static void ats_write(CPUARMState *env, const ARMCPRegInfo *ri, uint64_t value)
{
#ifdef CONFIG_TCG
    MMUAccessType access_type = ri->opc2 & 1 ? MMU_DATA_STORE : MMU_DATA_LOAD;
    uint64_t par64;
    ARMMMUIdx mmu_idx;
    int el = arm_current_el(env);
    ARMSecuritySpace ss = arm_security_space(env);
    bool guarded = arm_is_guarded(env);

    switch (ri->opc2 & 6) {
    case 0:
        /* stage 1 current state PL1: ATS1CPR, ATS1CPW, ATS1CPRP, ATS1CPWP */
        switch (el) {
        case 3:
            mmu_idx = ARMMMUIdx_E3;
            break;
        case 2:
            g_assert(ss != ARMSS_Secure);  /* ARMv8.4-SecEL2 is 64-bit only */
            /* fall through */
        case 1:
<<<<<<< HEAD
            if (ri->crm == 9 && (env->uncached_cpsr & CPSR_PAN)) {
                mmu_idx = guarded ? ARMMMUIdx_Stage1_GE1_PAN : ARMMMUIdx_Stage1_E1_PAN;
=======
            if (ri->crm == 9 && arm_pan_enabled(env)) {
                mmu_idx = ARMMMUIdx_Stage1_E1_PAN;
>>>>>>> c25df57a
            } else {
                mmu_idx = guarded ? ARMMMUIdx_Stage1_GE1 : ARMMMUIdx_Stage1_E1;
            }
            break;
        default:
            g_assert_not_reached();
        }
        break;
    case 2:
        /* stage 1 current state PL0: ATS1CUR, ATS1CUW */
        switch (el) {
        case 3:
            mmu_idx = ARMMMUIdx_E10_0;
            break;
        case 2:
            g_assert(ss != ARMSS_Secure);  /* ARMv8.4-SecEL2 is 64-bit only */
            mmu_idx = ARMMMUIdx_Stage1_E0;
            break;
        case 1:
            mmu_idx = ARMMMUIdx_Stage1_E0;
            break;
        default:
            g_assert_not_reached();
        }
        break;
    case 4:
        /* stage 1+2 NonSecure PL1: ATS12NSOPR, ATS12NSOPW */
        mmu_idx = (guarded ? ARMMMUIdx_GE10_1 : ARMMMUIdx_E10_1);
        ss = ARMSS_NonSecure;
        break;
    case 6:
        /* stage 1+2 NonSecure PL0: ATS12NSOUR, ATS12NSOUW */
        mmu_idx = ARMMMUIdx_E10_0;
        ss = ARMSS_NonSecure;
        break;
    default:
        g_assert_not_reached();
    }

    par64 = do_ats_write(env, value, access_type, mmu_idx, ss);

    A32_BANKED_CURRENT_REG_SET(env, par, par64);
#else
    /* Handled by hardware accelerator. */
    g_assert_not_reached();
#endif /* CONFIG_TCG */
}

static void ats1h_write(CPUARMState *env, const ARMCPRegInfo *ri,
                        uint64_t value)
{
#ifdef CONFIG_TCG
    MMUAccessType access_type = ri->opc2 & 1 ? MMU_DATA_STORE : MMU_DATA_LOAD;
    uint64_t par64;
    bool guarded = arm_is_guarded(env);

    /* There is no SecureEL2 for AArch32. */
    par64 = do_ats_write(env, value, access_type, (guarded ? ARMMMUIdx_GE2 : ARMMMUIdx_E2),
                         ARMSS_NonSecure);

    A32_BANKED_CURRENT_REG_SET(env, par, par64);
#else
    /* Handled by hardware accelerator. */
    g_assert_not_reached();
#endif /* CONFIG_TCG */
}

static CPAccessResult at_e012_access(CPUARMState *env, const ARMCPRegInfo *ri,
                                     bool isread)
{
    /*
     * R_NYXTL: instruction is UNDEFINED if it applies to an Exception level
     * lower than EL3 and the combination SCR_EL3.{NSE,NS} is reserved. This can
     * only happen when executing at EL3 because that combination also causes an
     * illegal exception return. We don't need to check FEAT_RME either, because
     * scr_write() ensures that the NSE bit is not set otherwise.
     */
    if ((env->cp15.scr_el3 & (SCR_NSE | SCR_NS)) == SCR_NSE) {
        return CP_ACCESS_TRAP;
    }
    return CP_ACCESS_OK;
}

static CPAccessResult at_s1e2_access(CPUARMState *env, const ARMCPRegInfo *ri,
                                     bool isread)
{
    if (arm_current_el(env) == 3 &&
        !(env->cp15.scr_el3 & (SCR_NS | SCR_EEL2))) {
        return CP_ACCESS_TRAP;
    }
    return at_e012_access(env, ri, isread);
}

static CPAccessResult at_s1e01_access(CPUARMState *env, const ARMCPRegInfo *ri,
                                      bool isread)
{
    if (arm_current_el(env) == 1 && (arm_hcr_el2_eff(env) & HCR_AT)) {
        return CP_ACCESS_TRAP_EL2;
    }
    return at_e012_access(env, ri, isread);
}

static void ats_write64(CPUARMState *env, const ARMCPRegInfo *ri,
                        uint64_t value)
{
#ifdef CONFIG_TCG
    MMUAccessType access_type = ri->opc2 & 1 ? MMU_DATA_STORE : MMU_DATA_LOAD;
    ARMMMUIdx mmu_idx;
    uint64_t hcr_el2 = arm_hcr_el2_eff(env);
    bool regime_e20 = (hcr_el2 & (HCR_E2H | HCR_TGE)) == (HCR_E2H | HCR_TGE);
<<<<<<< HEAD
    bool guarded = arm_is_guarded(env);
=======
    bool for_el3 = false;
    ARMSecuritySpace ss;
>>>>>>> c25df57a

    switch (ri->opc2 & 6) {
    case 0:
        switch (ri->opc1) {
        case 0: /* AT S1E1R, AT S1E1W, AT S1E1RP, AT S1E1WP */
<<<<<<< HEAD
            if (ri->crm == 9 && (env->pstate & PSTATE_PAN)) {
                mmu_idx =
                    regime_e20 ? (guarded ? ARMMMUIdx_GE20_2_PAN : ARMMMUIdx_E20_2_PAN) : (guarded ? ARMMMUIdx_Stage1_GE1_PAN : ARMMMUIdx_Stage1_E1_PAN);
=======
            if (ri->crm == 9 && arm_pan_enabled(env)) {
                mmu_idx = regime_e20 ?
                          ARMMMUIdx_E20_2_PAN : ARMMMUIdx_Stage1_E1_PAN;
>>>>>>> c25df57a
            } else {
                mmu_idx = regime_e20 ? (guarded ? ARMMMUIdx_GE20_2 : ARMMMUIdx_E20_2) : (guarded ? ARMMMUIdx_Stage1_GE1 : ARMMMUIdx_Stage1_E1);
            }
            break;
        case 4: /* AT S1E2R, AT S1E2W */
            mmu_idx = hcr_el2 & HCR_E2H ? (guarded ? ARMMMUIdx_GE20_2 : ARMMMUIdx_E20_2) : (guarded ? ARMMMUIdx_GE2 : ARMMMUIdx_E2);
            break;
        case 6: /* AT S1E3R, AT S1E3W */
            mmu_idx = ARMMMUIdx_E3;
            for_el3 = true;
            break;
        default:
            g_assert_not_reached();
        }
        break;
    case 2: /* AT S1E0R, AT S1E0W */
        mmu_idx = regime_e20 ? ARMMMUIdx_E20_0 : ARMMMUIdx_Stage1_E0;
        break;
    case 4: /* AT S12E1R, AT S12E1W */
        mmu_idx = regime_e20 ? (guarded ? ARMMMUIdx_GE20_2 : ARMMMUIdx_E20_2) : (guarded ? ARMMMUIdx_GE10_1 : ARMMMUIdx_E10_1);
        break;
    case 6: /* AT S12E0R, AT S12E0W */
        mmu_idx = regime_e20 ? ARMMMUIdx_E20_0 : ARMMMUIdx_E10_0;
        break;
    default:
        g_assert_not_reached();
    }

    ss = for_el3 ? arm_security_space(env) : arm_security_space_below_el3(env);
    env->cp15.par_el[1] = do_ats_write(env, value, access_type, mmu_idx, ss);
#else
    /* Handled by hardware accelerator. */
    g_assert_not_reached();
#endif /* CONFIG_TCG */
}
#endif

/* Return basic MPU access permission bits.  */
static uint32_t simple_mpu_ap_bits(uint32_t val)
{
    uint32_t ret;
    uint32_t mask;
    int i;
    ret = 0;
    mask = 3;
    for (i = 0; i < 16; i += 2) {
        ret |= (val >> i) & mask;
        mask <<= 2;
    }
    return ret;
}

/* Pad basic MPU access permission bits to extended format.  */
static uint32_t extended_mpu_ap_bits(uint32_t val)
{
    uint32_t ret;
    uint32_t mask;
    int i;
    ret = 0;
    mask = 3;
    for (i = 0; i < 16; i += 2) {
        ret |= (val & mask) << i;
        mask <<= 2;
    }
    return ret;
}

static void pmsav5_data_ap_write(CPUARMState *env, const ARMCPRegInfo *ri,
                                 uint64_t value)
{
    env->cp15.pmsav5_data_ap = extended_mpu_ap_bits(value);
}

static uint64_t pmsav5_data_ap_read(CPUARMState *env, const ARMCPRegInfo *ri)
{
    return simple_mpu_ap_bits(env->cp15.pmsav5_data_ap);
}

static void pmsav5_insn_ap_write(CPUARMState *env, const ARMCPRegInfo *ri,
                                 uint64_t value)
{
    env->cp15.pmsav5_insn_ap = extended_mpu_ap_bits(value);
}

static uint64_t pmsav5_insn_ap_read(CPUARMState *env, const ARMCPRegInfo *ri)
{
    return simple_mpu_ap_bits(env->cp15.pmsav5_insn_ap);
}

static uint64_t pmsav7_read(CPUARMState *env, const ARMCPRegInfo *ri)
{
    uint32_t *u32p = *(uint32_t **)raw_ptr(env, ri);

    if (!u32p) {
        return 0;
    }

    u32p += env->pmsav7.rnr[M_REG_NS];
    return *u32p;
}

static void pmsav7_write(CPUARMState *env, const ARMCPRegInfo *ri,
                         uint64_t value)
{
    ARMCPU *cpu = env_archcpu(env);
    uint32_t *u32p = *(uint32_t **)raw_ptr(env, ri);

    if (!u32p) {
        return;
    }

    u32p += env->pmsav7.rnr[M_REG_NS];
    tlb_flush(CPU(cpu)); /* Mappings may have changed - purge! */
    *u32p = value;
}

static void pmsav7_rgnr_write(CPUARMState *env, const ARMCPRegInfo *ri,
                              uint64_t value)
{
    ARMCPU *cpu = env_archcpu(env);
    uint32_t nrgs = cpu->pmsav7_dregion;

    if (value >= nrgs) {
        qemu_log_mask(LOG_GUEST_ERROR,
                      "PMSAv7 RGNR write >= # supported regions, %" PRIu32
                      " > %" PRIu32 "\n", (uint32_t)value, nrgs);
        return;
    }

    raw_write(env, ri, value);
}

static void prbar_write(CPUARMState *env, const ARMCPRegInfo *ri,
                          uint64_t value)
{
    ARMCPU *cpu = env_archcpu(env);

    tlb_flush(CPU(cpu)); /* Mappings may have changed - purge! */
    env->pmsav8.rbar[M_REG_NS][env->pmsav7.rnr[M_REG_NS]] = value;
}

static uint64_t prbar_read(CPUARMState *env, const ARMCPRegInfo *ri)
{
    return env->pmsav8.rbar[M_REG_NS][env->pmsav7.rnr[M_REG_NS]];
}

static void prlar_write(CPUARMState *env, const ARMCPRegInfo *ri,
                          uint64_t value)
{
    ARMCPU *cpu = env_archcpu(env);

    tlb_flush(CPU(cpu)); /* Mappings may have changed - purge! */
    env->pmsav8.rlar[M_REG_NS][env->pmsav7.rnr[M_REG_NS]] = value;
}

static uint64_t prlar_read(CPUARMState *env, const ARMCPRegInfo *ri)
{
    return env->pmsav8.rlar[M_REG_NS][env->pmsav7.rnr[M_REG_NS]];
}

static void prselr_write(CPUARMState *env, const ARMCPRegInfo *ri,
                           uint64_t value)
{
    ARMCPU *cpu = env_archcpu(env);

    /*
     * Ignore writes that would select not implemented region.
     * This is architecturally UNPREDICTABLE.
     */
    if (value >= cpu->pmsav7_dregion) {
        return;
    }

    env->pmsav7.rnr[M_REG_NS] = value;
}

static void hprbar_write(CPUARMState *env, const ARMCPRegInfo *ri,
                          uint64_t value)
{
    ARMCPU *cpu = env_archcpu(env);

    tlb_flush(CPU(cpu)); /* Mappings may have changed - purge! */
    env->pmsav8.hprbar[env->pmsav8.hprselr] = value;
}

static uint64_t hprbar_read(CPUARMState *env, const ARMCPRegInfo *ri)
{
    return env->pmsav8.hprbar[env->pmsav8.hprselr];
}

static void hprlar_write(CPUARMState *env, const ARMCPRegInfo *ri,
                          uint64_t value)
{
    ARMCPU *cpu = env_archcpu(env);

    tlb_flush(CPU(cpu)); /* Mappings may have changed - purge! */
    env->pmsav8.hprlar[env->pmsav8.hprselr] = value;
}

static uint64_t hprlar_read(CPUARMState *env, const ARMCPRegInfo *ri)
{
    return env->pmsav8.hprlar[env->pmsav8.hprselr];
}

static void hprenr_write(CPUARMState *env, const ARMCPRegInfo *ri,
                          uint64_t value)
{
    uint32_t n;
    uint32_t bit;
    ARMCPU *cpu = env_archcpu(env);

    /* Ignore writes to unimplemented regions */
    int rmax = MIN(cpu->pmsav8r_hdregion, 32);
    value &= MAKE_64BIT_MASK(0, rmax);

    tlb_flush(CPU(cpu)); /* Mappings may have changed - purge! */

    /* Register alias is only valid for first 32 indexes */
    for (n = 0; n < rmax; ++n) {
        bit = extract32(value, n, 1);
        env->pmsav8.hprlar[n] = deposit32(
                    env->pmsav8.hprlar[n], 0, 1, bit);
    }
}

static uint64_t hprenr_read(CPUARMState *env, const ARMCPRegInfo *ri)
{
    uint32_t n;
    uint32_t result = 0x0;
    ARMCPU *cpu = env_archcpu(env);

    /* Register alias is only valid for first 32 indexes */
    for (n = 0; n < MIN(cpu->pmsav8r_hdregion, 32); ++n) {
        if (env->pmsav8.hprlar[n] & 0x1) {
            result |= (0x1 << n);
        }
    }
    return result;
}

static void hprselr_write(CPUARMState *env, const ARMCPRegInfo *ri,
                           uint64_t value)
{
    ARMCPU *cpu = env_archcpu(env);

    /*
     * Ignore writes that would select not implemented region.
     * This is architecturally UNPREDICTABLE.
     */
    if (value >= cpu->pmsav8r_hdregion) {
        return;
    }

    env->pmsav8.hprselr = value;
}

static void pmsav8r_regn_write(CPUARMState *env, const ARMCPRegInfo *ri,
                          uint64_t value)
{
    ARMCPU *cpu = env_archcpu(env);
    uint8_t index = (extract32(ri->opc0, 0, 1) << 4) |
                    (extract32(ri->crm, 0, 3) << 1) | extract32(ri->opc2, 2, 1);

    tlb_flush(CPU(cpu)); /* Mappings may have changed - purge! */

    if (ri->opc1 & 4) {
        if (index >= cpu->pmsav8r_hdregion) {
            return;
        }
        if (ri->opc2 & 0x1) {
            env->pmsav8.hprlar[index] = value;
        } else {
            env->pmsav8.hprbar[index] = value;
        }
    } else {
        if (index >= cpu->pmsav7_dregion) {
            return;
        }
        if (ri->opc2 & 0x1) {
            env->pmsav8.rlar[M_REG_NS][index] = value;
        } else {
            env->pmsav8.rbar[M_REG_NS][index] = value;
        }
    }
}

static uint64_t pmsav8r_regn_read(CPUARMState *env, const ARMCPRegInfo *ri)
{
    ARMCPU *cpu = env_archcpu(env);
    uint8_t index = (extract32(ri->opc0, 0, 1) << 4) |
                    (extract32(ri->crm, 0, 3) << 1) | extract32(ri->opc2, 2, 1);

    if (ri->opc1 & 4) {
        if (index >= cpu->pmsav8r_hdregion) {
            return 0x0;
        }
        if (ri->opc2 & 0x1) {
            return env->pmsav8.hprlar[index];
        } else {
            return env->pmsav8.hprbar[index];
        }
    } else {
        if (index >= cpu->pmsav7_dregion) {
            return 0x0;
        }
        if (ri->opc2 & 0x1) {
            return env->pmsav8.rlar[M_REG_NS][index];
        } else {
            return env->pmsav8.rbar[M_REG_NS][index];
        }
    }
}

static const ARMCPRegInfo pmsav8r_cp_reginfo[] = {
    { .name = "PRBAR",
      .cp = 15, .opc1 = 0, .crn = 6, .crm = 3, .opc2 = 0,
      .access = PL1_RW, .type = ARM_CP_NO_RAW,
      .accessfn = access_tvm_trvm,
      .readfn = prbar_read, .writefn = prbar_write },
    { .name = "PRLAR",
      .cp = 15, .opc1 = 0, .crn = 6, .crm = 3, .opc2 = 1,
      .access = PL1_RW, .type = ARM_CP_NO_RAW,
      .accessfn = access_tvm_trvm,
      .readfn = prlar_read, .writefn = prlar_write },
    { .name = "PRSELR", .resetvalue = 0,
      .cp = 15, .opc1 = 0, .crn = 6, .crm = 2, .opc2 = 1,
      .access = PL1_RW, .accessfn = access_tvm_trvm,
      .writefn = prselr_write,
      .fieldoffset = offsetof(CPUARMState, pmsav7.rnr[M_REG_NS]) },
    { .name = "HPRBAR", .resetvalue = 0,
      .cp = 15, .opc1 = 4, .crn = 6, .crm = 3, .opc2 = 0,
      .access = PL2_RW, .type = ARM_CP_NO_RAW,
      .readfn = hprbar_read, .writefn = hprbar_write },
    { .name = "HPRLAR",
      .cp = 15, .opc1 = 4, .crn = 6, .crm = 3, .opc2 = 1,
      .access = PL2_RW, .type = ARM_CP_NO_RAW,
      .readfn = hprlar_read, .writefn = hprlar_write },
    { .name = "HPRSELR", .resetvalue = 0,
      .cp = 15, .opc1 = 4, .crn = 6, .crm = 2, .opc2 = 1,
      .access = PL2_RW,
      .writefn = hprselr_write,
      .fieldoffset = offsetof(CPUARMState, pmsav8.hprselr) },
    { .name = "HPRENR",
      .cp = 15, .opc1 = 4, .crn = 6, .crm = 1, .opc2 = 1,
      .access = PL2_RW, .type = ARM_CP_NO_RAW,
      .readfn = hprenr_read, .writefn = hprenr_write },
};

static const ARMCPRegInfo pmsav7_cp_reginfo[] = {
    /*
     * Reset for all these registers is handled in arm_cpu_reset(),
     * because the PMSAv7 is also used by M-profile CPUs, which do
     * not register cpregs but still need the state to be reset.
     */
    { .name = "DRBAR", .cp = 15, .crn = 6, .opc1 = 0, .crm = 1, .opc2 = 0,
      .access = PL1_RW, .type = ARM_CP_NO_RAW,
      .fieldoffset = offsetof(CPUARMState, pmsav7.drbar),
      .readfn = pmsav7_read, .writefn = pmsav7_write,
      .resetfn = arm_cp_reset_ignore },
    { .name = "DRSR", .cp = 15, .crn = 6, .opc1 = 0, .crm = 1, .opc2 = 2,
      .access = PL1_RW, .type = ARM_CP_NO_RAW,
      .fieldoffset = offsetof(CPUARMState, pmsav7.drsr),
      .readfn = pmsav7_read, .writefn = pmsav7_write,
      .resetfn = arm_cp_reset_ignore },
    { .name = "DRACR", .cp = 15, .crn = 6, .opc1 = 0, .crm = 1, .opc2 = 4,
      .access = PL1_RW, .type = ARM_CP_NO_RAW,
      .fieldoffset = offsetof(CPUARMState, pmsav7.dracr),
      .readfn = pmsav7_read, .writefn = pmsav7_write,
      .resetfn = arm_cp_reset_ignore },
    { .name = "RGNR", .cp = 15, .crn = 6, .opc1 = 0, .crm = 2, .opc2 = 0,
      .access = PL1_RW,
      .fieldoffset = offsetof(CPUARMState, pmsav7.rnr[M_REG_NS]),
      .writefn = pmsav7_rgnr_write,
      .resetfn = arm_cp_reset_ignore },
};

static const ARMCPRegInfo pmsav5_cp_reginfo[] = {
    { .name = "DATA_AP", .cp = 15, .crn = 5, .crm = 0, .opc1 = 0, .opc2 = 0,
      .access = PL1_RW, .type = ARM_CP_ALIAS,
      .fieldoffset = offsetof(CPUARMState, cp15.pmsav5_data_ap),
      .readfn = pmsav5_data_ap_read, .writefn = pmsav5_data_ap_write, },
    { .name = "INSN_AP", .cp = 15, .crn = 5, .crm = 0, .opc1 = 0, .opc2 = 1,
      .access = PL1_RW, .type = ARM_CP_ALIAS,
      .fieldoffset = offsetof(CPUARMState, cp15.pmsav5_insn_ap),
      .readfn = pmsav5_insn_ap_read, .writefn = pmsav5_insn_ap_write, },
    { .name = "DATA_EXT_AP", .cp = 15, .crn = 5, .crm = 0, .opc1 = 0, .opc2 = 2,
      .access = PL1_RW,
      .fieldoffset = offsetof(CPUARMState, cp15.pmsav5_data_ap),
      .resetvalue = 0, },
    { .name = "INSN_EXT_AP", .cp = 15, .crn = 5, .crm = 0, .opc1 = 0, .opc2 = 3,
      .access = PL1_RW,
      .fieldoffset = offsetof(CPUARMState, cp15.pmsav5_insn_ap),
      .resetvalue = 0, },
    { .name = "DCACHE_CFG", .cp = 15, .crn = 2, .crm = 0, .opc1 = 0, .opc2 = 0,
      .access = PL1_RW,
      .fieldoffset = offsetof(CPUARMState, cp15.c2_data), .resetvalue = 0, },
    { .name = "ICACHE_CFG", .cp = 15, .crn = 2, .crm = 0, .opc1 = 0, .opc2 = 1,
      .access = PL1_RW,
      .fieldoffset = offsetof(CPUARMState, cp15.c2_insn), .resetvalue = 0, },
    /* Protection region base and size registers */
    { .name = "946_PRBS0", .cp = 15, .crn = 6, .crm = 0, .opc1 = 0,
      .opc2 = CP_ANY, .access = PL1_RW, .resetvalue = 0,
      .fieldoffset = offsetof(CPUARMState, cp15.c6_region[0]) },
    { .name = "946_PRBS1", .cp = 15, .crn = 6, .crm = 1, .opc1 = 0,
      .opc2 = CP_ANY, .access = PL1_RW, .resetvalue = 0,
      .fieldoffset = offsetof(CPUARMState, cp15.c6_region[1]) },
    { .name = "946_PRBS2", .cp = 15, .crn = 6, .crm = 2, .opc1 = 0,
      .opc2 = CP_ANY, .access = PL1_RW, .resetvalue = 0,
      .fieldoffset = offsetof(CPUARMState, cp15.c6_region[2]) },
    { .name = "946_PRBS3", .cp = 15, .crn = 6, .crm = 3, .opc1 = 0,
      .opc2 = CP_ANY, .access = PL1_RW, .resetvalue = 0,
      .fieldoffset = offsetof(CPUARMState, cp15.c6_region[3]) },
    { .name = "946_PRBS4", .cp = 15, .crn = 6, .crm = 4, .opc1 = 0,
      .opc2 = CP_ANY, .access = PL1_RW, .resetvalue = 0,
      .fieldoffset = offsetof(CPUARMState, cp15.c6_region[4]) },
    { .name = "946_PRBS5", .cp = 15, .crn = 6, .crm = 5, .opc1 = 0,
      .opc2 = CP_ANY, .access = PL1_RW, .resetvalue = 0,
      .fieldoffset = offsetof(CPUARMState, cp15.c6_region[5]) },
    { .name = "946_PRBS6", .cp = 15, .crn = 6, .crm = 6, .opc1 = 0,
      .opc2 = CP_ANY, .access = PL1_RW, .resetvalue = 0,
      .fieldoffset = offsetof(CPUARMState, cp15.c6_region[6]) },
    { .name = "946_PRBS7", .cp = 15, .crn = 6, .crm = 7, .opc1 = 0,
      .opc2 = CP_ANY, .access = PL1_RW, .resetvalue = 0,
      .fieldoffset = offsetof(CPUARMState, cp15.c6_region[7]) },
};

static void vmsa_ttbcr_write(CPUARMState *env, const ARMCPRegInfo *ri,
                             uint64_t value)
{
    ARMCPU *cpu = env_archcpu(env);

    if (!arm_feature(env, ARM_FEATURE_V8)) {
        if (arm_feature(env, ARM_FEATURE_LPAE) && (value & TTBCR_EAE)) {
            /*
             * Pre ARMv8 bits [21:19], [15:14] and [6:3] are UNK/SBZP when
             * using Long-descriptor translation table format
             */
            value &= ~((7 << 19) | (3 << 14) | (0xf << 3));
        } else if (arm_feature(env, ARM_FEATURE_EL3)) {
            /*
             * In an implementation that includes the Security Extensions
             * TTBCR has additional fields PD0 [4] and PD1 [5] for
             * Short-descriptor translation table format.
             */
            value &= TTBCR_PD1 | TTBCR_PD0 | TTBCR_N;
        } else {
            value &= TTBCR_N;
        }
    }

    if (arm_feature(env, ARM_FEATURE_LPAE)) {
        /*
         * With LPAE the TTBCR could result in a change of ASID
         * via the TTBCR.A1 bit, so do a TLB flush.
         */
        tlb_flush(CPU(cpu));
    }
    raw_write(env, ri, value);
}

static void vmsa_tcr_el12_write(CPUARMState *env, const ARMCPRegInfo *ri,
                               uint64_t value)
{
    ARMCPU *cpu = env_archcpu(env);

    /* For AArch64 the A1 bit could result in a change of ASID, so TLB flush. */
    tlb_flush(CPU(cpu));
    raw_write(env, ri, value);
}

static void vmsa_ttbr_write(CPUARMState *env, const ARMCPRegInfo *ri,
                            uint64_t value)
{
    /* If the ASID changes (with a 64-bit write), we must flush the TLB.  */
    if (cpreg_field_is_64bit(ri) &&
        extract64(raw_read(env, ri) ^ value, 48, 16) != 0) {
        ARMCPU *cpu = env_archcpu(env);
        tlb_flush(CPU(cpu));
    }
    raw_write(env, ri, value);
}

static void vmsa_tcr_ttbr_el2_write(CPUARMState *env, const ARMCPRegInfo *ri,
                                    uint64_t value)
{
    /*
     * If we are running with E2&0 regime, then an ASID is active.
     * Flush if that might be changing.  Note we're not checking
     * TCR_EL2.A1 to know if this is really the TTBRx_EL2 that
     * holds the active ASID, only checking the field that might.
     */
    if (extract64(raw_read(env, ri) ^ value, 48, 16) &&
        (arm_hcr_el2_eff(env) & HCR_E2H)) {
        uint32_t mask = ARMMMUIdxBit_E20_0;
        if (arm_is_guarded(env)) {
            mask |= ARMMMUIdxBit_GE20_2 | ARMMMUIdxBit_GE20_2_PAN;
        } else {
            mask |= ARMMMUIdxBit_E20_2 | ARMMMUIdxBit_E20_2_PAN;
        }
        tlb_flush_by_mmuidx(env_cpu(env), mask);
    }
    raw_write(env, ri, value);
}

static void vttbr_write(CPUARMState *env, const ARMCPRegInfo *ri,
                        uint64_t value)
{
    ARMCPU *cpu = env_archcpu(env);
    CPUState *cs = CPU(cpu);

    /*
     * A change in VMID to the stage2 page table (Stage2) invalidates
     * the stage2 and combined stage 1&2 tlbs (EL10_1 and EL10_0).
     */
    if (extract64(raw_read(env, ri) ^ value, 48, 16) != 0) {
        tlb_flush_by_mmuidx(cs, alle1_tlbmask(env));
    }
    raw_write(env, ri, value);
}

static const ARMCPRegInfo vmsa_pmsa_cp_reginfo[] = {
    { .name = "DFSR", .cp = 15, .crn = 5, .crm = 0, .opc1 = 0, .opc2 = 0,
      .access = PL1_RW, .accessfn = access_tvm_trvm, .type = ARM_CP_ALIAS,
      .bank_fieldoffsets = { offsetoflow32(CPUARMState, cp15.dfsr_s),
                             offsetoflow32(CPUARMState, cp15.dfsr_ns) }, },
    { .name = "IFSR", .cp = 15, .crn = 5, .crm = 0, .opc1 = 0, .opc2 = 1,
      .access = PL1_RW, .accessfn = access_tvm_trvm, .resetvalue = 0,
      .bank_fieldoffsets = { offsetoflow32(CPUARMState, cp15.ifsr_s),
                             offsetoflow32(CPUARMState, cp15.ifsr_ns) } },
    { .name = "DFAR", .cp = 15, .opc1 = 0, .crn = 6, .crm = 0, .opc2 = 0,
      .access = PL1_RW, .accessfn = access_tvm_trvm, .resetvalue = 0,
      .bank_fieldoffsets = { offsetof(CPUARMState, cp15.dfar_s),
                             offsetof(CPUARMState, cp15.dfar_ns) } },
    { .name = "FAR_EL1", .state = ARM_CP_STATE_AA64,
      .opc0 = 3, .crn = 6, .crm = 0, .opc1 = 0, .opc2 = 0,
      .access = PL1_RW, .accessfn = access_tvm_trvm,
      .fgt = FGT_FAR_EL1,
      .nv2_redirect_offset = 0x220 | NV2_REDIR_NV1,
      .fieldoffset = offsetof(CPUARMState, cp15.far_el[1]),
      .resetvalue = 0, },
};

static const ARMCPRegInfo vmsa_cp_reginfo[] = {
    { .name = "ESR_EL1", .state = ARM_CP_STATE_AA64,
      .opc0 = 3, .crn = 5, .crm = 2, .opc1 = 0, .opc2 = 0,
      .access = PL1_RW, .accessfn = access_tvm_trvm,
      .fgt = FGT_ESR_EL1,
      .nv2_redirect_offset = 0x138 | NV2_REDIR_NV1,
      .fieldoffset = offsetof(CPUARMState, cp15.esr_el[1]), .resetvalue = 0, },
    { .name = "TTBR0_EL1", .state = ARM_CP_STATE_BOTH,
      .opc0 = 3, .opc1 = 0, .crn = 2, .crm = 0, .opc2 = 0,
      .access = PL1_RW, .accessfn = access_tvm_trvm,
      .fgt = FGT_TTBR0_EL1,
      .nv2_redirect_offset = 0x200 | NV2_REDIR_NV1,
      .writefn = vmsa_ttbr_write, .resetvalue = 0, .raw_writefn = raw_write,
      .bank_fieldoffsets = { offsetof(CPUARMState, cp15.ttbr0_s),
                             offsetof(CPUARMState, cp15.ttbr0_ns) } },
    { .name = "TTBR1_EL1", .state = ARM_CP_STATE_BOTH,
      .opc0 = 3, .opc1 = 0, .crn = 2, .crm = 0, .opc2 = 1,
      .access = PL1_RW, .accessfn = access_tvm_trvm,
      .fgt = FGT_TTBR1_EL1,
      .nv2_redirect_offset = 0x210 | NV2_REDIR_NV1,
      .writefn = vmsa_ttbr_write, .resetvalue = 0, .raw_writefn = raw_write,
      .bank_fieldoffsets = { offsetof(CPUARMState, cp15.ttbr1_s),
                             offsetof(CPUARMState, cp15.ttbr1_ns) } },
    { .name = "TCR_EL1", .state = ARM_CP_STATE_AA64,
      .opc0 = 3, .crn = 2, .crm = 0, .opc1 = 0, .opc2 = 2,
      .access = PL1_RW, .accessfn = access_tvm_trvm,
      .fgt = FGT_TCR_EL1,
      .nv2_redirect_offset = 0x120 | NV2_REDIR_NV1,
      .writefn = vmsa_tcr_el12_write,
      .raw_writefn = raw_write,
      .resetvalue = 0,
      .fieldoffset = offsetof(CPUARMState, cp15.tcr_el[1]) },
    { .name = "TTBCR", .cp = 15, .crn = 2, .crm = 0, .opc1 = 0, .opc2 = 2,
      .access = PL1_RW, .accessfn = access_tvm_trvm,
      .type = ARM_CP_ALIAS, .writefn = vmsa_ttbcr_write,
      .raw_writefn = raw_write,
      .bank_fieldoffsets = { offsetoflow32(CPUARMState, cp15.tcr_el[3]),
                             offsetoflow32(CPUARMState, cp15.tcr_el[1])} },
};

/*
 * Note that unlike TTBCR, writing to TTBCR2 does not require flushing
 * qemu tlbs nor adjusting cached masks.
 */
static const ARMCPRegInfo ttbcr2_reginfo = {
    .name = "TTBCR2", .cp = 15, .opc1 = 0, .crn = 2, .crm = 0, .opc2 = 3,
    .access = PL1_RW, .accessfn = access_tvm_trvm,
    .type = ARM_CP_ALIAS,
    .bank_fieldoffsets = {
        offsetofhigh32(CPUARMState, cp15.tcr_el[3]),
        offsetofhigh32(CPUARMState, cp15.tcr_el[1]),
    },
};

static void omap_ticonfig_write(CPUARMState *env, const ARMCPRegInfo *ri,
                                uint64_t value)
{
    env->cp15.c15_ticonfig = value & 0xe7;
    /* The OS_TYPE bit in this register changes the reported CPUID! */
    env->cp15.c0_cpuid = (value & (1 << 5)) ?
        ARM_CPUID_TI915T : ARM_CPUID_TI925T;
}

static void omap_threadid_write(CPUARMState *env, const ARMCPRegInfo *ri,
                                uint64_t value)
{
    env->cp15.c15_threadid = value & 0xffff;
}

static void omap_wfi_write(CPUARMState *env, const ARMCPRegInfo *ri,
                           uint64_t value)
{
    /* Wait-for-interrupt (deprecated) */
    cpu_interrupt(env_cpu(env), CPU_INTERRUPT_HALT);
}

static void omap_cachemaint_write(CPUARMState *env, const ARMCPRegInfo *ri,
                                  uint64_t value)
{
    /*
     * On OMAP there are registers indicating the max/min index of dcache lines
     * containing a dirty line; cache flush operations have to reset these.
     */
    env->cp15.c15_i_max = 0x000;
    env->cp15.c15_i_min = 0xff0;
}

static const ARMCPRegInfo omap_cp_reginfo[] = {
    { .name = "DFSR", .cp = 15, .crn = 5, .crm = CP_ANY,
      .opc1 = CP_ANY, .opc2 = CP_ANY, .access = PL1_RW, .type = ARM_CP_OVERRIDE,
      .fieldoffset = offsetoflow32(CPUARMState, cp15.esr_el[1]),
      .resetvalue = 0, },
    { .name = "", .cp = 15, .crn = 15, .crm = 0, .opc1 = 0, .opc2 = 0,
      .access = PL1_RW, .type = ARM_CP_NOP },
    { .name = "TICONFIG", .cp = 15, .crn = 15, .crm = 1, .opc1 = 0, .opc2 = 0,
      .access = PL1_RW,
      .fieldoffset = offsetof(CPUARMState, cp15.c15_ticonfig), .resetvalue = 0,
      .writefn = omap_ticonfig_write },
    { .name = "IMAX", .cp = 15, .crn = 15, .crm = 2, .opc1 = 0, .opc2 = 0,
      .access = PL1_RW,
      .fieldoffset = offsetof(CPUARMState, cp15.c15_i_max), .resetvalue = 0, },
    { .name = "IMIN", .cp = 15, .crn = 15, .crm = 3, .opc1 = 0, .opc2 = 0,
      .access = PL1_RW, .resetvalue = 0xff0,
      .fieldoffset = offsetof(CPUARMState, cp15.c15_i_min) },
    { .name = "THREADID", .cp = 15, .crn = 15, .crm = 4, .opc1 = 0, .opc2 = 0,
      .access = PL1_RW,
      .fieldoffset = offsetof(CPUARMState, cp15.c15_threadid), .resetvalue = 0,
      .writefn = omap_threadid_write },
    { .name = "TI925T_STATUS", .cp = 15, .crn = 15,
      .crm = 8, .opc1 = 0, .opc2 = 0, .access = PL1_RW,
      .type = ARM_CP_NO_RAW,
      .readfn = arm_cp_read_zero, .writefn = omap_wfi_write, },
    /*
     * TODO: Peripheral port remap register:
     * On OMAP2 mcr p15, 0, rn, c15, c2, 4 sets up the interrupt controller
     * base address at $rn & ~0xfff and map size of 0x200 << ($rn & 0xfff),
     * when MMU is off.
     */
    { .name = "OMAP_CACHEMAINT", .cp = 15, .crn = 7, .crm = CP_ANY,
      .opc1 = 0, .opc2 = CP_ANY, .access = PL1_W,
      .type = ARM_CP_OVERRIDE | ARM_CP_NO_RAW,
      .writefn = omap_cachemaint_write },
    { .name = "C9", .cp = 15, .crn = 9,
      .crm = CP_ANY, .opc1 = CP_ANY, .opc2 = CP_ANY, .access = PL1_RW,
      .type = ARM_CP_CONST | ARM_CP_OVERRIDE, .resetvalue = 0 },
};

static void xscale_cpar_write(CPUARMState *env, const ARMCPRegInfo *ri,
                              uint64_t value)
{
    env->cp15.c15_cpar = value & 0x3fff;
}

static const ARMCPRegInfo xscale_cp_reginfo[] = {
    { .name = "XSCALE_CPAR",
      .cp = 15, .crn = 15, .crm = 1, .opc1 = 0, .opc2 = 0, .access = PL1_RW,
      .fieldoffset = offsetof(CPUARMState, cp15.c15_cpar), .resetvalue = 0,
      .writefn = xscale_cpar_write, },
    { .name = "XSCALE_AUXCR",
      .cp = 15, .crn = 1, .crm = 0, .opc1 = 0, .opc2 = 1, .access = PL1_RW,
      .fieldoffset = offsetof(CPUARMState, cp15.c1_xscaleauxcr),
      .resetvalue = 0, },
    /*
     * XScale specific cache-lockdown: since we have no cache we NOP these
     * and hope the guest does not really rely on cache behaviour.
     */
    { .name = "XSCALE_LOCK_ICACHE_LINE",
      .cp = 15, .opc1 = 0, .crn = 9, .crm = 1, .opc2 = 0,
      .access = PL1_W, .type = ARM_CP_NOP },
    { .name = "XSCALE_UNLOCK_ICACHE",
      .cp = 15, .opc1 = 0, .crn = 9, .crm = 1, .opc2 = 1,
      .access = PL1_W, .type = ARM_CP_NOP },
    { .name = "XSCALE_DCACHE_LOCK",
      .cp = 15, .opc1 = 0, .crn = 9, .crm = 2, .opc2 = 0,
      .access = PL1_RW, .type = ARM_CP_NOP },
    { .name = "XSCALE_UNLOCK_DCACHE",
      .cp = 15, .opc1 = 0, .crn = 9, .crm = 2, .opc2 = 1,
      .access = PL1_W, .type = ARM_CP_NOP },
};

static const ARMCPRegInfo dummy_c15_cp_reginfo[] = {
    /*
     * RAZ/WI the whole crn=15 space, when we don't have a more specific
     * implementation of this implementation-defined space.
     * Ideally this should eventually disappear in favour of actually
     * implementing the correct behaviour for all cores.
     */
    { .name = "C15_IMPDEF", .cp = 15, .crn = 15,
      .crm = CP_ANY, .opc1 = CP_ANY, .opc2 = CP_ANY,
      .access = PL1_RW,
      .type = ARM_CP_CONST | ARM_CP_NO_RAW | ARM_CP_OVERRIDE,
      .resetvalue = 0 },
};

static const ARMCPRegInfo cache_dirty_status_cp_reginfo[] = {
    /* Cache status: RAZ because we have no cache so it's always clean */
    { .name = "CDSR", .cp = 15, .crn = 7, .crm = 10, .opc1 = 0, .opc2 = 6,
      .access = PL1_R, .type = ARM_CP_CONST | ARM_CP_NO_RAW,
      .resetvalue = 0 },
};

static const ARMCPRegInfo cache_block_ops_cp_reginfo[] = {
    /* We never have a block transfer operation in progress */
    { .name = "BXSR", .cp = 15, .crn = 7, .crm = 12, .opc1 = 0, .opc2 = 4,
      .access = PL0_R, .type = ARM_CP_CONST | ARM_CP_NO_RAW,
      .resetvalue = 0 },
    /* The cache ops themselves: these all NOP for QEMU */
    { .name = "IICR", .cp = 15, .crm = 5, .opc1 = 0,
      .access = PL1_W, .type = ARM_CP_NOP | ARM_CP_64BIT },
    { .name = "IDCR", .cp = 15, .crm = 6, .opc1 = 0,
      .access = PL1_W, .type = ARM_CP_NOP | ARM_CP_64BIT },
    { .name = "CDCR", .cp = 15, .crm = 12, .opc1 = 0,
      .access = PL0_W, .type = ARM_CP_NOP | ARM_CP_64BIT },
    { .name = "PIR", .cp = 15, .crm = 12, .opc1 = 1,
      .access = PL0_W, .type = ARM_CP_NOP | ARM_CP_64BIT },
    { .name = "PDR", .cp = 15, .crm = 12, .opc1 = 2,
      .access = PL0_W, .type = ARM_CP_NOP | ARM_CP_64BIT },
    { .name = "CIDCR", .cp = 15, .crm = 14, .opc1 = 0,
      .access = PL1_W, .type = ARM_CP_NOP | ARM_CP_64BIT },
};

static const ARMCPRegInfo cache_test_clean_cp_reginfo[] = {
    /*
     * The cache test-and-clean instructions always return (1 << 30)
     * to indicate that there are no dirty cache lines.
     */
    { .name = "TC_DCACHE", .cp = 15, .crn = 7, .crm = 10, .opc1 = 0, .opc2 = 3,
      .access = PL0_R, .type = ARM_CP_CONST | ARM_CP_NO_RAW,
      .resetvalue = (1 << 30) },
    { .name = "TCI_DCACHE", .cp = 15, .crn = 7, .crm = 14, .opc1 = 0, .opc2 = 3,
      .access = PL0_R, .type = ARM_CP_CONST | ARM_CP_NO_RAW,
      .resetvalue = (1 << 30) },
};

static const ARMCPRegInfo strongarm_cp_reginfo[] = {
    /* Ignore ReadBuffer accesses */
    { .name = "C9_READBUFFER", .cp = 15, .crn = 9,
      .crm = CP_ANY, .opc1 = CP_ANY, .opc2 = CP_ANY,
      .access = PL1_RW, .resetvalue = 0,
      .type = ARM_CP_CONST | ARM_CP_OVERRIDE | ARM_CP_NO_RAW },
};

static uint64_t midr_read(CPUARMState *env, const ARMCPRegInfo *ri)
{
    unsigned int cur_el = arm_current_el(env);

    if (arm_is_el2_enabled(env) && cur_el == 1) {
        return env->cp15.vpidr_el2;
    }
    return raw_read(env, ri);
}

static uint64_t mpidr_read_val(CPUARMState *env)
{
    ARMCPU *cpu = env_archcpu(env);
    uint64_t mpidr = cpu->mp_affinity;

    if (arm_feature(env, ARM_FEATURE_V7MP)) {
        mpidr |= (1U << 31);
        /*
         * Cores which are uniprocessor (non-coherent)
         * but still implement the MP extensions set
         * bit 30. (For instance, Cortex-R5).
         */
        if (cpu->mp_is_up) {
            mpidr |= (1u << 30);
        }
    }
    return mpidr;
}

static uint64_t mpidr_read(CPUARMState *env, const ARMCPRegInfo *ri)
{
    unsigned int cur_el = arm_current_el(env);

    if (arm_is_el2_enabled(env) && cur_el == 1) {
        return env->cp15.vmpidr_el2;
    }
    return mpidr_read_val(env);
}

static const ARMCPRegInfo lpae_cp_reginfo[] = {
    /* NOP AMAIR0/1 */
    { .name = "AMAIR0", .state = ARM_CP_STATE_BOTH,
      .opc0 = 3, .crn = 10, .crm = 3, .opc1 = 0, .opc2 = 0,
      .access = PL1_RW, .accessfn = access_tvm_trvm,
      .fgt = FGT_AMAIR_EL1,
      .nv2_redirect_offset = 0x148 | NV2_REDIR_NV1,
      .type = ARM_CP_CONST, .resetvalue = 0 },
    /* AMAIR1 is mapped to AMAIR_EL1[63:32] */
    { .name = "AMAIR1", .cp = 15, .crn = 10, .crm = 3, .opc1 = 0, .opc2 = 1,
      .access = PL1_RW, .accessfn = access_tvm_trvm,
      .type = ARM_CP_CONST, .resetvalue = 0 },
    { .name = "PAR", .cp = 15, .crm = 7, .opc1 = 0,
      .access = PL1_RW, .type = ARM_CP_64BIT, .resetvalue = 0,
      .bank_fieldoffsets = { offsetof(CPUARMState, cp15.par_s),
                             offsetof(CPUARMState, cp15.par_ns)} },
    { .name = "TTBR0", .cp = 15, .crm = 2, .opc1 = 0,
      .access = PL1_RW, .accessfn = access_tvm_trvm,
      .type = ARM_CP_64BIT | ARM_CP_ALIAS,
      .bank_fieldoffsets = { offsetof(CPUARMState, cp15.ttbr0_s),
                             offsetof(CPUARMState, cp15.ttbr0_ns) },
      .writefn = vmsa_ttbr_write, .raw_writefn = raw_write },
    { .name = "TTBR1", .cp = 15, .crm = 2, .opc1 = 1,
      .access = PL1_RW, .accessfn = access_tvm_trvm,
      .type = ARM_CP_64BIT | ARM_CP_ALIAS,
      .bank_fieldoffsets = { offsetof(CPUARMState, cp15.ttbr1_s),
                             offsetof(CPUARMState, cp15.ttbr1_ns) },
      .writefn = vmsa_ttbr_write, .raw_writefn = raw_write },
};

static uint64_t aa64_fpcr_read(CPUARMState *env, const ARMCPRegInfo *ri)
{
    return vfp_get_fpcr(env);
}

static void aa64_fpcr_write(CPUARMState *env, const ARMCPRegInfo *ri,
                            uint64_t value)
{
    vfp_set_fpcr(env, value);
}

static uint64_t aa64_fpsr_read(CPUARMState *env, const ARMCPRegInfo *ri)
{
    return vfp_get_fpsr(env);
}

static void aa64_fpsr_write(CPUARMState *env, const ARMCPRegInfo *ri,
                            uint64_t value)
{
    vfp_set_fpsr(env, value);
}

static CPAccessResult aa64_daif_access(CPUARMState *env, const ARMCPRegInfo *ri,
                                       bool isread)
{
    if (arm_current_el(env) == 0 && !(arm_sctlr(env, 0) & SCTLR_UMA)) {
        return CP_ACCESS_TRAP;
    }
    return CP_ACCESS_OK;
}

static void aa64_daif_write(CPUARMState *env, const ARMCPRegInfo *ri,
                            uint64_t value)
{
    env->daif = value & PSTATE_DAIF;
}

static uint64_t aa64_pan_read(CPUARMState *env, const ARMCPRegInfo *ri)
{
    return env->pstate & PSTATE_PAN;
}

static void aa64_pan_write(CPUARMState *env, const ARMCPRegInfo *ri,
                           uint64_t value)
{
    env->pstate = (env->pstate & ~PSTATE_PAN) | (value & PSTATE_PAN);
}

static const ARMCPRegInfo pan_reginfo = {
    .name = "PAN", .state = ARM_CP_STATE_AA64,
    .opc0 = 3, .opc1 = 0, .crn = 4, .crm = 2, .opc2 = 3,
    .type = ARM_CP_NO_RAW, .access = PL1_RW,
    .readfn = aa64_pan_read, .writefn = aa64_pan_write
};

static uint64_t aa64_uao_read(CPUARMState *env, const ARMCPRegInfo *ri)
{
    return env->pstate & PSTATE_UAO;
}

static void aa64_uao_write(CPUARMState *env, const ARMCPRegInfo *ri,
                           uint64_t value)
{
    env->pstate = (env->pstate & ~PSTATE_UAO) | (value & PSTATE_UAO);
}

static const ARMCPRegInfo uao_reginfo = {
    .name = "UAO", .state = ARM_CP_STATE_AA64,
    .opc0 = 3, .opc1 = 0, .crn = 4, .crm = 2, .opc2 = 4,
    .type = ARM_CP_NO_RAW, .access = PL1_RW,
    .readfn = aa64_uao_read, .writefn = aa64_uao_write
};

static uint64_t aa64_dit_read(CPUARMState *env, const ARMCPRegInfo *ri)
{
    return env->pstate & PSTATE_DIT;
}

static void aa64_dit_write(CPUARMState *env, const ARMCPRegInfo *ri,
                           uint64_t value)
{
    env->pstate = (env->pstate & ~PSTATE_DIT) | (value & PSTATE_DIT);
}

static const ARMCPRegInfo dit_reginfo = {
    .name = "DIT", .state = ARM_CP_STATE_AA64,
    .opc0 = 3, .opc1 = 3, .crn = 4, .crm = 2, .opc2 = 5,
    .type = ARM_CP_NO_RAW, .access = PL0_RW,
    .readfn = aa64_dit_read, .writefn = aa64_dit_write
};

static uint64_t aa64_ssbs_read(CPUARMState *env, const ARMCPRegInfo *ri)
{
    return env->pstate & PSTATE_SSBS;
}

static void aa64_ssbs_write(CPUARMState *env, const ARMCPRegInfo *ri,
                           uint64_t value)
{
    env->pstate = (env->pstate & ~PSTATE_SSBS) | (value & PSTATE_SSBS);
}

static const ARMCPRegInfo ssbs_reginfo = {
    .name = "SSBS", .state = ARM_CP_STATE_AA64,
    .opc0 = 3, .opc1 = 3, .crn = 4, .crm = 2, .opc2 = 6,
    .type = ARM_CP_NO_RAW, .access = PL0_RW,
    .readfn = aa64_ssbs_read, .writefn = aa64_ssbs_write
};

static CPAccessResult aa64_cacheop_poc_access(CPUARMState *env,
                                              const ARMCPRegInfo *ri,
                                              bool isread)
{
    /* Cache invalidate/clean to Point of Coherency or Persistence...  */
    switch (arm_current_el(env)) {
    case 0:
        /* ... EL0 must UNDEF unless SCTLR_EL1.UCI is set.  */
        if (!(arm_sctlr(env, 0) & SCTLR_UCI)) {
            return CP_ACCESS_TRAP;
        }
        /* fall through */
    case 1:
        /* ... EL1 must trap to EL2 if HCR_EL2.TPCP is set.  */
        if (arm_hcr_el2_eff(env) & HCR_TPCP) {
            return CP_ACCESS_TRAP_EL2;
        }
        break;
    }
    return CP_ACCESS_OK;
}

static CPAccessResult do_cacheop_pou_access(CPUARMState *env, uint64_t hcrflags)
{
    /* Cache invalidate/clean to Point of Unification... */
    switch (arm_current_el(env)) {
    case 0:
        /* ... EL0 must UNDEF unless SCTLR_EL1.UCI is set.  */
        if (!(arm_sctlr(env, 0) & SCTLR_UCI)) {
            return CP_ACCESS_TRAP;
        }
        /* fall through */
    case 1:
        /* ... EL1 must trap to EL2 if relevant HCR_EL2 flags are set.  */
        if (arm_hcr_el2_eff(env) & hcrflags) {
            return CP_ACCESS_TRAP_EL2;
        }
        break;
    }
    return CP_ACCESS_OK;
}

static CPAccessResult access_ticab(CPUARMState *env, const ARMCPRegInfo *ri,
                                   bool isread)
{
    return do_cacheop_pou_access(env, HCR_TICAB | HCR_TPU);
}

static CPAccessResult access_tocu(CPUARMState *env, const ARMCPRegInfo *ri,
                                  bool isread)
{
    return do_cacheop_pou_access(env, HCR_TOCU | HCR_TPU);
}

/*
 * See: D4.7.2 TLB maintenance requirements and the TLB maintenance instructions
 * Page D4-1736 (DDI0487A.b)
 */

static uint32_t vae1_tlbmask(CPUARMState *env)
{
    uint64_t hcr = arm_hcr_el2_eff(env);
    uint32_t mask;

    if ((hcr & (HCR_E2H | HCR_TGE)) == (HCR_E2H | HCR_TGE)) {
        mask = ARMMMUIdxBit_E20_2 |
               ARMMMUIdxBit_E20_2_PAN |
               ARMMMUIdxBit_GE20_2 |
               ARMMMUIdxBit_GE20_2_PAN |
               ARMMMUIdxBit_E20_0;
    } else {
        mask = ARMMMUIdxBit_E10_1 |
               ARMMMUIdxBit_E10_1_PAN |
               ARMMMUIdxBit_GE10_1 |
               ARMMMUIdxBit_GE10_1_PAN |
               ARMMMUIdxBit_E10_0;
    }
    return mask;
}

static uint32_t vae2_tlbmask(CPUARMState *env)
{
    uint64_t hcr = arm_hcr_el2_eff(env);
    uint32_t mask;

    if (hcr & HCR_E2H) {
        mask = ARMMMUIdxBit_E20_2 |
               ARMMMUIdxBit_E20_2_PAN |
               ARMMMUIdxBit_E20_0 |
               ARMMMUIdxBit_GE20_2 |
               ARMMMUIdxBit_GE20_2_PAN;
    } else {
        mask = ARMMMUIdxBit_E2 | ARMMMUIdxBit_GE2;
    }
    return mask;
}

/* Return 56 if TBI is enabled, 64 otherwise. */
static int tlbbits_for_regime(CPUARMState *env, ARMMMUIdx mmu_idx,
                              uint64_t addr)
{
    uint64_t tcr = regime_tcr(env, mmu_idx);
    int tbi = aa64_va_parameter_tbi(tcr, mmu_idx);
    int select = extract64(addr, 55, 1);

    return (tbi >> select) & 1 ? 56 : 64;
}

static int vae1_tlbbits(CPUARMState *env, uint64_t addr)
{
    uint64_t hcr = arm_hcr_el2_eff(env);
    ARMMMUIdx mmu_idx;

    /* Only the regime of the mmu_idx below is significant. */
    if ((hcr & (HCR_E2H | HCR_TGE)) == (HCR_E2H | HCR_TGE)) {
        mmu_idx = ARMMMUIdx_E20_0;
    } else {
        mmu_idx = ARMMMUIdx_E10_0;
    }

    return tlbbits_for_regime(env, mmu_idx, addr);
}

static int vae2_tlbbits(CPUARMState *env, uint64_t addr)
{
    uint64_t hcr = arm_hcr_el2_eff(env);
    ARMMMUIdx mmu_idx;
    bool guarded = arm_is_guarded(env);

    /*
     * Only the regime of the mmu_idx below is significant.
     * Regime EL2&0 has two ranges with separate TBI configuration, while EL2
     * only has one.
     */
    if (hcr & HCR_E2H) {
        mmu_idx = guarded ? ARMMMUIdx_GE20_2 : ARMMMUIdx_E20_2;
    } else {
        mmu_idx = guarded ? ARMMMUIdx_GE2 : ARMMMUIdx_E2;
    }

    return tlbbits_for_regime(env, mmu_idx, addr);
}

static void tlbi_aa64_vmalle1is_write(CPUARMState *env, const ARMCPRegInfo *ri,
                                      uint64_t value)
{
    CPUState *cs = env_cpu(env);
    int mask = vae1_tlbmask(env);

    tlb_flush_by_mmuidx_all_cpus_synced(cs, mask);
}

static void tlbi_aa64_vmalle1_write(CPUARMState *env, const ARMCPRegInfo *ri,
                                    uint64_t value)
{
    CPUState *cs = env_cpu(env);
    int mask = vae1_tlbmask(env);

    if (tlb_force_broadcast(env)) {
        tlb_flush_by_mmuidx_all_cpus_synced(cs, mask);
    } else {
        tlb_flush_by_mmuidx(cs, mask);
    }
}

static int e2_tlbmask(CPUARMState *env)
{
    return (ARMMMUIdxBit_E20_0 |
            ARMMMUIdxBit_E20_2 |
            ARMMMUIdxBit_E20_2_PAN |
            ARMMMUIdxBit_E2 |
            ARMMMUIdxBit_GE20_2 |
            ARMMMUIdxBit_GE20_2_PAN |
            ARMMMUIdxBit_GE2);
}

static void tlbi_aa64_alle1_write(CPUARMState *env, const ARMCPRegInfo *ri,
                                  uint64_t value)
{
    CPUState *cs = env_cpu(env);
    int mask = alle1_tlbmask(env);

    tlb_flush_by_mmuidx(cs, mask);
}

static void tlbi_aa64_alle2_write(CPUARMState *env, const ARMCPRegInfo *ri,
                                  uint64_t value)
{
    CPUState *cs = env_cpu(env);
    int mask = e2_tlbmask(env);

    tlb_flush_by_mmuidx(cs, mask);
}

static void tlbi_aa64_alle3_write(CPUARMState *env, const ARMCPRegInfo *ri,
                                  uint64_t value)
{
    ARMCPU *cpu = env_archcpu(env);
    CPUState *cs = CPU(cpu);

    tlb_flush_by_mmuidx(cs, ARMMMUIdxBit_E3);
}

static void tlbi_aa64_alle1is_write(CPUARMState *env, const ARMCPRegInfo *ri,
                                    uint64_t value)
{
    CPUState *cs = env_cpu(env);
    int mask = alle1_tlbmask(env);

    tlb_flush_by_mmuidx_all_cpus_synced(cs, mask);
}

static void tlbi_aa64_alle2is_write(CPUARMState *env, const ARMCPRegInfo *ri,
                                    uint64_t value)
{
    CPUState *cs = env_cpu(env);
    int mask = e2_tlbmask(env);

    tlb_flush_by_mmuidx_all_cpus_synced(cs, mask);
}

static void tlbi_aa64_alle3is_write(CPUARMState *env, const ARMCPRegInfo *ri,
                                    uint64_t value)
{
    CPUState *cs = env_cpu(env);

    tlb_flush_by_mmuidx_all_cpus_synced(cs, ARMMMUIdxBit_E3);
}

static void tlbi_aa64_vae2_write(CPUARMState *env, const ARMCPRegInfo *ri,
                                 uint64_t value)
{
    /*
     * Invalidate by VA, EL2
     * Currently handles both VAE2 and VALE2, since we don't support
     * flush-last-level-only.
     */
    CPUState *cs = env_cpu(env);
    int mask = vae2_tlbmask(env);
    uint64_t pageaddr = sextract64(value << 12, 0, 56);
    int bits = vae2_tlbbits(env, pageaddr);

    tlb_flush_page_bits_by_mmuidx(cs, pageaddr, mask, bits);
}

static void tlbi_aa64_vae3_write(CPUARMState *env, const ARMCPRegInfo *ri,
                                 uint64_t value)
{
    /*
     * Invalidate by VA, EL3
     * Currently handles both VAE3 and VALE3, since we don't support
     * flush-last-level-only.
     */
    ARMCPU *cpu = env_archcpu(env);
    CPUState *cs = CPU(cpu);
    uint64_t pageaddr = sextract64(value << 12, 0, 56);

    tlb_flush_page_by_mmuidx(cs, pageaddr, ARMMMUIdxBit_E3);
}

static void tlbi_aa64_vae1is_write(CPUARMState *env, const ARMCPRegInfo *ri,
                                   uint64_t value)
{
    CPUState *cs = env_cpu(env);
    int mask = vae1_tlbmask(env);
    uint64_t pageaddr = sextract64(value << 12, 0, 56);
    int bits = vae1_tlbbits(env, pageaddr);

    tlb_flush_page_bits_by_mmuidx_all_cpus_synced(cs, pageaddr, mask, bits);
}

static void tlbi_aa64_vae1_write(CPUARMState *env, const ARMCPRegInfo *ri,
                                 uint64_t value)
{
    /*
     * Invalidate by VA, EL1&0 (AArch64 version).
     * Currently handles all of VAE1, VAAE1, VAALE1 and VALE1,
     * since we don't support flush-for-specific-ASID-only or
     * flush-last-level-only.
     */
    CPUState *cs = env_cpu(env);
    int mask = vae1_tlbmask(env);
    uint64_t pageaddr = sextract64(value << 12, 0, 56);
    int bits = vae1_tlbbits(env, pageaddr);

    if (tlb_force_broadcast(env)) {
        tlb_flush_page_bits_by_mmuidx_all_cpus_synced(cs, pageaddr, mask, bits);
    } else {
        tlb_flush_page_bits_by_mmuidx(cs, pageaddr, mask, bits);
    }
}

static void tlbi_aa64_vae2is_write(CPUARMState *env, const ARMCPRegInfo *ri,
                                   uint64_t value)
{
    CPUState *cs = env_cpu(env);
    int mask = vae2_tlbmask(env);
    uint64_t pageaddr = sextract64(value << 12, 0, 56);
    int bits = vae2_tlbbits(env, pageaddr);

    tlb_flush_page_bits_by_mmuidx_all_cpus_synced(cs, pageaddr, mask, bits);
}

static void tlbi_aa64_vae3is_write(CPUARMState *env, const ARMCPRegInfo *ri,
                                   uint64_t value)
{
    CPUState *cs = env_cpu(env);
    uint64_t pageaddr = sextract64(value << 12, 0, 56);
    int bits = tlbbits_for_regime(env, ARMMMUIdx_E3, pageaddr);

    tlb_flush_page_bits_by_mmuidx_all_cpus_synced(cs, pageaddr,
                                                  ARMMMUIdxBit_E3, bits);
}

static int ipas2e1_tlbmask(CPUARMState *env, int64_t value)
{
    /*
     * The MSB of value is the NS field, which only applies if SEL2
     * is implemented and SCR_EL3.NS is not set (i.e. in secure mode).
     */
    return (value >= 0
            && cpu_isar_feature(aa64_sel2, env_archcpu(env))
            && arm_is_secure_below_el3(env)
            ? ARMMMUIdxBit_Stage2_S
            : ARMMMUIdxBit_Stage2);
}

static void tlbi_aa64_ipas2e1_write(CPUARMState *env, const ARMCPRegInfo *ri,
                                    uint64_t value)
{
    CPUState *cs = env_cpu(env);
    int mask = ipas2e1_tlbmask(env, value);
    uint64_t pageaddr = sextract64(value << 12, 0, 56);

    if (tlb_force_broadcast(env)) {
        tlb_flush_page_by_mmuidx_all_cpus_synced(cs, pageaddr, mask);
    } else {
        tlb_flush_page_by_mmuidx(cs, pageaddr, mask);
    }
}

static void tlbi_aa64_ipas2e1is_write(CPUARMState *env, const ARMCPRegInfo *ri,
                                      uint64_t value)
{
    CPUState *cs = env_cpu(env);
    int mask = ipas2e1_tlbmask(env, value);
    uint64_t pageaddr = sextract64(value << 12, 0, 56);

    tlb_flush_page_by_mmuidx_all_cpus_synced(cs, pageaddr, mask);
}

#ifdef TARGET_AARCH64
typedef struct {
    uint64_t base;
    uint64_t length;
} TLBIRange;

static ARMGranuleSize tlbi_range_tg_to_gran_size(int tg)
{
    /*
     * Note that the TLBI range TG field encoding differs from both
     * TG0 and TG1 encodings.
     */
    switch (tg) {
    case 1:
        return Gran4K;
    case 2:
        return Gran16K;
    case 3:
        return Gran64K;
    default:
        return GranInvalid;
    }
}

static TLBIRange tlbi_aa64_get_range(CPUARMState *env, ARMMMUIdx mmuidx,
                                     uint64_t value)
{
    unsigned int page_size_granule, page_shift, num, scale, exponent;
    /* Extract one bit to represent the va selector in use. */
    uint64_t select = sextract64(value, 36, 1);
    ARMVAParameters param = aa64_va_parameters(env, select, mmuidx, true, false);
    TLBIRange ret = { };
    ARMGranuleSize gran;

    page_size_granule = extract64(value, 46, 2);
    gran = tlbi_range_tg_to_gran_size(page_size_granule);

    /* The granule encoded in value must match the granule in use. */
    if (gran != param.gran) {
        qemu_log_mask(LOG_GUEST_ERROR, "Invalid tlbi page size granule %d\n",
                      page_size_granule);
        return ret;
    }

    page_shift = arm_granule_bits(gran);
    num = extract64(value, 39, 5);
    scale = extract64(value, 44, 2);
    exponent = (5 * scale) + 1;

    ret.length = (num + 1) << (exponent + page_shift);

    if (param.select) {
        ret.base = sextract64(value, 0, 37);
    } else {
        ret.base = extract64(value, 0, 37);
    }
    if (param.ds) {
        /*
         * With DS=1, BaseADDR is always shifted 16 so that it is able
         * to address all 52 va bits.  The input address is perforce
         * aligned on a 64k boundary regardless of translation granule.
         */
        page_shift = 16;
    }
    ret.base <<= page_shift;

    return ret;
}

static void do_rvae_write(CPUARMState *env, uint64_t value,
                          int idxmap, bool synced)
{
    ARMMMUIdx one_idx = ARM_MMU_IDX_A | ctz32(idxmap);
    TLBIRange range;
    int bits;

    range = tlbi_aa64_get_range(env, one_idx, value);
    bits = tlbbits_for_regime(env, one_idx, range.base);

    if (synced) {
        tlb_flush_range_by_mmuidx_all_cpus_synced(env_cpu(env),
                                                  range.base,
                                                  range.length,
                                                  idxmap,
                                                  bits);
    } else {
        tlb_flush_range_by_mmuidx(env_cpu(env), range.base,
                                  range.length, idxmap, bits);
    }
}

static void tlbi_aa64_rvae1_write(CPUARMState *env,
                                  const ARMCPRegInfo *ri,
                                  uint64_t value)
{
    /*
     * Invalidate by VA range, EL1&0.
     * Currently handles all of RVAE1, RVAAE1, RVAALE1 and RVALE1,
     * since we don't support flush-for-specific-ASID-only or
     * flush-last-level-only.
     */

    do_rvae_write(env, value, vae1_tlbmask(env),
                  tlb_force_broadcast(env));
}

static void tlbi_aa64_rvae1is_write(CPUARMState *env,
                                    const ARMCPRegInfo *ri,
                                    uint64_t value)
{
    /*
     * Invalidate by VA range, Inner/Outer Shareable EL1&0.
     * Currently handles all of RVAE1IS, RVAE1OS, RVAAE1IS, RVAAE1OS,
     * RVAALE1IS, RVAALE1OS, RVALE1IS and RVALE1OS, since we don't support
     * flush-for-specific-ASID-only, flush-last-level-only or inner/outer
     * shareable specific flushes.
     */

    do_rvae_write(env, value, vae1_tlbmask(env), true);
}

static void tlbi_aa64_rvae2_write(CPUARMState *env,
                                  const ARMCPRegInfo *ri,
                                  uint64_t value)
{
    /*
     * Invalidate by VA range, EL2.
     * Currently handles all of RVAE2 and RVALE2,
     * since we don't support flush-for-specific-ASID-only or
     * flush-last-level-only.
     */

    do_rvae_write(env, value, vae2_tlbmask(env),
                  tlb_force_broadcast(env));


}

static void tlbi_aa64_rvae2is_write(CPUARMState *env,
                                    const ARMCPRegInfo *ri,
                                    uint64_t value)
{
    /*
     * Invalidate by VA range, Inner/Outer Shareable, EL2.
     * Currently handles all of RVAE2IS, RVAE2OS, RVALE2IS and RVALE2OS,
     * since we don't support flush-for-specific-ASID-only,
     * flush-last-level-only or inner/outer shareable specific flushes.
     */

    do_rvae_write(env, value, vae2_tlbmask(env), true);

}

static void tlbi_aa64_rvae3_write(CPUARMState *env,
                                  const ARMCPRegInfo *ri,
                                  uint64_t value)
{
    /*
     * Invalidate by VA range, EL3.
     * Currently handles all of RVAE3 and RVALE3,
     * since we don't support flush-for-specific-ASID-only or
     * flush-last-level-only.
     */

    do_rvae_write(env, value, ARMMMUIdxBit_E3, tlb_force_broadcast(env));
}

static void tlbi_aa64_rvae3is_write(CPUARMState *env,
                                    const ARMCPRegInfo *ri,
                                    uint64_t value)
{
    /*
     * Invalidate by VA range, EL3, Inner/Outer Shareable.
     * Currently handles all of RVAE3IS, RVAE3OS, RVALE3IS and RVALE3OS,
     * since we don't support flush-for-specific-ASID-only,
     * flush-last-level-only or inner/outer specific flushes.
     */

    do_rvae_write(env, value, ARMMMUIdxBit_E3, true);
}

static void tlbi_aa64_ripas2e1_write(CPUARMState *env, const ARMCPRegInfo *ri,
                                     uint64_t value)
{
    do_rvae_write(env, value, ipas2e1_tlbmask(env, value),
                  tlb_force_broadcast(env));
}

static void tlbi_aa64_ripas2e1is_write(CPUARMState *env,
                                       const ARMCPRegInfo *ri,
                                       uint64_t value)
{
    do_rvae_write(env, value, ipas2e1_tlbmask(env, value), true);
}
#endif

static CPAccessResult aa64_zva_access(CPUARMState *env, const ARMCPRegInfo *ri,
                                      bool isread)
{
    int cur_el = arm_current_el(env);

    if (cur_el < 2) {
        uint64_t hcr = arm_hcr_el2_eff(env);

        if (cur_el == 0) {
            if ((hcr & (HCR_E2H | HCR_TGE)) == (HCR_E2H | HCR_TGE)) {
                if (!(env->cp15.sctlr_el[2] & SCTLR_DZE)) {
                    return CP_ACCESS_TRAP_EL2;
                }
            } else {
                if (!(env->cp15.sctlr_el[1] & SCTLR_DZE)) {
                    return CP_ACCESS_TRAP;
                }
                if (hcr & HCR_TDZ) {
                    return CP_ACCESS_TRAP_EL2;
                }
            }
        } else if (hcr & HCR_TDZ) {
            return CP_ACCESS_TRAP_EL2;
        }
    }
    return CP_ACCESS_OK;
}

static uint64_t aa64_dczid_read(CPUARMState *env, const ARMCPRegInfo *ri)
{
    ARMCPU *cpu = env_archcpu(env);
    int dzp_bit = 1 << 4;

    /* DZP indicates whether DC ZVA access is allowed */
    if (aa64_zva_access(env, NULL, false) == CP_ACCESS_OK) {
        dzp_bit = 0;
    }
    return cpu->dcz_blocksize | dzp_bit;
}

static CPAccessResult sp_el0_access(CPUARMState *env, const ARMCPRegInfo *ri,
                                    bool isread)
{
    if (!(env->pstate & PSTATE_SP)) {
        /*
         * Access to SP_EL0 is undefined if it's being used as
         * the stack pointer.
         */
        return CP_ACCESS_TRAP_UNCATEGORIZED;
    }
    return CP_ACCESS_OK;
}

static uint64_t spsel_read(CPUARMState *env, const ARMCPRegInfo *ri)
{
    return env->pstate & PSTATE_SP;
}

static void spsel_write(CPUARMState *env, const ARMCPRegInfo *ri, uint64_t val)
{
    update_spsel(env, val);
}

static void sctlr_write(CPUARMState *env, const ARMCPRegInfo *ri,
                        uint64_t value)
{
    ARMCPU *cpu = env_archcpu(env);

    if (arm_feature(env, ARM_FEATURE_PMSA) && !cpu->has_mpu) {
        /* M bit is RAZ/WI for PMSA with no MPU implemented */
        value &= ~SCTLR_M;
    }

    /* ??? Lots of these bits are not implemented.  */

    if (ri->state == ARM_CP_STATE_AA64 && !cpu_isar_feature(aa64_mte, cpu)) {
        if (ri->opc1 == 6) { /* SCTLR_EL3 */
            value &= ~(SCTLR_ITFSB | SCTLR_TCF | SCTLR_ATA);
        } else {
            value &= ~(SCTLR_ITFSB | SCTLR_TCF0 | SCTLR_TCF |
                       SCTLR_ATA0 | SCTLR_ATA);
        }
    }

    if (raw_read(env, ri) == value) {
        /*
         * Skip the TLB flush if nothing actually changed; Linux likes
         * to do a lot of pointless SCTLR writes.
         */
        return;
    }

    raw_write(env, ri, value);

    /* This may enable/disable the MMU, so do a TLB flush.  */
    tlb_flush(CPU(cpu));

    if (tcg_enabled() && ri->type & ARM_CP_SUPPRESS_TB_END) {
        /*
         * Normally we would always end the TB on an SCTLR write; see the
         * comment in ARMCPRegInfo sctlr initialization below for why Xscale
         * is special.  Setting ARM_CP_SUPPRESS_TB_END also stops the rebuild
         * of hflags from the translator, so do it here.
         */
        arm_rebuild_hflags(env);
    }
}

static void mdcr_el3_write(CPUARMState *env, const ARMCPRegInfo *ri,
                           uint64_t value)
{
    /*
     * Some MDCR_EL3 bits affect whether PMU counters are running:
     * if we are trying to change any of those then we must
     * bracket this update with PMU start/finish calls.
     */
    bool pmu_op = (env->cp15.mdcr_el3 ^ value) & MDCR_EL3_PMU_ENABLE_BITS;

    if (pmu_op) {
        pmu_op_start(env);
    }
    env->cp15.mdcr_el3 = value;
    if (pmu_op) {
        pmu_op_finish(env);
    }
}

static void sctlr_el1_write(CPUARMState *env, const ARMCPRegInfo *ri,
                        uint64_t value)
{
    if (!arm_is_guarded(env) && env->cp15.vmsa_lock_el1 & VMSA_LOCK_SCTLR_EL1) {
        return;
    }

    if (!arm_is_guarded(env) && env->cp15.vmsa_lock_el1 & VMSA_LOCK_SCTLR_M_BIT) {
        value = (value & ~(SCTLR_M)) | (raw_read(env, ri) & SCTLR_M);
    }

    sctlr_write(env, ri, value);
}

static void vmsa_lock_el1_write(CPUARMState *env, const ARMCPRegInfo *ri,
                        uint64_t value)
{
    //don't unlock any after locked
    raw_write(env, ri, raw_read(env, ri) | value);
}

static void sdcr_write(CPUARMState *env, const ARMCPRegInfo *ri,
                       uint64_t value)
{
    /* Not all bits defined for MDCR_EL3 exist in the AArch32 SDCR */
    mdcr_el3_write(env, ri, value & SDCR_VALID_MASK);
}

static void mdcr_el2_write(CPUARMState *env, const ARMCPRegInfo *ri,
                           uint64_t value)
{
    /*
     * Some MDCR_EL2 bits affect whether PMU counters are running:
     * if we are trying to change any of those then we must
     * bracket this update with PMU start/finish calls.
     */
    bool pmu_op = (env->cp15.mdcr_el2 ^ value) & MDCR_EL2_PMU_ENABLE_BITS;

    if (pmu_op) {
        pmu_op_start(env);
    }
    env->cp15.mdcr_el2 = value;
    if (pmu_op) {
        pmu_op_finish(env);
    }
}

static CPAccessResult access_nv1(CPUARMState *env, const ARMCPRegInfo *ri,
                                 bool isread)
{
    if (arm_current_el(env) == 1) {
        uint64_t hcr_nv = arm_hcr_el2_eff(env) & (HCR_NV | HCR_NV1 | HCR_NV2);

        if (hcr_nv == (HCR_NV | HCR_NV1)) {
            return CP_ACCESS_TRAP_EL2;
        }
    }
    return CP_ACCESS_OK;
}

#ifdef CONFIG_USER_ONLY
/*
 * `IC IVAU` is handled to improve compatibility with JITs that dual-map their
 * code to get around W^X restrictions, where one region is writable and the
 * other is executable.
 *
 * Since the executable region is never written to we cannot detect code
 * changes when running in user mode, and rely on the emulated JIT telling us
 * that the code has changed by executing this instruction.
 */
static void ic_ivau_write(CPUARMState *env, const ARMCPRegInfo *ri,
                          uint64_t value)
{
    uint64_t icache_line_mask, start_address, end_address;
    const ARMCPU *cpu;

    cpu = env_archcpu(env);

    icache_line_mask = (4 << extract32(cpu->ctr, 0, 4)) - 1;
    start_address = value & ~icache_line_mask;
    end_address = value | icache_line_mask;

    mmap_lock();

    tb_invalidate_phys_range(start_address, end_address);

    mmap_unlock();
}
#endif

static const ARMCPRegInfo v8_cp_reginfo[] = {
    /*
     * Minimal set of EL0-visible registers. This will need to be expanded
     * significantly for system emulation of AArch64 CPUs.
     */
    { .name = "NZCV", .state = ARM_CP_STATE_AA64,
      .opc0 = 3, .opc1 = 3, .opc2 = 0, .crn = 4, .crm = 2,
      .access = PL0_RW, .type = ARM_CP_NZCV },
    { .name = "DAIF", .state = ARM_CP_STATE_AA64,
      .opc0 = 3, .opc1 = 3, .opc2 = 1, .crn = 4, .crm = 2,
      .type = ARM_CP_NO_RAW,
      .access = PL0_RW, .accessfn = aa64_daif_access,
      .fieldoffset = offsetof(CPUARMState, daif),
      .writefn = aa64_daif_write, .resetfn = arm_cp_reset_ignore },
    { .name = "FPCR", .state = ARM_CP_STATE_AA64,
      .opc0 = 3, .opc1 = 3, .opc2 = 0, .crn = 4, .crm = 4,
      .access = PL0_RW, .type = ARM_CP_FPU | ARM_CP_SUPPRESS_TB_END,
      .readfn = aa64_fpcr_read, .writefn = aa64_fpcr_write },
    { .name = "FPSR", .state = ARM_CP_STATE_AA64,
      .opc0 = 3, .opc1 = 3, .opc2 = 1, .crn = 4, .crm = 4,
      .access = PL0_RW, .type = ARM_CP_FPU | ARM_CP_SUPPRESS_TB_END,
      .readfn = aa64_fpsr_read, .writefn = aa64_fpsr_write },
    { .name = "DCZID_EL0", .state = ARM_CP_STATE_AA64,
      .opc0 = 3, .opc1 = 3, .opc2 = 7, .crn = 0, .crm = 0,
      .access = PL0_R, .type = ARM_CP_NO_RAW,
      .fgt = FGT_DCZID_EL0,
      .readfn = aa64_dczid_read },
    { .name = "DC_ZVA", .state = ARM_CP_STATE_AA64,
      .opc0 = 1, .opc1 = 3, .crn = 7, .crm = 4, .opc2 = 1,
      .access = PL0_W, .type = ARM_CP_DC_ZVA,
#ifndef CONFIG_USER_ONLY
      /* Avoid overhead of an access check that always passes in user-mode */
      .accessfn = aa64_zva_access,
      .fgt = FGT_DCZVA,
#endif
    },
    { .name = "CURRENTEL", .state = ARM_CP_STATE_AA64,
      .opc0 = 3, .opc1 = 0, .opc2 = 2, .crn = 4, .crm = 2,
      .access = PL1_R, .type = ARM_CP_CURRENTEL },
    /*
     * Instruction cache ops. All of these except `IC IVAU` NOP because we
     * don't emulate caches.
     */
    { .name = "IC_IALLUIS", .state = ARM_CP_STATE_AA64,
      .opc0 = 1, .opc1 = 0, .crn = 7, .crm = 1, .opc2 = 0,
      .access = PL1_W, .type = ARM_CP_NOP,
      .fgt = FGT_ICIALLUIS,
      .accessfn = access_ticab },
    { .name = "IC_IALLU", .state = ARM_CP_STATE_AA64,
      .opc0 = 1, .opc1 = 0, .crn = 7, .crm = 5, .opc2 = 0,
      .access = PL1_W, .type = ARM_CP_NOP,
      .fgt = FGT_ICIALLU,
      .accessfn = access_tocu },
    { .name = "IC_IVAU", .state = ARM_CP_STATE_AA64,
      .opc0 = 1, .opc1 = 3, .crn = 7, .crm = 5, .opc2 = 1,
      .access = PL0_W,
      .fgt = FGT_ICIVAU,
      .accessfn = access_tocu,
#ifdef CONFIG_USER_ONLY
      .type = ARM_CP_NO_RAW,
      .writefn = ic_ivau_write
#else
      .type = ARM_CP_NOP
#endif
    },
    /* Cache ops: all NOPs since we don't emulate caches */
    { .name = "DC_IVAC", .state = ARM_CP_STATE_AA64,
      .opc0 = 1, .opc1 = 0, .crn = 7, .crm = 6, .opc2 = 1,
      .access = PL1_W, .accessfn = aa64_cacheop_poc_access,
      .fgt = FGT_DCIVAC,
      .type = ARM_CP_NOP },
    { .name = "DC_ISW", .state = ARM_CP_STATE_AA64,
      .opc0 = 1, .opc1 = 0, .crn = 7, .crm = 6, .opc2 = 2,
      .fgt = FGT_DCISW,
      .access = PL1_W, .accessfn = access_tsw, .type = ARM_CP_NOP },
    { .name = "DC_CVAC", .state = ARM_CP_STATE_AA64,
      .opc0 = 1, .opc1 = 3, .crn = 7, .crm = 10, .opc2 = 1,
      .access = PL0_W, .type = ARM_CP_NOP,
      .fgt = FGT_DCCVAC,
      .accessfn = aa64_cacheop_poc_access },
    { .name = "DC_CSW", .state = ARM_CP_STATE_AA64,
      .opc0 = 1, .opc1 = 0, .crn = 7, .crm = 10, .opc2 = 2,
      .fgt = FGT_DCCSW,
      .access = PL1_W, .accessfn = access_tsw, .type = ARM_CP_NOP },
    { .name = "DC_CVAU", .state = ARM_CP_STATE_AA64,
      .opc0 = 1, .opc1 = 3, .crn = 7, .crm = 11, .opc2 = 1,
      .access = PL0_W, .type = ARM_CP_NOP,
      .fgt = FGT_DCCVAU,
      .accessfn = access_tocu },
    { .name = "DC_CIVAC", .state = ARM_CP_STATE_AA64,
      .opc0 = 1, .opc1 = 3, .crn = 7, .crm = 14, .opc2 = 1,
      .access = PL0_W, .type = ARM_CP_NOP,
      .fgt = FGT_DCCIVAC,
      .accessfn = aa64_cacheop_poc_access },
    { .name = "DC_CISW", .state = ARM_CP_STATE_AA64,
      .opc0 = 1, .opc1 = 0, .crn = 7, .crm = 14, .opc2 = 2,
      .fgt = FGT_DCCISW,
      .access = PL1_W, .accessfn = access_tsw, .type = ARM_CP_NOP },
    /* TLBI operations */
    { .name = "TLBI_VMALLE1IS", .state = ARM_CP_STATE_AA64,
      .opc0 = 1, .opc1 = 0, .crn = 8, .crm = 3, .opc2 = 0,
      .access = PL1_W, .accessfn = access_ttlbis, .type = ARM_CP_NO_RAW,
      .fgt = FGT_TLBIVMALLE1IS,
      .writefn = tlbi_aa64_vmalle1is_write },
    { .name = "TLBI_VAE1IS", .state = ARM_CP_STATE_AA64,
      .opc0 = 1, .opc1 = 0, .crn = 8, .crm = 3, .opc2 = 1,
      .access = PL1_W, .accessfn = access_ttlbis, .type = ARM_CP_NO_RAW,
      .fgt = FGT_TLBIVAE1IS,
      .writefn = tlbi_aa64_vae1is_write },
    { .name = "TLBI_ASIDE1IS", .state = ARM_CP_STATE_AA64,
      .opc0 = 1, .opc1 = 0, .crn = 8, .crm = 3, .opc2 = 2,
      .access = PL1_W, .accessfn = access_ttlbis, .type = ARM_CP_NO_RAW,
      .fgt = FGT_TLBIASIDE1IS,
      .writefn = tlbi_aa64_vmalle1is_write },
    { .name = "TLBI_VAAE1IS", .state = ARM_CP_STATE_AA64,
      .opc0 = 1, .opc1 = 0, .crn = 8, .crm = 3, .opc2 = 3,
      .access = PL1_W, .accessfn = access_ttlbis, .type = ARM_CP_NO_RAW,
      .fgt = FGT_TLBIVAAE1IS,
      .writefn = tlbi_aa64_vae1is_write },
    { .name = "TLBI_VALE1IS", .state = ARM_CP_STATE_AA64,
      .opc0 = 1, .opc1 = 0, .crn = 8, .crm = 3, .opc2 = 5,
      .access = PL1_W, .accessfn = access_ttlbis, .type = ARM_CP_NO_RAW,
      .fgt = FGT_TLBIVALE1IS,
      .writefn = tlbi_aa64_vae1is_write },
    { .name = "TLBI_VAALE1IS", .state = ARM_CP_STATE_AA64,
      .opc0 = 1, .opc1 = 0, .crn = 8, .crm = 3, .opc2 = 7,
      .access = PL1_W, .accessfn = access_ttlbis, .type = ARM_CP_NO_RAW,
      .fgt = FGT_TLBIVAALE1IS,
      .writefn = tlbi_aa64_vae1is_write },
    { .name = "TLBI_VMALLE1", .state = ARM_CP_STATE_AA64,
      .opc0 = 1, .opc1 = 0, .crn = 8, .crm = 7, .opc2 = 0,
      .access = PL1_W, .accessfn = access_ttlb, .type = ARM_CP_NO_RAW,
      .fgt = FGT_TLBIVMALLE1,
      .writefn = tlbi_aa64_vmalle1_write },
    { .name = "TLBI_VAE1", .state = ARM_CP_STATE_AA64,
      .opc0 = 1, .opc1 = 0, .crn = 8, .crm = 7, .opc2 = 1,
      .access = PL1_W, .accessfn = access_ttlb, .type = ARM_CP_NO_RAW,
      .fgt = FGT_TLBIVAE1,
      .writefn = tlbi_aa64_vae1_write },
    { .name = "TLBI_ASIDE1", .state = ARM_CP_STATE_AA64,
      .opc0 = 1, .opc1 = 0, .crn = 8, .crm = 7, .opc2 = 2,
      .access = PL1_W, .accessfn = access_ttlb, .type = ARM_CP_NO_RAW,
      .fgt = FGT_TLBIASIDE1,
      .writefn = tlbi_aa64_vmalle1_write },
    { .name = "TLBI_VAAE1", .state = ARM_CP_STATE_AA64,
      .opc0 = 1, .opc1 = 0, .crn = 8, .crm = 7, .opc2 = 3,
      .access = PL1_W, .accessfn = access_ttlb, .type = ARM_CP_NO_RAW,
      .fgt = FGT_TLBIVAAE1,
      .writefn = tlbi_aa64_vae1_write },
    { .name = "TLBI_VALE1", .state = ARM_CP_STATE_AA64,
      .opc0 = 1, .opc1 = 0, .crn = 8, .crm = 7, .opc2 = 5,
      .access = PL1_W, .accessfn = access_ttlb, .type = ARM_CP_NO_RAW,
      .fgt = FGT_TLBIVALE1,
      .writefn = tlbi_aa64_vae1_write },
    { .name = "TLBI_VAALE1", .state = ARM_CP_STATE_AA64,
      .opc0 = 1, .opc1 = 0, .crn = 8, .crm = 7, .opc2 = 7,
      .access = PL1_W, .accessfn = access_ttlb, .type = ARM_CP_NO_RAW,
      .fgt = FGT_TLBIVAALE1,
      .writefn = tlbi_aa64_vae1_write },
    { .name = "TLBI_IPAS2E1IS", .state = ARM_CP_STATE_AA64,
      .opc0 = 1, .opc1 = 4, .crn = 8, .crm = 0, .opc2 = 1,
      .access = PL2_W, .type = ARM_CP_NO_RAW,
      .writefn = tlbi_aa64_ipas2e1is_write },
    { .name = "TLBI_IPAS2LE1IS", .state = ARM_CP_STATE_AA64,
      .opc0 = 1, .opc1 = 4, .crn = 8, .crm = 0, .opc2 = 5,
      .access = PL2_W, .type = ARM_CP_NO_RAW,
      .writefn = tlbi_aa64_ipas2e1is_write },
    { .name = "TLBI_ALLE1IS", .state = ARM_CP_STATE_AA64,
      .opc0 = 1, .opc1 = 4, .crn = 8, .crm = 3, .opc2 = 4,
      .access = PL2_W, .type = ARM_CP_NO_RAW,
      .writefn = tlbi_aa64_alle1is_write },
    { .name = "TLBI_VMALLS12E1IS", .state = ARM_CP_STATE_AA64,
      .opc0 = 1, .opc1 = 4, .crn = 8, .crm = 3, .opc2 = 6,
      .access = PL2_W, .type = ARM_CP_NO_RAW,
      .writefn = tlbi_aa64_alle1is_write },
    { .name = "TLBI_IPAS2E1", .state = ARM_CP_STATE_AA64,
      .opc0 = 1, .opc1 = 4, .crn = 8, .crm = 4, .opc2 = 1,
      .access = PL2_W, .type = ARM_CP_NO_RAW,
      .writefn = tlbi_aa64_ipas2e1_write },
    { .name = "TLBI_IPAS2LE1", .state = ARM_CP_STATE_AA64,
      .opc0 = 1, .opc1 = 4, .crn = 8, .crm = 4, .opc2 = 5,
      .access = PL2_W, .type = ARM_CP_NO_RAW,
      .writefn = tlbi_aa64_ipas2e1_write },
    { .name = "TLBI_ALLE1", .state = ARM_CP_STATE_AA64,
      .opc0 = 1, .opc1 = 4, .crn = 8, .crm = 7, .opc2 = 4,
      .access = PL2_W, .type = ARM_CP_NO_RAW,
      .writefn = tlbi_aa64_alle1_write },
    { .name = "TLBI_VMALLS12E1", .state = ARM_CP_STATE_AA64,
      .opc0 = 1, .opc1 = 4, .crn = 8, .crm = 7, .opc2 = 6,
      .access = PL2_W, .type = ARM_CP_NO_RAW,
      .writefn = tlbi_aa64_alle1is_write },
#ifndef CONFIG_USER_ONLY
    /* 64 bit address translation operations */
    { .name = "AT_S1E1R", .state = ARM_CP_STATE_AA64,
      .opc0 = 1, .opc1 = 0, .crn = 7, .crm = 8, .opc2 = 0,
      .access = PL1_W, .type = ARM_CP_NO_RAW | ARM_CP_RAISES_EXC,
      .fgt = FGT_ATS1E1R,
      .accessfn = at_s1e01_access, .writefn = ats_write64 },
    { .name = "AT_S1E1W", .state = ARM_CP_STATE_AA64,
      .opc0 = 1, .opc1 = 0, .crn = 7, .crm = 8, .opc2 = 1,
      .access = PL1_W, .type = ARM_CP_NO_RAW | ARM_CP_RAISES_EXC,
      .fgt = FGT_ATS1E1W,
      .accessfn = at_s1e01_access, .writefn = ats_write64 },
    { .name = "AT_S1E0R", .state = ARM_CP_STATE_AA64,
      .opc0 = 1, .opc1 = 0, .crn = 7, .crm = 8, .opc2 = 2,
      .access = PL1_W, .type = ARM_CP_NO_RAW | ARM_CP_RAISES_EXC,
      .fgt = FGT_ATS1E0R,
      .accessfn = at_s1e01_access, .writefn = ats_write64 },
    { .name = "AT_S1E0W", .state = ARM_CP_STATE_AA64,
      .opc0 = 1, .opc1 = 0, .crn = 7, .crm = 8, .opc2 = 3,
      .access = PL1_W, .type = ARM_CP_NO_RAW | ARM_CP_RAISES_EXC,
      .fgt = FGT_ATS1E0W,
      .accessfn = at_s1e01_access, .writefn = ats_write64 },
    { .name = "AT_S12E1R", .state = ARM_CP_STATE_AA64,
      .opc0 = 1, .opc1 = 4, .crn = 7, .crm = 8, .opc2 = 4,
      .access = PL2_W, .type = ARM_CP_NO_RAW | ARM_CP_RAISES_EXC,
      .accessfn = at_e012_access, .writefn = ats_write64 },
    { .name = "AT_S12E1W", .state = ARM_CP_STATE_AA64,
      .opc0 = 1, .opc1 = 4, .crn = 7, .crm = 8, .opc2 = 5,
      .access = PL2_W, .type = ARM_CP_NO_RAW | ARM_CP_RAISES_EXC,
      .accessfn = at_e012_access, .writefn = ats_write64 },
    { .name = "AT_S12E0R", .state = ARM_CP_STATE_AA64,
      .opc0 = 1, .opc1 = 4, .crn = 7, .crm = 8, .opc2 = 6,
      .access = PL2_W, .type = ARM_CP_NO_RAW | ARM_CP_RAISES_EXC,
      .accessfn = at_e012_access, .writefn = ats_write64 },
    { .name = "AT_S12E0W", .state = ARM_CP_STATE_AA64,
      .opc0 = 1, .opc1 = 4, .crn = 7, .crm = 8, .opc2 = 7,
      .access = PL2_W, .type = ARM_CP_NO_RAW | ARM_CP_RAISES_EXC,
      .accessfn = at_e012_access, .writefn = ats_write64 },
    /* AT S1E2* are elsewhere as they UNDEF from EL3 if EL2 is not present */
    { .name = "AT_S1E3R", .state = ARM_CP_STATE_AA64,
      .opc0 = 1, .opc1 = 6, .crn = 7, .crm = 8, .opc2 = 0,
      .access = PL3_W, .type = ARM_CP_NO_RAW | ARM_CP_RAISES_EXC,
      .writefn = ats_write64 },
    { .name = "AT_S1E3W", .state = ARM_CP_STATE_AA64,
      .opc0 = 1, .opc1 = 6, .crn = 7, .crm = 8, .opc2 = 1,
      .access = PL3_W, .type = ARM_CP_NO_RAW | ARM_CP_RAISES_EXC,
      .writefn = ats_write64 },
    { .name = "PAR_EL1", .state = ARM_CP_STATE_AA64,
      .type = ARM_CP_ALIAS,
      .opc0 = 3, .opc1 = 0, .crn = 7, .crm = 4, .opc2 = 0,
      .access = PL1_RW, .resetvalue = 0,
      .fgt = FGT_PAR_EL1,
      .fieldoffset = offsetof(CPUARMState, cp15.par_el[1]),
      .writefn = par_write },
#endif
    /* TLB invalidate last level of translation table walk */
    { .name = "TLBIMVALIS", .cp = 15, .opc1 = 0, .crn = 8, .crm = 3, .opc2 = 5,
      .type = ARM_CP_NO_RAW, .access = PL1_W, .accessfn = access_ttlbis,
      .writefn = tlbimva_is_write },
    { .name = "TLBIMVAALIS", .cp = 15, .opc1 = 0, .crn = 8, .crm = 3, .opc2 = 7,
      .type = ARM_CP_NO_RAW, .access = PL1_W, .accessfn = access_ttlbis,
      .writefn = tlbimvaa_is_write },
    { .name = "TLBIMVAL", .cp = 15, .opc1 = 0, .crn = 8, .crm = 7, .opc2 = 5,
      .type = ARM_CP_NO_RAW, .access = PL1_W, .accessfn = access_ttlb,
      .writefn = tlbimva_write },
    { .name = "TLBIMVAAL", .cp = 15, .opc1 = 0, .crn = 8, .crm = 7, .opc2 = 7,
      .type = ARM_CP_NO_RAW, .access = PL1_W, .accessfn = access_ttlb,
      .writefn = tlbimvaa_write },
    { .name = "TLBIMVALH", .cp = 15, .opc1 = 4, .crn = 8, .crm = 7, .opc2 = 5,
      .type = ARM_CP_NO_RAW, .access = PL2_W,
      .writefn = tlbimva_hyp_write },
    { .name = "TLBIMVALHIS",
      .cp = 15, .opc1 = 4, .crn = 8, .crm = 3, .opc2 = 5,
      .type = ARM_CP_NO_RAW, .access = PL2_W,
      .writefn = tlbimva_hyp_is_write },
    { .name = "TLBIIPAS2",
      .cp = 15, .opc1 = 4, .crn = 8, .crm = 4, .opc2 = 1,
      .type = ARM_CP_NO_RAW, .access = PL2_W,
      .writefn = tlbiipas2_hyp_write },
    { .name = "TLBIIPAS2IS",
      .cp = 15, .opc1 = 4, .crn = 8, .crm = 0, .opc2 = 1,
      .type = ARM_CP_NO_RAW, .access = PL2_W,
      .writefn = tlbiipas2is_hyp_write },
    { .name = "TLBIIPAS2L",
      .cp = 15, .opc1 = 4, .crn = 8, .crm = 4, .opc2 = 5,
      .type = ARM_CP_NO_RAW, .access = PL2_W,
      .writefn = tlbiipas2_hyp_write },
    { .name = "TLBIIPAS2LIS",
      .cp = 15, .opc1 = 4, .crn = 8, .crm = 0, .opc2 = 5,
      .type = ARM_CP_NO_RAW, .access = PL2_W,
      .writefn = tlbiipas2is_hyp_write },
    /* 32 bit cache operations */
    { .name = "ICIALLUIS", .cp = 15, .opc1 = 0, .crn = 7, .crm = 1, .opc2 = 0,
      .type = ARM_CP_NOP, .access = PL1_W, .accessfn = access_ticab },
    { .name = "BPIALLUIS", .cp = 15, .opc1 = 0, .crn = 7, .crm = 1, .opc2 = 6,
      .type = ARM_CP_NOP, .access = PL1_W },
    { .name = "ICIALLU", .cp = 15, .opc1 = 0, .crn = 7, .crm = 5, .opc2 = 0,
      .type = ARM_CP_NOP, .access = PL1_W, .accessfn = access_tocu },
    { .name = "ICIMVAU", .cp = 15, .opc1 = 0, .crn = 7, .crm = 5, .opc2 = 1,
      .type = ARM_CP_NOP, .access = PL1_W, .accessfn = access_tocu },
    { .name = "BPIALL", .cp = 15, .opc1 = 0, .crn = 7, .crm = 5, .opc2 = 6,
      .type = ARM_CP_NOP, .access = PL1_W },
    { .name = "BPIMVA", .cp = 15, .opc1 = 0, .crn = 7, .crm = 5, .opc2 = 7,
      .type = ARM_CP_NOP, .access = PL1_W },
    { .name = "DCIMVAC", .cp = 15, .opc1 = 0, .crn = 7, .crm = 6, .opc2 = 1,
      .type = ARM_CP_NOP, .access = PL1_W, .accessfn = aa64_cacheop_poc_access },
    { .name = "DCISW", .cp = 15, .opc1 = 0, .crn = 7, .crm = 6, .opc2 = 2,
      .type = ARM_CP_NOP, .access = PL1_W, .accessfn = access_tsw },
    { .name = "DCCMVAC", .cp = 15, .opc1 = 0, .crn = 7, .crm = 10, .opc2 = 1,
      .type = ARM_CP_NOP, .access = PL1_W, .accessfn = aa64_cacheop_poc_access },
    { .name = "DCCSW", .cp = 15, .opc1 = 0, .crn = 7, .crm = 10, .opc2 = 2,
      .type = ARM_CP_NOP, .access = PL1_W, .accessfn = access_tsw },
    { .name = "DCCMVAU", .cp = 15, .opc1 = 0, .crn = 7, .crm = 11, .opc2 = 1,
      .type = ARM_CP_NOP, .access = PL1_W, .accessfn = access_tocu },
    { .name = "DCCIMVAC", .cp = 15, .opc1 = 0, .crn = 7, .crm = 14, .opc2 = 1,
      .type = ARM_CP_NOP, .access = PL1_W, .accessfn = aa64_cacheop_poc_access },
    { .name = "DCCISW", .cp = 15, .opc1 = 0, .crn = 7, .crm = 14, .opc2 = 2,
      .type = ARM_CP_NOP, .access = PL1_W, .accessfn = access_tsw },
    /* MMU Domain access control / MPU write buffer control */
    { .name = "DACR", .cp = 15, .opc1 = 0, .crn = 3, .crm = 0, .opc2 = 0,
      .access = PL1_RW, .accessfn = access_tvm_trvm, .resetvalue = 0,
      .writefn = dacr_write, .raw_writefn = raw_write,
      .bank_fieldoffsets = { offsetoflow32(CPUARMState, cp15.dacr_s),
                             offsetoflow32(CPUARMState, cp15.dacr_ns) } },
    { .name = "ELR_EL1", .state = ARM_CP_STATE_AA64,
      .type = ARM_CP_ALIAS,
      .opc0 = 3, .opc1 = 0, .crn = 4, .crm = 0, .opc2 = 1,
      .access = PL1_RW, .accessfn = access_nv1,
      .nv2_redirect_offset = 0x230 | NV2_REDIR_NV1,
      .fieldoffset = offsetof(CPUARMState, elr_el[1]) },
    { .name = "SPSR_EL1", .state = ARM_CP_STATE_AA64,
      .type = ARM_CP_ALIAS,
      .opc0 = 3, .opc1 = 0, .crn = 4, .crm = 0, .opc2 = 0,
      .access = PL1_RW, .accessfn = access_nv1,
      .nv2_redirect_offset = 0x160 | NV2_REDIR_NV1,
      .fieldoffset = offsetof(CPUARMState, banked_spsr[BANK_SVC]) },
    /*
     * We rely on the access checks not allowing the guest to write to the
     * state field when SPSel indicates that it's being used as the stack
     * pointer.
     */
    { .name = "SP_EL0", .state = ARM_CP_STATE_AA64,
      .opc0 = 3, .opc1 = 0, .crn = 4, .crm = 1, .opc2 = 0,
      .access = PL1_RW, .accessfn = sp_el0_access,
      .type = ARM_CP_ALIAS,
      .fieldoffset = offsetof(CPUARMState, sp_el[0]) },
    { .name = "SP_EL1", .state = ARM_CP_STATE_AA64,
      .opc0 = 3, .opc1 = 4, .crn = 4, .crm = 1, .opc2 = 0,
      .nv2_redirect_offset = 0x240,
      .access = PL2_RW, .type = ARM_CP_ALIAS | ARM_CP_EL3_NO_EL2_KEEP,
      .fieldoffset = offsetof(CPUARMState, sp_el[1]) },
    { .name = "SPSel", .state = ARM_CP_STATE_AA64,
      .opc0 = 3, .opc1 = 0, .crn = 4, .crm = 2, .opc2 = 0,
      .type = ARM_CP_NO_RAW,
      .access = PL1_RW, .readfn = spsel_read, .writefn = spsel_write },
    { .name = "SPSR_IRQ", .state = ARM_CP_STATE_AA64,
      .type = ARM_CP_ALIAS,
      .opc0 = 3, .opc1 = 4, .crn = 4, .crm = 3, .opc2 = 0,
      .access = PL2_RW,
      .fieldoffset = offsetof(CPUARMState, banked_spsr[BANK_IRQ]) },
    { .name = "SPSR_ABT", .state = ARM_CP_STATE_AA64,
      .type = ARM_CP_ALIAS,
      .opc0 = 3, .opc1 = 4, .crn = 4, .crm = 3, .opc2 = 1,
      .access = PL2_RW,
      .fieldoffset = offsetof(CPUARMState, banked_spsr[BANK_ABT]) },
    { .name = "SPSR_UND", .state = ARM_CP_STATE_AA64,
      .type = ARM_CP_ALIAS,
      .opc0 = 3, .opc1 = 4, .crn = 4, .crm = 3, .opc2 = 2,
      .access = PL2_RW,
      .fieldoffset = offsetof(CPUARMState, banked_spsr[BANK_UND]) },
    { .name = "SPSR_FIQ", .state = ARM_CP_STATE_AA64,
      .type = ARM_CP_ALIAS,
      .opc0 = 3, .opc1 = 4, .crn = 4, .crm = 3, .opc2 = 3,
      .access = PL2_RW,
      .fieldoffset = offsetof(CPUARMState, banked_spsr[BANK_FIQ]) },
    { .name = "MDCR_EL3", .state = ARM_CP_STATE_AA64,
      .type = ARM_CP_IO,
      .opc0 = 3, .opc1 = 6, .crn = 1, .crm = 3, .opc2 = 1,
      .resetvalue = 0,
      .access = PL3_RW,
      .writefn = mdcr_el3_write,
      .fieldoffset = offsetof(CPUARMState, cp15.mdcr_el3) },
    { .name = "SDCR", .type = ARM_CP_ALIAS | ARM_CP_IO,
      .cp = 15, .opc1 = 0, .crn = 1, .crm = 3, .opc2 = 1,
      .access = PL1_RW, .accessfn = access_trap_aa32s_el1,
      .writefn = sdcr_write,
      .fieldoffset = offsetoflow32(CPUARMState, cp15.mdcr_el3) },
};

/* These are present only when EL1 supports AArch32 */
static const ARMCPRegInfo v8_aa32_el1_reginfo[] = {
    { .name = "FPEXC32_EL2", .state = ARM_CP_STATE_AA64,
      .opc0 = 3, .opc1 = 4, .crn = 5, .crm = 3, .opc2 = 0,
      .access = PL2_RW,
      .type = ARM_CP_ALIAS | ARM_CP_FPU | ARM_CP_EL3_NO_EL2_KEEP,
      .fieldoffset = offsetof(CPUARMState, vfp.xregs[ARM_VFP_FPEXC]) },
    { .name = "DACR32_EL2", .state = ARM_CP_STATE_AA64,
      .opc0 = 3, .opc1 = 4, .crn = 3, .crm = 0, .opc2 = 0,
      .access = PL2_RW, .resetvalue = 0, .type = ARM_CP_EL3_NO_EL2_KEEP,
      .writefn = dacr_write, .raw_writefn = raw_write,
      .fieldoffset = offsetof(CPUARMState, cp15.dacr32_el2) },
    { .name = "IFSR32_EL2", .state = ARM_CP_STATE_AA64,
      .opc0 = 3, .opc1 = 4, .crn = 5, .crm = 0, .opc2 = 1,
      .access = PL2_RW, .resetvalue = 0, .type = ARM_CP_EL3_NO_EL2_KEEP,
      .fieldoffset = offsetof(CPUARMState, cp15.ifsr32_el2) },
};

static void do_hcr_write(CPUARMState *env, uint64_t value, uint64_t valid_mask)
{
    ARMCPU *cpu = env_archcpu(env);

    if (arm_feature(env, ARM_FEATURE_V8)) {
        valid_mask |= MAKE_64BIT_MASK(0, 34);  /* ARMv8.0 */
    } else {
        valid_mask |= MAKE_64BIT_MASK(0, 28);  /* ARMv7VE */
    }

    if (arm_feature(env, ARM_FEATURE_EL3)) {
        valid_mask &= ~HCR_HCD;
    } else if (cpu->psci_conduit != QEMU_PSCI_CONDUIT_SMC) {
        /*
         * Architecturally HCR.TSC is RES0 if EL3 is not implemented.
         * However, if we're using the SMC PSCI conduit then QEMU is
         * effectively acting like EL3 firmware and so the guest at
         * EL2 should retain the ability to prevent EL1 from being
         * able to make SMC calls into the ersatz firmware, so in
         * that case HCR.TSC should be read/write.
         */
        valid_mask &= ~HCR_TSC;
    }

    if (arm_feature(env, ARM_FEATURE_AARCH64)) {
        if (cpu_isar_feature(aa64_vh, cpu)) {
            valid_mask |= HCR_E2H;
        }
        if (cpu_isar_feature(aa64_ras, cpu)) {
            valid_mask |= HCR_TERR | HCR_TEA;
        }
        if (cpu_isar_feature(aa64_lor, cpu)) {
            valid_mask |= HCR_TLOR;
        }
        if (cpu_isar_feature(aa64_pauth, cpu)) {
            valid_mask |= HCR_API | HCR_APK;
        }
        if (cpu_isar_feature(aa64_mte, cpu)) {
            valid_mask |= HCR_ATA | HCR_DCT | HCR_TID5;
        }
        if (cpu_isar_feature(aa64_scxtnum, cpu)) {
            valid_mask |= HCR_ENSCXT;
        }
        if (cpu_isar_feature(aa64_fwb, cpu)) {
            valid_mask |= HCR_FWB;
        }
        if (cpu_isar_feature(aa64_rme, cpu)) {
            valid_mask |= HCR_GPF;
        }
        if (cpu_isar_feature(aa64_nv, cpu)) {
            valid_mask |= HCR_NV | HCR_NV1 | HCR_AT;
        }
        if (cpu_isar_feature(aa64_nv2, cpu)) {
            valid_mask |= HCR_NV2;
        }
    }

    if (cpu_isar_feature(any_evt, cpu)) {
        valid_mask |= HCR_TTLBIS | HCR_TTLBOS | HCR_TICAB | HCR_TOCU | HCR_TID4;
    } else if (cpu_isar_feature(any_half_evt, cpu)) {
        valid_mask |= HCR_TICAB | HCR_TOCU | HCR_TID4;
    }

    /* Clear RES0 bits.  */
    value &= valid_mask;

    /*
     * These bits change the MMU setup:
     * HCR_VM enables stage 2 translation
     * HCR_PTW forbids certain page-table setups
     * HCR_DC disables stage1 and enables stage2 translation
     * HCR_DCT enables tagging on (disabled) stage1 translation
     * HCR_FWB changes the interpretation of stage2 descriptor bits
     * HCR_NV and HCR_NV1 affect interpretation of descriptor bits
     */
    if ((env->cp15.hcr_el2 ^ value) &
        (HCR_VM | HCR_PTW | HCR_DC | HCR_DCT | HCR_FWB | HCR_NV | HCR_NV1)) {
        tlb_flush(CPU(cpu));
    }
    env->cp15.hcr_el2 = value;

    /*
     * Updates to VI and VF require us to update the status of
     * virtual interrupts, which are the logical OR of these bits
     * and the state of the input lines from the GIC. (This requires
     * that we have the BQL, which is done by marking the
     * reginfo structs as ARM_CP_IO.)
     * Note that if a write to HCR pends a VIRQ or VFIQ it is never
     * possible for it to be taken immediately, because VIRQ and
     * VFIQ are masked unless running at EL0 or EL1, and HCR
     * can only be written at EL2.
     */
    g_assert(bql_locked());
    arm_cpu_update_virq(cpu);
    arm_cpu_update_vfiq(cpu);
    arm_cpu_update_vserr(cpu);
}

static void hcr_write(CPUARMState *env, const ARMCPRegInfo *ri, uint64_t value)
{
    do_hcr_write(env, value, 0);
}

static void hcr_writehigh(CPUARMState *env, const ARMCPRegInfo *ri,
                          uint64_t value)
{
    /* Handle HCR2 write, i.e. write to high half of HCR_EL2 */
    value = deposit64(env->cp15.hcr_el2, 32, 32, value);
    do_hcr_write(env, value, MAKE_64BIT_MASK(0, 32));
}

static void hcr_writelow(CPUARMState *env, const ARMCPRegInfo *ri,
                         uint64_t value)
{
    /* Handle HCR write, i.e. write to low half of HCR_EL2 */
    value = deposit64(env->cp15.hcr_el2, 0, 32, value);
    do_hcr_write(env, value, MAKE_64BIT_MASK(32, 32));
}

/*
 * Return the effective value of HCR_EL2, at the given security state.
 * Bits that are not included here:
 * RW       (read from SCR_EL3.RW as needed)
 */
uint64_t arm_hcr_el2_eff_secstate(CPUARMState *env, ARMSecuritySpace space)
{
    uint64_t ret = env->cp15.hcr_el2;

    assert(space != ARMSS_Root);

    if (!arm_is_el2_enabled_secstate(env, space)) {
        /*
         * "This register has no effect if EL2 is not enabled in the
         * current Security state".  This is ARMv8.4-SecEL2 speak for
         * !(SCR_EL3.NS==1 || SCR_EL3.EEL2==1).
         *
         * Prior to that, the language was "In an implementation that
         * includes EL3, when the value of SCR_EL3.NS is 0 the PE behaves
         * as if this field is 0 for all purposes other than a direct
         * read or write access of HCR_EL2".  With lots of enumeration
         * on a per-field basis.  In current QEMU, this is condition
         * is arm_is_secure_below_el3.
         *
         * Since the v8.4 language applies to the entire register, and
         * appears to be backward compatible, use that.
         */
        return 0;
    }

    /*
     * For a cpu that supports both aarch64 and aarch32, we can set bits
     * in HCR_EL2 (e.g. via EL3) that are RES0 when we enter EL2 as aa32.
     * Ignore all of the bits in HCR+HCR2 that are not valid for aarch32.
     */
    if (!arm_el_is_aa64(env, 2)) {
        uint64_t aa32_valid;

        /*
         * These bits are up-to-date as of ARMv8.6.
         * For HCR, it's easiest to list just the 2 bits that are invalid.
         * For HCR2, list those that are valid.
         */
        aa32_valid = MAKE_64BIT_MASK(0, 32) & ~(HCR_RW | HCR_TDZ);
        aa32_valid |= (HCR_CD | HCR_ID | HCR_TERR | HCR_TEA | HCR_MIOCNCE |
                       HCR_TID4 | HCR_TICAB | HCR_TOCU | HCR_TTLBIS);
        ret &= aa32_valid;
    }

    if (ret & HCR_TGE) {
        /* These bits are up-to-date as of ARMv8.6.  */
        if (ret & HCR_E2H) {
            ret &= ~(HCR_VM | HCR_FMO | HCR_IMO | HCR_AMO |
                     HCR_BSU_MASK | HCR_DC | HCR_TWI | HCR_TWE |
                     HCR_TID0 | HCR_TID2 | HCR_TPCP | HCR_TPU |
                     HCR_TDZ | HCR_CD | HCR_ID | HCR_MIOCNCE |
                     HCR_TID4 | HCR_TICAB | HCR_TOCU | HCR_ENSCXT |
                     HCR_TTLBIS | HCR_TTLBOS | HCR_TID5);
        } else {
            ret |= HCR_FMO | HCR_IMO | HCR_AMO;
        }
        ret &= ~(HCR_SWIO | HCR_PTW | HCR_VF | HCR_VI | HCR_VSE |
                 HCR_FB | HCR_TID1 | HCR_TID3 | HCR_TSC | HCR_TACR |
                 HCR_TSW | HCR_TTLB | HCR_TVM | HCR_HCD | HCR_TRVM |
                 HCR_TLOR);
    }

    return ret;
}

uint64_t arm_hcr_el2_eff(CPUARMState *env)
{
    if (arm_feature(env, ARM_FEATURE_M)) {
        return 0;
    }
    return arm_hcr_el2_eff_secstate(env, arm_security_space_below_el3(env));
}

/*
 * Corresponds to ARM pseudocode function ELIsInHost().
 */
bool el_is_in_host(CPUARMState *env, int el)
{
    uint64_t mask;

    /*
     * Since we only care about E2H and TGE, we can skip arm_hcr_el2_eff().
     * Perform the simplest bit tests first, and validate EL2 afterward.
     */
    if (el & 1) {
        return false; /* EL1 or EL3 */
    }

    /*
     * Note that hcr_write() checks isar_feature_aa64_vh(),
     * aka HaveVirtHostExt(), in allowing HCR_E2H to be set.
     */
    mask = el ? HCR_E2H : HCR_E2H | HCR_TGE;
    if ((env->cp15.hcr_el2 & mask) != mask) {
        return false;
    }

    /* TGE and/or E2H set: double check those bits are currently legal. */
    return arm_is_el2_enabled(env) && arm_el_is_aa64(env, 2);
}

static void hcrx_write(CPUARMState *env, const ARMCPRegInfo *ri,
                       uint64_t value)
{
    uint64_t valid_mask = 0;

    /* FEAT_MOPS adds MSCEn and MCE2 */
    if (cpu_isar_feature(aa64_mops, env_archcpu(env))) {
        valid_mask |= HCRX_MSCEN | HCRX_MCE2;
    }

    /* Clear RES0 bits.  */
    env->cp15.hcrx_el2 = value & valid_mask;
}

static CPAccessResult access_hxen(CPUARMState *env, const ARMCPRegInfo *ri,
                                  bool isread)
{
    if (arm_current_el(env) == 2
        && arm_feature(env, ARM_FEATURE_EL3)
        && !(env->cp15.scr_el3 & SCR_HXEN)) {
        return CP_ACCESS_TRAP_EL3;
    }
    return CP_ACCESS_OK;
}

static const ARMCPRegInfo hcrx_el2_reginfo = {
    .name = "HCRX_EL2", .state = ARM_CP_STATE_AA64,
    .opc0 = 3, .opc1 = 4, .crn = 1, .crm = 2, .opc2 = 2,
    .access = PL2_RW, .writefn = hcrx_write, .accessfn = access_hxen,
    .nv2_redirect_offset = 0xa0,
    .fieldoffset = offsetof(CPUARMState, cp15.hcrx_el2),
};

/* Return the effective value of HCRX_EL2.  */
uint64_t arm_hcrx_el2_eff(CPUARMState *env)
{
    /*
     * The bits in this register behave as 0 for all purposes other than
     * direct reads of the register if SCR_EL3.HXEn is 0.
     * If EL2 is not enabled in the current security state, then the
     * bit may behave as if 0, or as if 1, depending on the bit.
     * For the moment, we treat the EL2-disabled case as taking
     * priority over the HXEn-disabled case. This is true for the only
     * bit for a feature which we implement where the answer is different
     * for the two cases (MSCEn for FEAT_MOPS).
     * This may need to be revisited for future bits.
     */
    if (!arm_is_el2_enabled(env)) {
        uint64_t hcrx = 0;
        if (cpu_isar_feature(aa64_mops, env_archcpu(env))) {
            /* MSCEn behaves as 1 if EL2 is not enabled */
            hcrx |= HCRX_MSCEN;
        }
        return hcrx;
    }
    if (arm_feature(env, ARM_FEATURE_EL3) && !(env->cp15.scr_el3 & SCR_HXEN)) {
        return 0;
    }
    return env->cp15.hcrx_el2;
}

static void cptr_el2_write(CPUARMState *env, const ARMCPRegInfo *ri,
                           uint64_t value)
{
    /*
     * For A-profile AArch32 EL3, if NSACR.CP10
     * is 0 then HCPTR.{TCP11,TCP10} ignore writes and read as 1.
     */
    if (arm_feature(env, ARM_FEATURE_EL3) && !arm_el_is_aa64(env, 3) &&
        !arm_is_secure(env) && !extract32(env->cp15.nsacr, 10, 1)) {
        uint64_t mask = R_HCPTR_TCP11_MASK | R_HCPTR_TCP10_MASK;
        value = (value & ~mask) | (env->cp15.cptr_el[2] & mask);
    }
    env->cp15.cptr_el[2] = value;
}

static uint64_t cptr_el2_read(CPUARMState *env, const ARMCPRegInfo *ri)
{
    /*
     * For A-profile AArch32 EL3, if NSACR.CP10
     * is 0 then HCPTR.{TCP11,TCP10} ignore writes and read as 1.
     */
    uint64_t value = env->cp15.cptr_el[2];

    if (arm_feature(env, ARM_FEATURE_EL3) && !arm_el_is_aa64(env, 3) &&
        !arm_is_secure(env) && !extract32(env->cp15.nsacr, 10, 1)) {
        value |= R_HCPTR_TCP11_MASK | R_HCPTR_TCP10_MASK;
    }
    return value;
}

static const ARMCPRegInfo el2_cp_reginfo[] = {
    { .name = "HCR_EL2", .state = ARM_CP_STATE_AA64,
      .type = ARM_CP_IO,
      .opc0 = 3, .opc1 = 4, .crn = 1, .crm = 1, .opc2 = 0,
      .access = PL2_RW, .fieldoffset = offsetof(CPUARMState, cp15.hcr_el2),
      .nv2_redirect_offset = 0x78,
      .writefn = hcr_write, .raw_writefn = raw_write },
    { .name = "HCR", .state = ARM_CP_STATE_AA32,
      .type = ARM_CP_ALIAS | ARM_CP_IO,
      .cp = 15, .opc1 = 4, .crn = 1, .crm = 1, .opc2 = 0,
      .access = PL2_RW, .fieldoffset = offsetof(CPUARMState, cp15.hcr_el2),
      .writefn = hcr_writelow },
    { .name = "HACR_EL2", .state = ARM_CP_STATE_BOTH,
      .opc0 = 3, .opc1 = 4, .crn = 1, .crm = 1, .opc2 = 7,
      .access = PL2_RW, .type = ARM_CP_CONST, .resetvalue = 0 },
    { .name = "ELR_EL2", .state = ARM_CP_STATE_AA64,
      .type = ARM_CP_ALIAS | ARM_CP_NV2_REDIRECT,
      .opc0 = 3, .opc1 = 4, .crn = 4, .crm = 0, .opc2 = 1,
      .access = PL2_RW,
      .fieldoffset = offsetof(CPUARMState, elr_el[2]) },
    { .name = "ESR_EL2", .state = ARM_CP_STATE_BOTH,
      .type = ARM_CP_NV2_REDIRECT,
      .opc0 = 3, .opc1 = 4, .crn = 5, .crm = 2, .opc2 = 0,
      .access = PL2_RW, .fieldoffset = offsetof(CPUARMState, cp15.esr_el[2]) },
    { .name = "FAR_EL2", .state = ARM_CP_STATE_BOTH,
      .type = ARM_CP_NV2_REDIRECT,
      .opc0 = 3, .opc1 = 4, .crn = 6, .crm = 0, .opc2 = 0,
      .access = PL2_RW, .fieldoffset = offsetof(CPUARMState, cp15.far_el[2]) },
    { .name = "HIFAR", .state = ARM_CP_STATE_AA32,
      .type = ARM_CP_ALIAS,
      .cp = 15, .opc1 = 4, .crn = 6, .crm = 0, .opc2 = 2,
      .access = PL2_RW,
      .fieldoffset = offsetofhigh32(CPUARMState, cp15.far_el[2]) },
    { .name = "SPSR_EL2", .state = ARM_CP_STATE_AA64,
      .type = ARM_CP_ALIAS | ARM_CP_NV2_REDIRECT,
      .opc0 = 3, .opc1 = 4, .crn = 4, .crm = 0, .opc2 = 0,
      .access = PL2_RW,
      .fieldoffset = offsetof(CPUARMState, banked_spsr[BANK_HYP]) },
    { .name = "VBAR_EL2", .state = ARM_CP_STATE_BOTH,
      .opc0 = 3, .opc1 = 4, .crn = 12, .crm = 0, .opc2 = 0,
      .access = PL2_RW, .writefn = vbar_write,
      .fieldoffset = offsetof(CPUARMState, cp15.vbar_el[2]),
      .resetvalue = 0 },
    { .name = "SP_EL2", .state = ARM_CP_STATE_AA64,
      .opc0 = 3, .opc1 = 6, .crn = 4, .crm = 1, .opc2 = 0,
      .access = PL3_RW, .type = ARM_CP_ALIAS,
      .fieldoffset = offsetof(CPUARMState, sp_el[2]) },
    { .name = "CPTR_EL2", .state = ARM_CP_STATE_BOTH,
      .opc0 = 3, .opc1 = 4, .crn = 1, .crm = 1, .opc2 = 2,
      .access = PL2_RW, .accessfn = cptr_access, .resetvalue = 0,
      .fieldoffset = offsetof(CPUARMState, cp15.cptr_el[2]),
      .readfn = cptr_el2_read, .writefn = cptr_el2_write },
    { .name = "MAIR_EL2", .state = ARM_CP_STATE_BOTH,
      .opc0 = 3, .opc1 = 4, .crn = 10, .crm = 2, .opc2 = 0,
      .access = PL2_RW, .fieldoffset = offsetof(CPUARMState, cp15.mair_el[2]),
      .resetvalue = 0 },
    { .name = "HMAIR1", .state = ARM_CP_STATE_AA32,
      .cp = 15, .opc1 = 4, .crn = 10, .crm = 2, .opc2 = 1,
      .access = PL2_RW, .type = ARM_CP_ALIAS,
      .fieldoffset = offsetofhigh32(CPUARMState, cp15.mair_el[2]) },
    { .name = "AMAIR_EL2", .state = ARM_CP_STATE_BOTH,
      .opc0 = 3, .opc1 = 4, .crn = 10, .crm = 3, .opc2 = 0,
      .access = PL2_RW, .type = ARM_CP_CONST,
      .resetvalue = 0 },
    /* HAMAIR1 is mapped to AMAIR_EL2[63:32] */
    { .name = "HAMAIR1", .state = ARM_CP_STATE_AA32,
      .cp = 15, .opc1 = 4, .crn = 10, .crm = 3, .opc2 = 1,
      .access = PL2_RW, .type = ARM_CP_CONST,
      .resetvalue = 0 },
    { .name = "AFSR0_EL2", .state = ARM_CP_STATE_BOTH,
      .opc0 = 3, .opc1 = 4, .crn = 5, .crm = 1, .opc2 = 0,
      .access = PL2_RW, .type = ARM_CP_CONST,
      .resetvalue = 0 },
    { .name = "AFSR1_EL2", .state = ARM_CP_STATE_BOTH,
      .opc0 = 3, .opc1 = 4, .crn = 5, .crm = 1, .opc2 = 1,
      .access = PL2_RW, .type = ARM_CP_CONST,
      .resetvalue = 0 },
    { .name = "TCR_EL2", .state = ARM_CP_STATE_BOTH,
      .opc0 = 3, .opc1 = 4, .crn = 2, .crm = 0, .opc2 = 2,
      .access = PL2_RW, .writefn = vmsa_tcr_el12_write,
      .raw_writefn = raw_write,
      .fieldoffset = offsetof(CPUARMState, cp15.tcr_el[2]) },
    { .name = "VTCR", .state = ARM_CP_STATE_AA32,
      .cp = 15, .opc1 = 4, .crn = 2, .crm = 1, .opc2 = 2,
      .type = ARM_CP_ALIAS,
      .access = PL2_RW, .accessfn = access_el3_aa32ns,
      .fieldoffset = offsetoflow32(CPUARMState, cp15.vtcr_el2) },
    { .name = "VTCR_EL2", .state = ARM_CP_STATE_AA64,
      .opc0 = 3, .opc1 = 4, .crn = 2, .crm = 1, .opc2 = 2,
      .access = PL2_RW,
      .nv2_redirect_offset = 0x40,
      /* no .writefn needed as this can't cause an ASID change */
      .fieldoffset = offsetof(CPUARMState, cp15.vtcr_el2) },
    { .name = "VTTBR", .state = ARM_CP_STATE_AA32,
      .cp = 15, .opc1 = 6, .crm = 2,
      .type = ARM_CP_64BIT | ARM_CP_ALIAS,
      .access = PL2_RW, .accessfn = access_el3_aa32ns,
      .fieldoffset = offsetof(CPUARMState, cp15.vttbr_el2),
      .writefn = vttbr_write, .raw_writefn = raw_write },
    { .name = "VTTBR_EL2", .state = ARM_CP_STATE_AA64,
      .opc0 = 3, .opc1 = 4, .crn = 2, .crm = 1, .opc2 = 0,
      .access = PL2_RW, .writefn = vttbr_write, .raw_writefn = raw_write,
      .nv2_redirect_offset = 0x20,
      .fieldoffset = offsetof(CPUARMState, cp15.vttbr_el2) },
    { .name = "SCTLR_EL2", .state = ARM_CP_STATE_BOTH,
      .opc0 = 3, .opc1 = 4, .crn = 1, .crm = 0, .opc2 = 0,
      .access = PL2_RW, .raw_writefn = raw_write, .writefn = sctlr_write,
      .fieldoffset = offsetof(CPUARMState, cp15.sctlr_el[2]) },
    { .name = "TPIDR_EL2", .state = ARM_CP_STATE_BOTH,
      .opc0 = 3, .opc1 = 4, .crn = 13, .crm = 0, .opc2 = 2,
      .access = PL2_RW, .resetvalue = 0,
      .nv2_redirect_offset = 0x90,
      .fieldoffset = offsetof(CPUARMState, cp15.tpidr_el[2]) },
    { .name = "TTBR0_EL2", .state = ARM_CP_STATE_AA64,
      .opc0 = 3, .opc1 = 4, .crn = 2, .crm = 0, .opc2 = 0,
      .access = PL2_RW, .resetvalue = 0,
      .writefn = vmsa_tcr_ttbr_el2_write, .raw_writefn = raw_write,
      .fieldoffset = offsetof(CPUARMState, cp15.ttbr0_el[2]) },
    { .name = "HTTBR", .cp = 15, .opc1 = 4, .crm = 2,
      .access = PL2_RW, .type = ARM_CP_64BIT | ARM_CP_ALIAS,
      .fieldoffset = offsetof(CPUARMState, cp15.ttbr0_el[2]) },
    { .name = "TLBIALLNSNH",
      .cp = 15, .opc1 = 4, .crn = 8, .crm = 7, .opc2 = 4,
      .type = ARM_CP_NO_RAW, .access = PL2_W,
      .writefn = tlbiall_nsnh_write },
    { .name = "TLBIALLNSNHIS",
      .cp = 15, .opc1 = 4, .crn = 8, .crm = 3, .opc2 = 4,
      .type = ARM_CP_NO_RAW, .access = PL2_W,
      .writefn = tlbiall_nsnh_is_write },
    { .name = "TLBIALLH", .cp = 15, .opc1 = 4, .crn = 8, .crm = 7, .opc2 = 0,
      .type = ARM_CP_NO_RAW, .access = PL2_W,
      .writefn = tlbiall_hyp_write },
    { .name = "TLBIALLHIS", .cp = 15, .opc1 = 4, .crn = 8, .crm = 3, .opc2 = 0,
      .type = ARM_CP_NO_RAW, .access = PL2_W,
      .writefn = tlbiall_hyp_is_write },
    { .name = "TLBIMVAH", .cp = 15, .opc1 = 4, .crn = 8, .crm = 7, .opc2 = 1,
      .type = ARM_CP_NO_RAW, .access = PL2_W,
      .writefn = tlbimva_hyp_write },
    { .name = "TLBIMVAHIS", .cp = 15, .opc1 = 4, .crn = 8, .crm = 3, .opc2 = 1,
      .type = ARM_CP_NO_RAW, .access = PL2_W,
      .writefn = tlbimva_hyp_is_write },
    { .name = "TLBI_ALLE2", .state = ARM_CP_STATE_AA64,
      .opc0 = 1, .opc1 = 4, .crn = 8, .crm = 7, .opc2 = 0,
      .access = PL2_W, .type = ARM_CP_NO_RAW | ARM_CP_EL3_NO_EL2_UNDEF,
      .writefn = tlbi_aa64_alle2_write },
    { .name = "TLBI_VAE2", .state = ARM_CP_STATE_AA64,
      .opc0 = 1, .opc1 = 4, .crn = 8, .crm = 7, .opc2 = 1,
      .access = PL2_W, .type = ARM_CP_NO_RAW | ARM_CP_EL3_NO_EL2_UNDEF,
      .writefn = tlbi_aa64_vae2_write },
    { .name = "TLBI_VALE2", .state = ARM_CP_STATE_AA64,
      .opc0 = 1, .opc1 = 4, .crn = 8, .crm = 7, .opc2 = 5,
      .access = PL2_W, .type = ARM_CP_NO_RAW | ARM_CP_EL3_NO_EL2_UNDEF,
      .writefn = tlbi_aa64_vae2_write },
    { .name = "TLBI_ALLE2IS", .state = ARM_CP_STATE_AA64,
      .opc0 = 1, .opc1 = 4, .crn = 8, .crm = 3, .opc2 = 0,
      .access = PL2_W, .type = ARM_CP_NO_RAW | ARM_CP_EL3_NO_EL2_UNDEF,
      .writefn = tlbi_aa64_alle2is_write },
    { .name = "TLBI_VAE2IS", .state = ARM_CP_STATE_AA64,
      .opc0 = 1, .opc1 = 4, .crn = 8, .crm = 3, .opc2 = 1,
      .access = PL2_W, .type = ARM_CP_NO_RAW | ARM_CP_EL3_NO_EL2_UNDEF,
      .writefn = tlbi_aa64_vae2is_write },
    { .name = "TLBI_VALE2IS", .state = ARM_CP_STATE_AA64,
      .opc0 = 1, .opc1 = 4, .crn = 8, .crm = 3, .opc2 = 5,
      .access = PL2_W, .type = ARM_CP_NO_RAW | ARM_CP_EL3_NO_EL2_UNDEF,
      .writefn = tlbi_aa64_vae2is_write },
#ifndef CONFIG_USER_ONLY
    /*
     * Unlike the other EL2-related AT operations, these must
     * UNDEF from EL3 if EL2 is not implemented, which is why we
     * define them here rather than with the rest of the AT ops.
     */
    { .name = "AT_S1E2R", .state = ARM_CP_STATE_AA64,
      .opc0 = 1, .opc1 = 4, .crn = 7, .crm = 8, .opc2 = 0,
      .access = PL2_W, .accessfn = at_s1e2_access,
      .type = ARM_CP_NO_RAW | ARM_CP_RAISES_EXC | ARM_CP_EL3_NO_EL2_UNDEF,
      .writefn = ats_write64 },
    { .name = "AT_S1E2W", .state = ARM_CP_STATE_AA64,
      .opc0 = 1, .opc1 = 4, .crn = 7, .crm = 8, .opc2 = 1,
      .access = PL2_W, .accessfn = at_s1e2_access,
      .type = ARM_CP_NO_RAW | ARM_CP_RAISES_EXC | ARM_CP_EL3_NO_EL2_UNDEF,
      .writefn = ats_write64 },
    /*
     * The AArch32 ATS1H* operations are CONSTRAINED UNPREDICTABLE
     * if EL2 is not implemented; we choose to UNDEF. Behaviour at EL3
     * with SCR.NS == 0 outside Monitor mode is UNPREDICTABLE; we choose
     * to behave as if SCR.NS was 1.
     */
    { .name = "ATS1HR", .cp = 15, .opc1 = 4, .crn = 7, .crm = 8, .opc2 = 0,
      .access = PL2_W,
      .writefn = ats1h_write, .type = ARM_CP_NO_RAW | ARM_CP_RAISES_EXC },
    { .name = "ATS1HW", .cp = 15, .opc1 = 4, .crn = 7, .crm = 8, .opc2 = 1,
      .access = PL2_W,
      .writefn = ats1h_write, .type = ARM_CP_NO_RAW | ARM_CP_RAISES_EXC },
    { .name = "CNTHCTL_EL2", .state = ARM_CP_STATE_BOTH,
      .opc0 = 3, .opc1 = 4, .crn = 14, .crm = 1, .opc2 = 0,
      /*
       * ARMv7 requires bit 0 and 1 to reset to 1. ARMv8 defines the
       * reset values as IMPDEF. We choose to reset to 3 to comply with
       * both ARMv7 and ARMv8.
       */
      .access = PL2_RW, .type = ARM_CP_IO, .resetvalue = 3,
      .writefn = gt_cnthctl_write, .raw_writefn = raw_write,
      .fieldoffset = offsetof(CPUARMState, cp15.cnthctl_el2) },
    { .name = "CNTVOFF_EL2", .state = ARM_CP_STATE_AA64,
      .opc0 = 3, .opc1 = 4, .crn = 14, .crm = 0, .opc2 = 3,
      .access = PL2_RW, .type = ARM_CP_IO, .resetvalue = 0,
      .writefn = gt_cntvoff_write,
      .nv2_redirect_offset = 0x60,
      .fieldoffset = offsetof(CPUARMState, cp15.cntvoff_el2) },
    { .name = "CNTVOFF", .cp = 15, .opc1 = 4, .crm = 14,
      .access = PL2_RW, .type = ARM_CP_64BIT | ARM_CP_ALIAS | ARM_CP_IO,
      .writefn = gt_cntvoff_write,
      .fieldoffset = offsetof(CPUARMState, cp15.cntvoff_el2) },
    { .name = "CNTHP_CVAL_EL2", .state = ARM_CP_STATE_AA64,
      .opc0 = 3, .opc1 = 4, .crn = 14, .crm = 2, .opc2 = 2,
      .fieldoffset = offsetof(CPUARMState, cp15.c14_timer[GTIMER_HYP].cval),
      .type = ARM_CP_IO, .access = PL2_RW,
      .writefn = gt_hyp_cval_write, .raw_writefn = raw_write },
    { .name = "CNTHP_CVAL", .cp = 15, .opc1 = 6, .crm = 14,
      .fieldoffset = offsetof(CPUARMState, cp15.c14_timer[GTIMER_HYP].cval),
      .access = PL2_RW, .type = ARM_CP_64BIT | ARM_CP_IO,
      .writefn = gt_hyp_cval_write, .raw_writefn = raw_write },
    { .name = "CNTHP_TVAL_EL2", .state = ARM_CP_STATE_BOTH,
      .opc0 = 3, .opc1 = 4, .crn = 14, .crm = 2, .opc2 = 0,
      .type = ARM_CP_NO_RAW | ARM_CP_IO, .access = PL2_RW,
      .resetfn = gt_hyp_timer_reset,
      .readfn = gt_hyp_tval_read, .writefn = gt_hyp_tval_write },
    { .name = "CNTHP_CTL_EL2", .state = ARM_CP_STATE_BOTH,
      .type = ARM_CP_IO,
      .opc0 = 3, .opc1 = 4, .crn = 14, .crm = 2, .opc2 = 1,
      .access = PL2_RW,
      .fieldoffset = offsetof(CPUARMState, cp15.c14_timer[GTIMER_HYP].ctl),
      .resetvalue = 0,
      .writefn = gt_hyp_ctl_write, .raw_writefn = raw_write },
#endif
    { .name = "HPFAR", .state = ARM_CP_STATE_AA32,
      .cp = 15, .opc1 = 4, .crn = 6, .crm = 0, .opc2 = 4,
      .access = PL2_RW, .accessfn = access_el3_aa32ns,
      .fieldoffset = offsetof(CPUARMState, cp15.hpfar_el2) },
    { .name = "HPFAR_EL2", .state = ARM_CP_STATE_AA64,
      .opc0 = 3, .opc1 = 4, .crn = 6, .crm = 0, .opc2 = 4,
      .access = PL2_RW,
      .fieldoffset = offsetof(CPUARMState, cp15.hpfar_el2) },
    { .name = "HSTR_EL2", .state = ARM_CP_STATE_BOTH,
      .cp = 15, .opc0 = 3, .opc1 = 4, .crn = 1, .crm = 1, .opc2 = 3,
      .access = PL2_RW,
      .nv2_redirect_offset = 0x80,
      .fieldoffset = offsetof(CPUARMState, cp15.hstr_el2) },
};

static const ARMCPRegInfo el2_v8_cp_reginfo[] = {
    { .name = "HCR2", .state = ARM_CP_STATE_AA32,
      .type = ARM_CP_ALIAS | ARM_CP_IO,
      .cp = 15, .opc1 = 4, .crn = 1, .crm = 1, .opc2 = 4,
      .access = PL2_RW,
      .fieldoffset = offsetofhigh32(CPUARMState, cp15.hcr_el2),
      .writefn = hcr_writehigh },
};

static CPAccessResult sel2_access(CPUARMState *env, const ARMCPRegInfo *ri,
                                  bool isread)
{
    if (arm_current_el(env) == 3 || arm_is_secure_below_el3(env)) {
        return CP_ACCESS_OK;
    }
    return CP_ACCESS_TRAP_UNCATEGORIZED;
}

static const ARMCPRegInfo el2_sec_cp_reginfo[] = {
    { .name = "VSTTBR_EL2", .state = ARM_CP_STATE_AA64,
      .opc0 = 3, .opc1 = 4, .crn = 2, .crm = 6, .opc2 = 0,
      .access = PL2_RW, .accessfn = sel2_access,
      .nv2_redirect_offset = 0x30,
      .fieldoffset = offsetof(CPUARMState, cp15.vsttbr_el2) },
    { .name = "VSTCR_EL2", .state = ARM_CP_STATE_AA64,
      .opc0 = 3, .opc1 = 4, .crn = 2, .crm = 6, .opc2 = 2,
      .access = PL2_RW, .accessfn = sel2_access,
      .nv2_redirect_offset = 0x48,
      .fieldoffset = offsetof(CPUARMState, cp15.vstcr_el2) },
};

static CPAccessResult nsacr_access(CPUARMState *env, const ARMCPRegInfo *ri,
                                   bool isread)
{
    /*
     * The NSACR is RW at EL3, and RO for NS EL1 and NS EL2.
     * At Secure EL1 it traps to EL3 or EL2.
     */
    if (arm_current_el(env) == 3) {
        return CP_ACCESS_OK;
    }
    if (arm_is_secure_below_el3(env)) {
        if (env->cp15.scr_el3 & SCR_EEL2) {
            return CP_ACCESS_TRAP_EL2;
        }
        return CP_ACCESS_TRAP_EL3;
    }
    /* Accesses from EL1 NS and EL2 NS are UNDEF for write but allow reads. */
    if (isread) {
        return CP_ACCESS_OK;
    }
    return CP_ACCESS_TRAP_UNCATEGORIZED;
}

static const ARMCPRegInfo el3_cp_reginfo[] = {
    { .name = "SCR_EL3", .state = ARM_CP_STATE_AA64,
      .opc0 = 3, .opc1 = 6, .crn = 1, .crm = 1, .opc2 = 0,
      .access = PL3_RW, .fieldoffset = offsetof(CPUARMState, cp15.scr_el3),
      .resetfn = scr_reset, .writefn = scr_write, .raw_writefn = raw_write },
    { .name = "SCR",  .type = ARM_CP_ALIAS | ARM_CP_NEWEL,
      .cp = 15, .opc1 = 0, .crn = 1, .crm = 1, .opc2 = 0,
      .access = PL1_RW, .accessfn = access_trap_aa32s_el1,
      .fieldoffset = offsetoflow32(CPUARMState, cp15.scr_el3),
      .writefn = scr_write, .raw_writefn = raw_write },
    { .name = "SDER32_EL3", .state = ARM_CP_STATE_AA64,
      .opc0 = 3, .opc1 = 6, .crn = 1, .crm = 1, .opc2 = 1,
      .access = PL3_RW, .resetvalue = 0,
      .fieldoffset = offsetof(CPUARMState, cp15.sder) },
    { .name = "SDER",
      .cp = 15, .opc1 = 0, .crn = 1, .crm = 1, .opc2 = 1,
      .access = PL3_RW, .resetvalue = 0,
      .fieldoffset = offsetoflow32(CPUARMState, cp15.sder) },
    { .name = "MVBAR", .cp = 15, .opc1 = 0, .crn = 12, .crm = 0, .opc2 = 1,
      .access = PL1_RW, .accessfn = access_trap_aa32s_el1,
      .writefn = vbar_write, .resetvalue = 0,
      .fieldoffset = offsetof(CPUARMState, cp15.mvbar) },
    { .name = "TTBR0_EL3", .state = ARM_CP_STATE_AA64,
      .opc0 = 3, .opc1 = 6, .crn = 2, .crm = 0, .opc2 = 0,
      .access = PL3_RW, .resetvalue = 0,
      .fieldoffset = offsetof(CPUARMState, cp15.ttbr0_el[3]) },
    { .name = "TCR_EL3", .state = ARM_CP_STATE_AA64,
      .opc0 = 3, .opc1 = 6, .crn = 2, .crm = 0, .opc2 = 2,
      .access = PL3_RW,
      /* no .writefn needed as this can't cause an ASID change */
      .resetvalue = 0,
      .fieldoffset = offsetof(CPUARMState, cp15.tcr_el[3]) },
    { .name = "ELR_EL3", .state = ARM_CP_STATE_AA64,
      .type = ARM_CP_ALIAS,
      .opc0 = 3, .opc1 = 6, .crn = 4, .crm = 0, .opc2 = 1,
      .access = PL3_RW,
      .fieldoffset = offsetof(CPUARMState, elr_el[3]) },
    { .name = "ESR_EL3", .state = ARM_CP_STATE_AA64,
      .opc0 = 3, .opc1 = 6, .crn = 5, .crm = 2, .opc2 = 0,
      .access = PL3_RW, .fieldoffset = offsetof(CPUARMState, cp15.esr_el[3]) },
    { .name = "FAR_EL3", .state = ARM_CP_STATE_AA64,
      .opc0 = 3, .opc1 = 6, .crn = 6, .crm = 0, .opc2 = 0,
      .access = PL3_RW, .fieldoffset = offsetof(CPUARMState, cp15.far_el[3]) },
    { .name = "SPSR_EL3", .state = ARM_CP_STATE_AA64,
      .type = ARM_CP_ALIAS,
      .opc0 = 3, .opc1 = 6, .crn = 4, .crm = 0, .opc2 = 0,
      .access = PL3_RW,
      .fieldoffset = offsetof(CPUARMState, banked_spsr[BANK_MON]) },
    { .name = "VBAR_EL3", .state = ARM_CP_STATE_AA64,
      .opc0 = 3, .opc1 = 6, .crn = 12, .crm = 0, .opc2 = 0,
      .access = PL3_RW, .writefn = vbar_write,
      .fieldoffset = offsetof(CPUARMState, cp15.vbar_el[3]),
      .resetvalue = 0 },
    { .name = "CPTR_EL3", .state = ARM_CP_STATE_AA64,
      .opc0 = 3, .opc1 = 6, .crn = 1, .crm = 1, .opc2 = 2,
      .access = PL3_RW, .accessfn = cptr_access, .resetvalue = 0,
      .fieldoffset = offsetof(CPUARMState, cp15.cptr_el[3]) },
    { .name = "TPIDR_EL3", .state = ARM_CP_STATE_AA64,
      .opc0 = 3, .opc1 = 6, .crn = 13, .crm = 0, .opc2 = 2,
      .access = PL3_RW, .resetvalue = 0,
      .fieldoffset = offsetof(CPUARMState, cp15.tpidr_el[3]) },
    { .name = "AMAIR_EL3", .state = ARM_CP_STATE_AA64,
      .opc0 = 3, .opc1 = 6, .crn = 10, .crm = 3, .opc2 = 0,
      .access = PL3_RW, .type = ARM_CP_CONST,
      .resetvalue = 0 },
    { .name = "AFSR0_EL3", .state = ARM_CP_STATE_BOTH,
      .opc0 = 3, .opc1 = 6, .crn = 5, .crm = 1, .opc2 = 0,
      .access = PL3_RW, .type = ARM_CP_CONST,
      .resetvalue = 0 },
    { .name = "AFSR1_EL3", .state = ARM_CP_STATE_BOTH,
      .opc0 = 3, .opc1 = 6, .crn = 5, .crm = 1, .opc2 = 1,
      .access = PL3_RW, .type = ARM_CP_CONST,
      .resetvalue = 0 },
    { .name = "TLBI_ALLE3IS", .state = ARM_CP_STATE_AA64,
      .opc0 = 1, .opc1 = 6, .crn = 8, .crm = 3, .opc2 = 0,
      .access = PL3_W, .type = ARM_CP_NO_RAW,
      .writefn = tlbi_aa64_alle3is_write },
    { .name = "TLBI_VAE3IS", .state = ARM_CP_STATE_AA64,
      .opc0 = 1, .opc1 = 6, .crn = 8, .crm = 3, .opc2 = 1,
      .access = PL3_W, .type = ARM_CP_NO_RAW,
      .writefn = tlbi_aa64_vae3is_write },
    { .name = "TLBI_VALE3IS", .state = ARM_CP_STATE_AA64,
      .opc0 = 1, .opc1 = 6, .crn = 8, .crm = 3, .opc2 = 5,
      .access = PL3_W, .type = ARM_CP_NO_RAW,
      .writefn = tlbi_aa64_vae3is_write },
    { .name = "TLBI_ALLE3", .state = ARM_CP_STATE_AA64,
      .opc0 = 1, .opc1 = 6, .crn = 8, .crm = 7, .opc2 = 0,
      .access = PL3_W, .type = ARM_CP_NO_RAW,
      .writefn = tlbi_aa64_alle3_write },
    { .name = "TLBI_VAE3", .state = ARM_CP_STATE_AA64,
      .opc0 = 1, .opc1 = 6, .crn = 8, .crm = 7, .opc2 = 1,
      .access = PL3_W, .type = ARM_CP_NO_RAW,
      .writefn = tlbi_aa64_vae3_write },
    { .name = "TLBI_VALE3", .state = ARM_CP_STATE_AA64,
      .opc0 = 1, .opc1 = 6, .crn = 8, .crm = 7, .opc2 = 5,
      .access = PL3_W, .type = ARM_CP_NO_RAW,
      .writefn = tlbi_aa64_vae3_write },
};

#ifndef CONFIG_USER_ONLY

static CPAccessResult e2h_access(CPUARMState *env, const ARMCPRegInfo *ri,
                                 bool isread)
{
    if (arm_current_el(env) == 1) {
        /* This must be a FEAT_NV access */
        return CP_ACCESS_OK;
    }
    if (!(arm_hcr_el2_eff(env) & HCR_E2H)) {
        return CP_ACCESS_TRAP_UNCATEGORIZED;
    }
    return CP_ACCESS_OK;
}

static CPAccessResult access_el1nvpct(CPUARMState *env, const ARMCPRegInfo *ri,
                                      bool isread)
{
    if (arm_current_el(env) == 1) {
        /* This must be a FEAT_NV access with NVx == 101 */
        if (FIELD_EX64(env->cp15.cnthctl_el2, CNTHCTL, EL1NVPCT)) {
            return CP_ACCESS_TRAP_EL2;
        }
    }
    return e2h_access(env, ri, isread);
}

static CPAccessResult access_el1nvvct(CPUARMState *env, const ARMCPRegInfo *ri,
                                      bool isread)
{
    if (arm_current_el(env) == 1) {
        /* This must be a FEAT_NV access with NVx == 101 */
        if (FIELD_EX64(env->cp15.cnthctl_el2, CNTHCTL, EL1NVVCT)) {
            return CP_ACCESS_TRAP_EL2;
        }
    }
    return e2h_access(env, ri, isread);
}

/* Test if system register redirection is to occur in the current state.  */
static bool redirect_for_e2h(CPUARMState *env)
{
    return arm_current_el(env) == 2 && (arm_hcr_el2_eff(env) & HCR_E2H);
}

static uint64_t el2_e2h_read(CPUARMState *env, const ARMCPRegInfo *ri)
{
    CPReadFn *readfn;

    if (redirect_for_e2h(env)) {
        /* Switch to the saved EL2 version of the register.  */
        ri = ri->opaque;
        readfn = ri->readfn;
    } else {
        readfn = ri->orig_readfn;
    }
    if (readfn == NULL) {
        readfn = raw_read;
    }
    return readfn(env, ri);
}

static void el2_e2h_write(CPUARMState *env, const ARMCPRegInfo *ri,
                          uint64_t value)
{
    CPWriteFn *writefn;

    if (redirect_for_e2h(env)) {
        /* Switch to the saved EL2 version of the register.  */
        ri = ri->opaque;
        writefn = ri->writefn;
    } else {
        writefn = ri->orig_writefn;
    }
    if (writefn == NULL) {
        writefn = raw_write;
    }
    writefn(env, ri, value);
}

static uint64_t el2_e2h_e12_read(CPUARMState *env, const ARMCPRegInfo *ri)
{
    /* Pass the EL1 register accessor its ri, not the EL12 alias ri */
    return ri->orig_readfn(env, ri->opaque);
}

static void el2_e2h_e12_write(CPUARMState *env, const ARMCPRegInfo *ri,
                              uint64_t value)
{
    /* Pass the EL1 register accessor its ri, not the EL12 alias ri */
    return ri->orig_writefn(env, ri->opaque, value);
}

static CPAccessResult el2_e2h_e12_access(CPUARMState *env,
                                         const ARMCPRegInfo *ri,
                                         bool isread)
{
    if (arm_current_el(env) == 1) {
        /*
         * This must be a FEAT_NV access (will either trap or redirect
         * to memory). None of the registers with _EL12 aliases want to
         * apply their trap controls for this kind of access, so don't
         * call the orig_accessfn or do the "UNDEF when E2H is 0" check.
         */
        return CP_ACCESS_OK;
    }
    /* FOO_EL12 aliases only exist when E2H is 1; otherwise they UNDEF */
    if (!(arm_hcr_el2_eff(env) & HCR_E2H)) {
        return CP_ACCESS_TRAP_UNCATEGORIZED;
    }
    if (ri->orig_accessfn) {
        return ri->orig_accessfn(env, ri->opaque, isread);
    }
    return CP_ACCESS_OK;
}

static void define_arm_vh_e2h_redirects_aliases(ARMCPU *cpu)
{
    struct E2HAlias {
        uint32_t src_key, dst_key, new_key;
        const char *src_name, *dst_name, *new_name;
        bool (*feature)(const ARMISARegisters *id);
    };

#define K(op0, op1, crn, crm, op2) \
    ENCODE_AA64_CP_REG(CP_REG_ARM64_SYSREG_CP, crn, crm, op0, op1, op2)

    static const struct E2HAlias aliases[] = {
        { K(3, 0,  1, 0, 0), K(3, 4,  1, 0, 0), K(3, 5, 1, 0, 0),
          "SCTLR", "SCTLR_EL2", "SCTLR_EL12" },
        { K(3, 0,  1, 0, 2), K(3, 4,  1, 1, 2), K(3, 5, 1, 0, 2),
          "CPACR", "CPTR_EL2", "CPACR_EL12" },
        { K(3, 0,  2, 0, 0), K(3, 4,  2, 0, 0), K(3, 5, 2, 0, 0),
          "TTBR0_EL1", "TTBR0_EL2", "TTBR0_EL12" },
        { K(3, 0,  2, 0, 1), K(3, 4,  2, 0, 1), K(3, 5, 2, 0, 1),
          "TTBR1_EL1", "TTBR1_EL2", "TTBR1_EL12" },
        { K(3, 0,  2, 0, 2), K(3, 4,  2, 0, 2), K(3, 5, 2, 0, 2),
          "TCR_EL1", "TCR_EL2", "TCR_EL12" },
        { K(3, 0,  4, 0, 0), K(3, 4,  4, 0, 0), K(3, 5, 4, 0, 0),
          "SPSR_EL1", "SPSR_EL2", "SPSR_EL12" },
        { K(3, 0,  4, 0, 1), K(3, 4,  4, 0, 1), K(3, 5, 4, 0, 1),
          "ELR_EL1", "ELR_EL2", "ELR_EL12" },
        { K(3, 0,  5, 1, 0), K(3, 4,  5, 1, 0), K(3, 5, 5, 1, 0),
          "AFSR0_EL1", "AFSR0_EL2", "AFSR0_EL12" },
        { K(3, 0,  5, 1, 1), K(3, 4,  5, 1, 1), K(3, 5, 5, 1, 1),
          "AFSR1_EL1", "AFSR1_EL2", "AFSR1_EL12" },
        { K(3, 0,  5, 2, 0), K(3, 4,  5, 2, 0), K(3, 5, 5, 2, 0),
          "ESR_EL1", "ESR_EL2", "ESR_EL12" },
        { K(3, 0,  6, 0, 0), K(3, 4,  6, 0, 0), K(3, 5, 6, 0, 0),
          "FAR_EL1", "FAR_EL2", "FAR_EL12" },
        { K(3, 0, 10, 2, 0), K(3, 4, 10, 2, 0), K(3, 5, 10, 2, 0),
          "MAIR_EL1", "MAIR_EL2", "MAIR_EL12" },
        { K(3, 0, 10, 3, 0), K(3, 4, 10, 3, 0), K(3, 5, 10, 3, 0),
          "AMAIR0", "AMAIR_EL2", "AMAIR_EL12" },
        { K(3, 0, 12, 0, 0), K(3, 4, 12, 0, 0), K(3, 5, 12, 0, 0),
          "VBAR", "VBAR_EL2", "VBAR_EL12" },
        { K(3, 0, 13, 0, 1), K(3, 4, 13, 0, 1), K(3, 5, 13, 0, 1),
          "CONTEXTIDR_EL1", "CONTEXTIDR_EL2", "CONTEXTIDR_EL12" },
        { K(3, 0, 14, 1, 0), K(3, 4, 14, 1, 0), K(3, 5, 14, 1, 0),
          "CNTKCTL", "CNTHCTL_EL2", "CNTKCTL_EL12" },

        /*
         * Note that redirection of ZCR is mentioned in the description
         * of ZCR_EL2, and aliasing in the description of ZCR_EL1, but
         * not in the summary table.
         */
        { K(3, 0,  1, 2, 0), K(3, 4,  1, 2, 0), K(3, 5, 1, 2, 0),
          "ZCR_EL1", "ZCR_EL2", "ZCR_EL12", isar_feature_aa64_sve },
        { K(3, 0,  1, 2, 6), K(3, 4,  1, 2, 6), K(3, 5, 1, 2, 6),
          "SMCR_EL1", "SMCR_EL2", "SMCR_EL12", isar_feature_aa64_sme },

        { K(3, 0,  5, 6, 0), K(3, 4,  5, 6, 0), K(3, 5, 5, 6, 0),
          "TFSR_EL1", "TFSR_EL2", "TFSR_EL12", isar_feature_aa64_mte },

        { K(3, 0, 13, 0, 7), K(3, 4, 13, 0, 7), K(3, 5, 13, 0, 7),
          "SCXTNUM_EL1", "SCXTNUM_EL2", "SCXTNUM_EL12",
          isar_feature_aa64_scxtnum },

        /* TODO: ARMv8.2-SPE -- PMSCR_EL2 */
        /* TODO: ARMv8.4-Trace -- TRFCR_EL2 */
    };
#undef K

    size_t i;

    for (i = 0; i < ARRAY_SIZE(aliases); i++) {
        const struct E2HAlias *a = &aliases[i];
        ARMCPRegInfo *src_reg, *dst_reg, *new_reg;
        bool ok;

        if (a->feature && !a->feature(&cpu->isar)) {
            continue;
        }

        src_reg = g_hash_table_lookup(cpu->cp_regs,
                                      (gpointer)(uintptr_t)a->src_key);
        dst_reg = g_hash_table_lookup(cpu->cp_regs,
                                      (gpointer)(uintptr_t)a->dst_key);
        g_assert(src_reg != NULL);
        g_assert(dst_reg != NULL);

        /* Cross-compare names to detect typos in the keys.  */
        g_assert(strcmp(src_reg->name, a->src_name) == 0);
        g_assert(strcmp(dst_reg->name, a->dst_name) == 0);

        /* None of the core system registers use opaque; we will.  */
        g_assert(src_reg->opaque == NULL);

        /* Create alias before redirection so we dup the right data. */
        new_reg = g_memdup(src_reg, sizeof(ARMCPRegInfo));

        new_reg->name = a->new_name;
        new_reg->type |= ARM_CP_ALIAS;
        /* Remove PL1/PL0 access, leaving PL2/PL3 R/W in place.  */
        new_reg->access &= PL2_RW | PL3_RW;
        /* The new_reg op fields are as per new_key, not the target reg */
        new_reg->crn = (a->new_key & CP_REG_ARM64_SYSREG_CRN_MASK)
            >> CP_REG_ARM64_SYSREG_CRN_SHIFT;
        new_reg->crm = (a->new_key & CP_REG_ARM64_SYSREG_CRM_MASK)
            >> CP_REG_ARM64_SYSREG_CRM_SHIFT;
        new_reg->opc0 = (a->new_key & CP_REG_ARM64_SYSREG_OP0_MASK)
            >> CP_REG_ARM64_SYSREG_OP0_SHIFT;
        new_reg->opc1 = (a->new_key & CP_REG_ARM64_SYSREG_OP1_MASK)
            >> CP_REG_ARM64_SYSREG_OP1_SHIFT;
        new_reg->opc2 = (a->new_key & CP_REG_ARM64_SYSREG_OP2_MASK)
            >> CP_REG_ARM64_SYSREG_OP2_SHIFT;
        new_reg->opaque = src_reg;
        new_reg->orig_readfn = src_reg->readfn ?: raw_read;
        new_reg->orig_writefn = src_reg->writefn ?: raw_write;
        new_reg->orig_accessfn = src_reg->accessfn;
        if (!new_reg->raw_readfn) {
            new_reg->raw_readfn = raw_read;
        }
        if (!new_reg->raw_writefn) {
            new_reg->raw_writefn = raw_write;
        }
        new_reg->readfn = el2_e2h_e12_read;
        new_reg->writefn = el2_e2h_e12_write;
        new_reg->accessfn = el2_e2h_e12_access;

        /*
         * If the _EL1 register is redirected to memory by FEAT_NV2,
         * then it shares the offset with the _EL12 register,
         * and which one is redirected depends on HCR_EL2.NV1.
         */
        if (new_reg->nv2_redirect_offset) {
            assert(new_reg->nv2_redirect_offset & NV2_REDIR_NV1);
            new_reg->nv2_redirect_offset &= ~NV2_REDIR_NV1;
            new_reg->nv2_redirect_offset |= NV2_REDIR_NO_NV1;
        }

        ok = g_hash_table_insert(cpu->cp_regs,
                                 (gpointer)(uintptr_t)a->new_key, new_reg);
        g_assert(ok);

        src_reg->opaque = dst_reg;
        src_reg->orig_readfn = src_reg->readfn ?: raw_read;
        src_reg->orig_writefn = src_reg->writefn ?: raw_write;
        if (!src_reg->raw_readfn) {
            src_reg->raw_readfn = raw_read;
        }
        if (!src_reg->raw_writefn) {
            src_reg->raw_writefn = raw_write;
        }
        src_reg->readfn = el2_e2h_read;
        src_reg->writefn = el2_e2h_write;
    }
}
#endif

static CPAccessResult ctr_el0_access(CPUARMState *env, const ARMCPRegInfo *ri,
                                     bool isread)
{
    int cur_el = arm_current_el(env);

    if (cur_el < 2) {
        uint64_t hcr = arm_hcr_el2_eff(env);

        if (cur_el == 0) {
            if ((hcr & (HCR_E2H | HCR_TGE)) == (HCR_E2H | HCR_TGE)) {
                if (!(env->cp15.sctlr_el[2] & SCTLR_UCT)) {
                    return CP_ACCESS_TRAP_EL2;
                }
            } else {
                if (!(env->cp15.sctlr_el[1] & SCTLR_UCT)) {
                    return CP_ACCESS_TRAP;
                }
                if (hcr & HCR_TID2) {
                    return CP_ACCESS_TRAP_EL2;
                }
            }
        } else if (hcr & HCR_TID2) {
            return CP_ACCESS_TRAP_EL2;
        }
    }

    if (arm_current_el(env) < 2 && arm_hcr_el2_eff(env) & HCR_TID2) {
        return CP_ACCESS_TRAP_EL2;
    }

    return CP_ACCESS_OK;
}

/*
 * Check for traps to RAS registers, which are controlled
 * by HCR_EL2.TERR and SCR_EL3.TERR.
 */
static CPAccessResult access_terr(CPUARMState *env, const ARMCPRegInfo *ri,
                                  bool isread)
{
    int el = arm_current_el(env);

    if (el < 2 && (arm_hcr_el2_eff(env) & HCR_TERR)) {
        return CP_ACCESS_TRAP_EL2;
    }
    if (el < 3 && (env->cp15.scr_el3 & SCR_TERR)) {
        return CP_ACCESS_TRAP_EL3;
    }
    return CP_ACCESS_OK;
}

static uint64_t disr_read(CPUARMState *env, const ARMCPRegInfo *ri)
{
    int el = arm_current_el(env);

    if (el < 2 && (arm_hcr_el2_eff(env) & HCR_AMO)) {
        return env->cp15.vdisr_el2;
    }
    if (el < 3 && (env->cp15.scr_el3 & SCR_EA)) {
        return 0; /* RAZ/WI */
    }
    return env->cp15.disr_el1;
}

static void disr_write(CPUARMState *env, const ARMCPRegInfo *ri, uint64_t val)
{
    int el = arm_current_el(env);

    if (el < 2 && (arm_hcr_el2_eff(env) & HCR_AMO)) {
        env->cp15.vdisr_el2 = val;
        return;
    }
    if (el < 3 && (env->cp15.scr_el3 & SCR_EA)) {
        return; /* RAZ/WI */
    }
    env->cp15.disr_el1 = val;
}

/*
 * Minimal RAS implementation with no Error Records.
 * Which means that all of the Error Record registers:
 *   ERXADDR_EL1
 *   ERXCTLR_EL1
 *   ERXFR_EL1
 *   ERXMISC0_EL1
 *   ERXMISC1_EL1
 *   ERXMISC2_EL1
 *   ERXMISC3_EL1
 *   ERXPFGCDN_EL1  (RASv1p1)
 *   ERXPFGCTL_EL1  (RASv1p1)
 *   ERXPFGF_EL1    (RASv1p1)
 *   ERXSTATUS_EL1
 * and
 *   ERRSELR_EL1
 * may generate UNDEFINED, which is the effect we get by not
 * listing them at all.
 *
 * These registers have fine-grained trap bits, but UNDEF-to-EL1
 * is higher priority than FGT-to-EL2 so we do not need to list them
 * in order to check for an FGT.
 */
static const ARMCPRegInfo minimal_ras_reginfo[] = {
    { .name = "DISR_EL1", .state = ARM_CP_STATE_BOTH,
      .opc0 = 3, .opc1 = 0, .crn = 12, .crm = 1, .opc2 = 1,
      .access = PL1_RW, .fieldoffset = offsetof(CPUARMState, cp15.disr_el1),
      .readfn = disr_read, .writefn = disr_write, .raw_writefn = raw_write },
    { .name = "ERRIDR_EL1", .state = ARM_CP_STATE_BOTH,
      .opc0 = 3, .opc1 = 0, .crn = 5, .crm = 3, .opc2 = 0,
      .access = PL1_R, .accessfn = access_terr,
      .fgt = FGT_ERRIDR_EL1,
      .type = ARM_CP_CONST, .resetvalue = 0 },
    { .name = "VDISR_EL2", .state = ARM_CP_STATE_BOTH,
      .opc0 = 3, .opc1 = 4, .crn = 12, .crm = 1, .opc2 = 1,
      .nv2_redirect_offset = 0x500,
      .access = PL2_RW, .fieldoffset = offsetof(CPUARMState, cp15.vdisr_el2) },
    { .name = "VSESR_EL2", .state = ARM_CP_STATE_BOTH,
      .opc0 = 3, .opc1 = 4, .crn = 5, .crm = 2, .opc2 = 3,
      .nv2_redirect_offset = 0x508,
      .access = PL2_RW, .fieldoffset = offsetof(CPUARMState, cp15.vsesr_el2) },
};

/*
 * Return the exception level to which exceptions should be taken
 * via SVEAccessTrap.  This excludes the check for whether the exception
 * should be routed through AArch64.AdvSIMDFPAccessTrap.  That can easily
 * be found by testing 0 < fp_exception_el < sve_exception_el.
 *
 * C.f. the ARM pseudocode function CheckSVEEnabled.  Note that the
 * pseudocode does *not* separate out the FP trap checks, but has them
 * all in one function.
 */
int sve_exception_el(CPUARMState *env, int el)
{
#ifndef CONFIG_USER_ONLY
    if (el <= 1 && !el_is_in_host(env, el)) {
        switch (FIELD_EX64(env->cp15.cpacr_el1, CPACR_EL1, ZEN)) {
        case 1:
            if (el != 0) {
                break;
            }
            /* fall through */
        case 0:
        case 2:
            return 1;
        }
    }

    if (el <= 2 && arm_is_el2_enabled(env)) {
        /* CPTR_EL2 changes format with HCR_EL2.E2H (regardless of TGE). */
        if (env->cp15.hcr_el2 & HCR_E2H) {
            switch (FIELD_EX64(env->cp15.cptr_el[2], CPTR_EL2, ZEN)) {
            case 1:
                if (el != 0 || !(env->cp15.hcr_el2 & HCR_TGE)) {
                    break;
                }
                /* fall through */
            case 0:
            case 2:
                return 2;
            }
        } else {
            if (FIELD_EX64(env->cp15.cptr_el[2], CPTR_EL2, TZ)) {
                return 2;
            }
        }
    }

    /* CPTR_EL3.  Since EZ is negative we must check for EL3.  */
    if (arm_feature(env, ARM_FEATURE_EL3)
        && !FIELD_EX64(env->cp15.cptr_el[3], CPTR_EL3, EZ)) {
        return 3;
    }
#endif
    return 0;
}

/*
 * Return the exception level to which exceptions should be taken for SME.
 * C.f. the ARM pseudocode function CheckSMEAccess.
 */
int sme_exception_el(CPUARMState *env, int el)
{
#ifndef CONFIG_USER_ONLY
    if (el <= 1 && !el_is_in_host(env, el)) {
        switch (FIELD_EX64(env->cp15.cpacr_el1, CPACR_EL1, SMEN)) {
        case 1:
            if (el != 0) {
                break;
            }
            /* fall through */
        case 0:
        case 2:
            return 1;
        }
    }

    if (el <= 2 && arm_is_el2_enabled(env)) {
        /* CPTR_EL2 changes format with HCR_EL2.E2H (regardless of TGE). */
        if (env->cp15.hcr_el2 & HCR_E2H) {
            switch (FIELD_EX64(env->cp15.cptr_el[2], CPTR_EL2, SMEN)) {
            case 1:
                if (el != 0 || !(env->cp15.hcr_el2 & HCR_TGE)) {
                    break;
                }
                /* fall through */
            case 0:
            case 2:
                return 2;
            }
        } else {
            if (FIELD_EX64(env->cp15.cptr_el[2], CPTR_EL2, TSM)) {
                return 2;
            }
        }
    }

    /* CPTR_EL3.  Since ESM is negative we must check for EL3.  */
    if (arm_feature(env, ARM_FEATURE_EL3)
        && !FIELD_EX64(env->cp15.cptr_el[3], CPTR_EL3, ESM)) {
        return 3;
    }
#endif
    return 0;
}

/*
 * Given that SVE is enabled, return the vector length for EL.
 */
uint32_t sve_vqm1_for_el_sm(CPUARMState *env, int el, bool sm)
{
    ARMCPU *cpu = env_archcpu(env);
    uint64_t *cr = env->vfp.zcr_el;
    uint32_t map = cpu->sve_vq.map;
    uint32_t len = ARM_MAX_VQ - 1;

    if (sm) {
        cr = env->vfp.smcr_el;
        map = cpu->sme_vq.map;
    }

    if (el <= 1 && !el_is_in_host(env, el)) {
        len = MIN(len, 0xf & (uint32_t)cr[1]);
    }
    if (el <= 2 && arm_feature(env, ARM_FEATURE_EL2)) {
        len = MIN(len, 0xf & (uint32_t)cr[2]);
    }
    if (arm_feature(env, ARM_FEATURE_EL3)) {
        len = MIN(len, 0xf & (uint32_t)cr[3]);
    }

    map &= MAKE_64BIT_MASK(0, len + 1);
    if (map != 0) {
        return 31 - clz32(map);
    }

    /* Bit 0 is always set for Normal SVE -- not so for Streaming SVE. */
    assert(sm);
    return ctz32(cpu->sme_vq.map);
}

uint32_t sve_vqm1_for_el(CPUARMState *env, int el)
{
    return sve_vqm1_for_el_sm(env, el, FIELD_EX64(env->svcr, SVCR, SM));
}

static void zcr_write(CPUARMState *env, const ARMCPRegInfo *ri,
                      uint64_t value)
{
    int cur_el = arm_current_el(env);
    int old_len = sve_vqm1_for_el(env, cur_el);
    int new_len;

    /* Bits other than [3:0] are RAZ/WI.  */
    QEMU_BUILD_BUG_ON(ARM_MAX_VQ > 16);
    raw_write(env, ri, value & 0xf);

    /*
     * Because we arrived here, we know both FP and SVE are enabled;
     * otherwise we would have trapped access to the ZCR_ELn register.
     */
    new_len = sve_vqm1_for_el(env, cur_el);
    if (new_len < old_len) {
        aarch64_sve_narrow_vq(env, new_len + 1);
    }
}

static const ARMCPRegInfo zcr_reginfo[] = {
    { .name = "ZCR_EL1", .state = ARM_CP_STATE_AA64,
      .opc0 = 3, .opc1 = 0, .crn = 1, .crm = 2, .opc2 = 0,
      .nv2_redirect_offset = 0x1e0 | NV2_REDIR_NV1,
      .access = PL1_RW, .type = ARM_CP_SVE,
      .fieldoffset = offsetof(CPUARMState, vfp.zcr_el[1]),
      .writefn = zcr_write, .raw_writefn = raw_write },
    { .name = "ZCR_EL2", .state = ARM_CP_STATE_AA64,
      .opc0 = 3, .opc1 = 4, .crn = 1, .crm = 2, .opc2 = 0,
      .access = PL2_RW, .type = ARM_CP_SVE,
      .fieldoffset = offsetof(CPUARMState, vfp.zcr_el[2]),
      .writefn = zcr_write, .raw_writefn = raw_write },
    { .name = "ZCR_EL3", .state = ARM_CP_STATE_AA64,
      .opc0 = 3, .opc1 = 6, .crn = 1, .crm = 2, .opc2 = 0,
      .access = PL3_RW, .type = ARM_CP_SVE,
      .fieldoffset = offsetof(CPUARMState, vfp.zcr_el[3]),
      .writefn = zcr_write, .raw_writefn = raw_write },
};

#ifdef TARGET_AARCH64
static CPAccessResult access_tpidr2(CPUARMState *env, const ARMCPRegInfo *ri,
                                    bool isread)
{
    int el = arm_current_el(env);

    if (el == 0) {
        uint64_t sctlr = arm_sctlr(env, el);
        if (!(sctlr & SCTLR_EnTP2)) {
            return CP_ACCESS_TRAP;
        }
    }
    /* TODO: FEAT_FGT */
    if (el < 3
        && arm_feature(env, ARM_FEATURE_EL3)
        && !(env->cp15.scr_el3 & SCR_ENTP2)) {
        return CP_ACCESS_TRAP_EL3;
    }
    return CP_ACCESS_OK;
}

static CPAccessResult access_smprimap(CPUARMState *env, const ARMCPRegInfo *ri,
                                      bool isread)
{
    /* If EL1 this is a FEAT_NV access and CPTR_EL3.ESM doesn't apply */
    if (arm_current_el(env) == 2
        && arm_feature(env, ARM_FEATURE_EL3)
        && !FIELD_EX64(env->cp15.cptr_el[3], CPTR_EL3, ESM)) {
        return CP_ACCESS_TRAP_EL3;
    }
    return CP_ACCESS_OK;
}

static CPAccessResult access_smpri(CPUARMState *env, const ARMCPRegInfo *ri,
                                   bool isread)
{
    if (arm_current_el(env) < 3
        && arm_feature(env, ARM_FEATURE_EL3)
        && !FIELD_EX64(env->cp15.cptr_el[3], CPTR_EL3, ESM)) {
        return CP_ACCESS_TRAP_EL3;
    }
    return CP_ACCESS_OK;
}

/* ResetSVEState */
static void arm_reset_sve_state(CPUARMState *env)
{
    memset(env->vfp.zregs, 0, sizeof(env->vfp.zregs));
    /* Recall that FFR is stored as pregs[16]. */
    memset(env->vfp.pregs, 0, sizeof(env->vfp.pregs));
    vfp_set_fpcr(env, 0x0800009f);
}

void aarch64_set_svcr(CPUARMState *env, uint64_t new, uint64_t mask)
{
    uint64_t change = (env->svcr ^ new) & mask;

    if (change == 0) {
        return;
    }
    env->svcr ^= change;

    if (change & R_SVCR_SM_MASK) {
        arm_reset_sve_state(env);
    }

    /*
     * ResetSMEState.
     *
     * SetPSTATE_ZA zeros on enable and disable.  We can zero this only
     * on enable: while disabled, the storage is inaccessible and the
     * value does not matter.  We're not saving the storage in vmstate
     * when disabled either.
     */
    if (change & new & R_SVCR_ZA_MASK) {
        memset(env->zarray, 0, sizeof(env->zarray));
    }

    if (tcg_enabled()) {
        arm_rebuild_hflags(env);
    }
}

static void svcr_write(CPUARMState *env, const ARMCPRegInfo *ri,
                       uint64_t value)
{
    aarch64_set_svcr(env, value, -1);
}

static void smcr_write(CPUARMState *env, const ARMCPRegInfo *ri,
                       uint64_t value)
{
    int cur_el = arm_current_el(env);
    int old_len = sve_vqm1_for_el(env, cur_el);
    int new_len;

    QEMU_BUILD_BUG_ON(ARM_MAX_VQ > R_SMCR_LEN_MASK + 1);
    value &= R_SMCR_LEN_MASK | R_SMCR_FA64_MASK;
    raw_write(env, ri, value);

    /*
     * Note that it is CONSTRAINED UNPREDICTABLE what happens to ZA storage
     * when SVL is widened (old values kept, or zeros).  Choose to keep the
     * current values for simplicity.  But for QEMU internals, we must still
     * apply the narrower SVL to the Zregs and Pregs -- see the comment
     * above aarch64_sve_narrow_vq.
     */
    new_len = sve_vqm1_for_el(env, cur_el);
    if (new_len < old_len) {
        aarch64_sve_narrow_vq(env, new_len + 1);
    }
}

static const ARMCPRegInfo sme_reginfo[] = {
    { .name = "TPIDR2_EL0", .state = ARM_CP_STATE_AA64,
      .opc0 = 3, .opc1 = 3, .crn = 13, .crm = 0, .opc2 = 5,
      .access = PL0_RW, .accessfn = access_tpidr2,
      .fgt = FGT_NTPIDR2_EL0,
      .fieldoffset = offsetof(CPUARMState, cp15.tpidr2_el0) },
    { .name = "SVCR", .state = ARM_CP_STATE_AA64,
      .opc0 = 3, .opc1 = 3, .crn = 4, .crm = 2, .opc2 = 2,
      .access = PL0_RW, .type = ARM_CP_SME,
      .fieldoffset = offsetof(CPUARMState, svcr),
      .writefn = svcr_write, .raw_writefn = raw_write },
    { .name = "SMCR_EL1", .state = ARM_CP_STATE_AA64,
      .opc0 = 3, .opc1 = 0, .crn = 1, .crm = 2, .opc2 = 6,
      .nv2_redirect_offset = 0x1f0 | NV2_REDIR_NV1,
      .access = PL1_RW, .type = ARM_CP_SME,
      .fieldoffset = offsetof(CPUARMState, vfp.smcr_el[1]),
      .writefn = smcr_write, .raw_writefn = raw_write },
    { .name = "SMCR_EL2", .state = ARM_CP_STATE_AA64,
      .opc0 = 3, .opc1 = 4, .crn = 1, .crm = 2, .opc2 = 6,
      .access = PL2_RW, .type = ARM_CP_SME,
      .fieldoffset = offsetof(CPUARMState, vfp.smcr_el[2]),
      .writefn = smcr_write, .raw_writefn = raw_write },
    { .name = "SMCR_EL3", .state = ARM_CP_STATE_AA64,
      .opc0 = 3, .opc1 = 6, .crn = 1, .crm = 2, .opc2 = 6,
      .access = PL3_RW, .type = ARM_CP_SME,
      .fieldoffset = offsetof(CPUARMState, vfp.smcr_el[3]),
      .writefn = smcr_write, .raw_writefn = raw_write },
    { .name = "SMIDR_EL1", .state = ARM_CP_STATE_AA64,
      .opc0 = 3, .opc1 = 1, .crn = 0, .crm = 0, .opc2 = 6,
      .access = PL1_R, .accessfn = access_aa64_tid1,
      /*
       * IMPLEMENTOR = 0 (software)
       * REVISION    = 0 (implementation defined)
       * SMPS        = 0 (no streaming execution priority in QEMU)
       * AFFINITY    = 0 (streaming sve mode not shared with other PEs)
       */
      .type = ARM_CP_CONST, .resetvalue = 0, },
    /*
     * Because SMIDR_EL1.SMPS is 0, SMPRI_EL1 and SMPRIMAP_EL2 are RES 0.
     */
    { .name = "SMPRI_EL1", .state = ARM_CP_STATE_AA64,
      .opc0 = 3, .opc1 = 0, .crn = 1, .crm = 2, .opc2 = 4,
      .access = PL1_RW, .accessfn = access_smpri,
      .fgt = FGT_NSMPRI_EL1,
      .type = ARM_CP_CONST, .resetvalue = 0 },
    { .name = "SMPRIMAP_EL2", .state = ARM_CP_STATE_AA64,
      .opc0 = 3, .opc1 = 4, .crn = 1, .crm = 2, .opc2 = 5,
      .nv2_redirect_offset = 0x1f8,
      .access = PL2_RW, .accessfn = access_smprimap,
      .type = ARM_CP_CONST, .resetvalue = 0 },
};

static void tlbi_aa64_paall_write(CPUARMState *env, const ARMCPRegInfo *ri,
                                  uint64_t value)
{
    CPUState *cs = env_cpu(env);

    tlb_flush(cs);
}

static void gpccr_write(CPUARMState *env, const ARMCPRegInfo *ri,
                        uint64_t value)
{
    /* L0GPTSZ is RO; other bits not mentioned are RES0. */
    uint64_t rw_mask = R_GPCCR_PPS_MASK | R_GPCCR_IRGN_MASK |
        R_GPCCR_ORGN_MASK | R_GPCCR_SH_MASK | R_GPCCR_PGS_MASK |
        R_GPCCR_GPC_MASK | R_GPCCR_GPCP_MASK;

    env->cp15.gpccr_el3 = (value & rw_mask) | (env->cp15.gpccr_el3 & ~rw_mask);
}

static void gpccr_reset(CPUARMState *env, const ARMCPRegInfo *ri)
{
    env->cp15.gpccr_el3 = FIELD_DP64(0, GPCCR, L0GPTSZ,
                                     env_archcpu(env)->reset_l0gptsz);
}

static void tlbi_aa64_paallos_write(CPUARMState *env, const ARMCPRegInfo *ri,
                                    uint64_t value)
{
    CPUState *cs = env_cpu(env);

    tlb_flush_all_cpus_synced(cs);
}

static const ARMCPRegInfo rme_reginfo[] = {
    { .name = "GPCCR_EL3", .state = ARM_CP_STATE_AA64,
      .opc0 = 3, .opc1 = 6, .crn = 2, .crm = 1, .opc2 = 6,
      .access = PL3_RW, .writefn = gpccr_write, .resetfn = gpccr_reset,
      .fieldoffset = offsetof(CPUARMState, cp15.gpccr_el3) },
    { .name = "GPTBR_EL3", .state = ARM_CP_STATE_AA64,
      .opc0 = 3, .opc1 = 6, .crn = 2, .crm = 1, .opc2 = 4,
      .access = PL3_RW, .fieldoffset = offsetof(CPUARMState, cp15.gptbr_el3) },
    { .name = "MFAR_EL3", .state = ARM_CP_STATE_AA64,
      .opc0 = 3, .opc1 = 6, .crn = 6, .crm = 0, .opc2 = 5,
      .access = PL3_RW, .fieldoffset = offsetof(CPUARMState, cp15.mfar_el3) },
    { .name = "TLBI_PAALL", .state = ARM_CP_STATE_AA64,
      .opc0 = 1, .opc1 = 6, .crn = 8, .crm = 7, .opc2 = 4,
      .access = PL3_W, .type = ARM_CP_NO_RAW,
      .writefn = tlbi_aa64_paall_write },
    { .name = "TLBI_PAALLOS", .state = ARM_CP_STATE_AA64,
      .opc0 = 1, .opc1 = 6, .crn = 8, .crm = 1, .opc2 = 4,
      .access = PL3_W, .type = ARM_CP_NO_RAW,
      .writefn = tlbi_aa64_paallos_write },
    /*
     * QEMU does not have a way to invalidate by physical address, thus
     * invalidating a range of physical addresses is accomplished by
     * flushing all tlb entries in the outer shareable domain,
     * just like PAALLOS.
     */
    { .name = "TLBI_RPALOS", .state = ARM_CP_STATE_AA64,
      .opc0 = 1, .opc1 = 6, .crn = 8, .crm = 4, .opc2 = 7,
      .access = PL3_W, .type = ARM_CP_NO_RAW,
      .writefn = tlbi_aa64_paallos_write },
    { .name = "TLBI_RPAOS", .state = ARM_CP_STATE_AA64,
      .opc0 = 1, .opc1 = 6, .crn = 8, .crm = 4, .opc2 = 3,
      .access = PL3_W, .type = ARM_CP_NO_RAW,
      .writefn = tlbi_aa64_paallos_write },
    { .name = "DC_CIPAPA", .state = ARM_CP_STATE_AA64,
      .opc0 = 1, .opc1 = 6, .crn = 7, .crm = 14, .opc2 = 1,
      .access = PL3_W, .type = ARM_CP_NOP },
};

static const ARMCPRegInfo rme_mte_reginfo[] = {
    { .name = "DC_CIGDPAPA", .state = ARM_CP_STATE_AA64,
      .opc0 = 1, .opc1 = 6, .crn = 7, .crm = 14, .opc2 = 5,
      .access = PL3_W, .type = ARM_CP_NOP },
};
#endif /* TARGET_AARCH64 */

static void define_pmu_regs(ARMCPU *cpu)
{
    /*
     * v7 performance monitor control register: same implementor
     * field as main ID register, and we implement four counters in
     * addition to the cycle count register.
     */
    unsigned int i, pmcrn = pmu_num_counters(&cpu->env);
    ARMCPRegInfo pmcr = {
        .name = "PMCR", .cp = 15, .crn = 9, .crm = 12, .opc1 = 0, .opc2 = 0,
        .access = PL0_RW,
        .fgt = FGT_PMCR_EL0,
        .type = ARM_CP_IO | ARM_CP_ALIAS,
        .fieldoffset = offsetoflow32(CPUARMState, cp15.c9_pmcr),
        .accessfn = pmreg_access,
        .readfn = pmcr_read, .raw_readfn = raw_read,
        .writefn = pmcr_write, .raw_writefn = raw_write,
    };
    ARMCPRegInfo pmcr64 = {
        .name = "PMCR_EL0", .state = ARM_CP_STATE_AA64,
        .opc0 = 3, .opc1 = 3, .crn = 9, .crm = 12, .opc2 = 0,
        .access = PL0_RW, .accessfn = pmreg_access,
        .fgt = FGT_PMCR_EL0,
        .type = ARM_CP_IO,
        .fieldoffset = offsetof(CPUARMState, cp15.c9_pmcr),
        .resetvalue = cpu->isar.reset_pmcr_el0,
        .readfn = pmcr_read, .raw_readfn = raw_read,
        .writefn = pmcr_write, .raw_writefn = raw_write,
    };

    define_one_arm_cp_reg(cpu, &pmcr);
    define_one_arm_cp_reg(cpu, &pmcr64);
    for (i = 0; i < pmcrn; i++) {
        char *pmevcntr_name = g_strdup_printf("PMEVCNTR%d", i);
        char *pmevcntr_el0_name = g_strdup_printf("PMEVCNTR%d_EL0", i);
        char *pmevtyper_name = g_strdup_printf("PMEVTYPER%d", i);
        char *pmevtyper_el0_name = g_strdup_printf("PMEVTYPER%d_EL0", i);
        ARMCPRegInfo pmev_regs[] = {
            { .name = pmevcntr_name, .cp = 15, .crn = 14,
              .crm = 8 | (3 & (i >> 3)), .opc1 = 0, .opc2 = i & 7,
              .access = PL0_RW, .type = ARM_CP_IO | ARM_CP_ALIAS,
              .fgt = FGT_PMEVCNTRN_EL0,
              .readfn = pmevcntr_readfn, .writefn = pmevcntr_writefn,
              .accessfn = pmreg_access_xevcntr },
            { .name = pmevcntr_el0_name, .state = ARM_CP_STATE_AA64,
              .opc0 = 3, .opc1 = 3, .crn = 14, .crm = 8 | (3 & (i >> 3)),
              .opc2 = i & 7, .access = PL0_RW, .accessfn = pmreg_access_xevcntr,
              .type = ARM_CP_IO,
              .fgt = FGT_PMEVCNTRN_EL0,
              .readfn = pmevcntr_readfn, .writefn = pmevcntr_writefn,
              .raw_readfn = pmevcntr_rawread,
              .raw_writefn = pmevcntr_rawwrite },
            { .name = pmevtyper_name, .cp = 15, .crn = 14,
              .crm = 12 | (3 & (i >> 3)), .opc1 = 0, .opc2 = i & 7,
              .access = PL0_RW, .type = ARM_CP_IO | ARM_CP_ALIAS,
              .fgt = FGT_PMEVTYPERN_EL0,
              .readfn = pmevtyper_readfn, .writefn = pmevtyper_writefn,
              .accessfn = pmreg_access },
            { .name = pmevtyper_el0_name, .state = ARM_CP_STATE_AA64,
              .opc0 = 3, .opc1 = 3, .crn = 14, .crm = 12 | (3 & (i >> 3)),
              .opc2 = i & 7, .access = PL0_RW, .accessfn = pmreg_access,
              .fgt = FGT_PMEVTYPERN_EL0,
              .type = ARM_CP_IO,
              .readfn = pmevtyper_readfn, .writefn = pmevtyper_writefn,
              .raw_writefn = pmevtyper_rawwrite },
        };
        define_arm_cp_regs(cpu, pmev_regs);
        g_free(pmevcntr_name);
        g_free(pmevcntr_el0_name);
        g_free(pmevtyper_name);
        g_free(pmevtyper_el0_name);
    }
    if (cpu_isar_feature(aa32_pmuv3p1, cpu)) {
        ARMCPRegInfo v81_pmu_regs[] = {
            { .name = "PMCEID2", .state = ARM_CP_STATE_AA32,
              .cp = 15, .opc1 = 0, .crn = 9, .crm = 14, .opc2 = 4,
              .access = PL0_R, .accessfn = pmreg_access, .type = ARM_CP_CONST,
              .fgt = FGT_PMCEIDN_EL0,
              .resetvalue = extract64(cpu->pmceid0, 32, 32) },
            { .name = "PMCEID3", .state = ARM_CP_STATE_AA32,
              .cp = 15, .opc1 = 0, .crn = 9, .crm = 14, .opc2 = 5,
              .access = PL0_R, .accessfn = pmreg_access, .type = ARM_CP_CONST,
              .fgt = FGT_PMCEIDN_EL0,
              .resetvalue = extract64(cpu->pmceid1, 32, 32) },
        };
        define_arm_cp_regs(cpu, v81_pmu_regs);
    }
    if (cpu_isar_feature(any_pmuv3p4, cpu)) {
        static const ARMCPRegInfo v84_pmmir = {
            .name = "PMMIR_EL1", .state = ARM_CP_STATE_BOTH,
            .opc0 = 3, .opc1 = 0, .crn = 9, .crm = 14, .opc2 = 6,
            .access = PL1_R, .accessfn = pmreg_access, .type = ARM_CP_CONST,
            .fgt = FGT_PMMIR_EL1,
            .resetvalue = 0
        };
        define_one_arm_cp_reg(cpu, &v84_pmmir);
    }
}

#ifndef CONFIG_USER_ONLY
/*
 * We don't know until after realize whether there's a GICv3
 * attached, and that is what registers the gicv3 sysregs.
 * So we have to fill in the GIC fields in ID_PFR/ID_PFR1_EL1/ID_AA64PFR0_EL1
 * at runtime.
 */
static uint64_t id_pfr1_read(CPUARMState *env, const ARMCPRegInfo *ri)
{
    ARMCPU *cpu = env_archcpu(env);
    uint64_t pfr1 = cpu->isar.id_pfr1;

    if (env->gicv3state) {
        pfr1 |= 1 << 28;
    }
    return pfr1;
}

static uint64_t id_aa64pfr0_read(CPUARMState *env, const ARMCPRegInfo *ri)
{
    ARMCPU *cpu = env_archcpu(env);
    uint64_t pfr0 = cpu->isar.id_aa64pfr0;

    if (env->gicv3state) {
        pfr0 |= 1 << 24;
    }
    return pfr0;
}
#endif

/*
 * Shared logic between LORID and the rest of the LOR* registers.
 * Secure state exclusion has already been dealt with.
 */
static CPAccessResult access_lor_ns(CPUARMState *env,
                                    const ARMCPRegInfo *ri, bool isread)
{
    int el = arm_current_el(env);

    if (el < 2 && (arm_hcr_el2_eff(env) & HCR_TLOR)) {
        return CP_ACCESS_TRAP_EL2;
    }
    if (el < 3 && (env->cp15.scr_el3 & SCR_TLOR)) {
        return CP_ACCESS_TRAP_EL3;
    }
    return CP_ACCESS_OK;
}

static CPAccessResult access_lor_other(CPUARMState *env,
                                       const ARMCPRegInfo *ri, bool isread)
{
    if (arm_is_secure_below_el3(env)) {
        /* Access denied in secure mode.  */
        return CP_ACCESS_TRAP;
    }
    return access_lor_ns(env, ri, isread);
}

/*
 * A trivial implementation of ARMv8.1-LOR leaves all of these
 * registers fixed at 0, which indicates that there are zero
 * supported Limited Ordering regions.
 */
static const ARMCPRegInfo lor_reginfo[] = {
    { .name = "LORSA_EL1", .state = ARM_CP_STATE_AA64,
      .opc0 = 3, .opc1 = 0, .crn = 10, .crm = 4, .opc2 = 0,
      .access = PL1_RW, .accessfn = access_lor_other,
      .fgt = FGT_LORSA_EL1,
      .type = ARM_CP_CONST, .resetvalue = 0 },
    { .name = "LOREA_EL1", .state = ARM_CP_STATE_AA64,
      .opc0 = 3, .opc1 = 0, .crn = 10, .crm = 4, .opc2 = 1,
      .access = PL1_RW, .accessfn = access_lor_other,
      .fgt = FGT_LOREA_EL1,
      .type = ARM_CP_CONST, .resetvalue = 0 },
    { .name = "LORN_EL1", .state = ARM_CP_STATE_AA64,
      .opc0 = 3, .opc1 = 0, .crn = 10, .crm = 4, .opc2 = 2,
      .access = PL1_RW, .accessfn = access_lor_other,
      .fgt = FGT_LORN_EL1,
      .type = ARM_CP_CONST, .resetvalue = 0 },
    { .name = "LORC_EL1", .state = ARM_CP_STATE_AA64,
      .opc0 = 3, .opc1 = 0, .crn = 10, .crm = 4, .opc2 = 3,
      .access = PL1_RW, .accessfn = access_lor_other,
      .fgt = FGT_LORC_EL1,
      .type = ARM_CP_CONST, .resetvalue = 0 },
    { .name = "LORID_EL1", .state = ARM_CP_STATE_AA64,
      .opc0 = 3, .opc1 = 0, .crn = 10, .crm = 4, .opc2 = 7,
      .access = PL1_R, .accessfn = access_lor_ns,
      .fgt = FGT_LORID_EL1,
      .type = ARM_CP_CONST, .resetvalue = 0 },
};

#ifdef TARGET_AARCH64
static CPAccessResult access_pauth(CPUARMState *env, const ARMCPRegInfo *ri,
                                   bool isread)
{
    int el = arm_current_el(env);

    if (el < 2 &&
        arm_is_el2_enabled(env) &&
        !(arm_hcr_el2_eff(env) & HCR_APK)) {
        return CP_ACCESS_TRAP_EL2;
    }
    if (el < 3 &&
        arm_feature(env, ARM_FEATURE_EL3) &&
        !(env->cp15.scr_el3 & SCR_APK)) {
        return CP_ACCESS_TRAP_EL3;
    }
    return CP_ACCESS_OK;
}

static void pauth_write_lo(CPUARMState *env, const ARMCPRegInfo *ri,
                           uint64_t value)
{
    assert(ri->fieldoffset);
    if (env->cp15.apctl_el1 & APCTL_AppleMode) {
        value ^= env->keys.m.lo;
    }
    CPREG_FIELD64(env, ri) = value;
}

static void pauth_write_hi(CPUARMState *env, const ARMCPRegInfo *ri,
                           uint64_t value)
{
    assert(ri->fieldoffset);
    if (env->cp15.apctl_el1 & APCTL_AppleMode) {
        value ^= env->keys.m.hi;
    }
    CPREG_FIELD64(env, ri) = value;
}

static void apctl_write(CPUARMState *env, const ARMCPRegInfo *ri,
                        uint64_t value)
{
    assert(ri->fieldoffset);
    value &= ~APCTL_MKEYVld;
    value |= CPREG_FIELD64(env, ri) & APCTL_MKEYVld;
    CPREG_FIELD64(env, ri) = value;
}

static const ARMCPRegInfo pauth_reginfo[] = {
    { .name = "APDAKEYLO_EL1", .state = ARM_CP_STATE_AA64,
      .opc0 = 3, .opc1 = 0, .crn = 2, .crm = 2, .opc2 = 0,
      .access = PL1_RW, .accessfn = access_pauth,
      .writefn = pauth_write_lo, .raw_writefn = raw_write,
      .fgt = FGT_APDAKEY,
      .fieldoffset = offsetof(CPUARMState, keys.apda.lo) },
    { .name = "APDAKEYHI_EL1", .state = ARM_CP_STATE_AA64,
      .opc0 = 3, .opc1 = 0, .crn = 2, .crm = 2, .opc2 = 1,
      .access = PL1_RW, .accessfn = access_pauth,
      .writefn = pauth_write_hi, .raw_writefn = raw_write,
      .fgt = FGT_APDAKEY,
      .fieldoffset = offsetof(CPUARMState, keys.apda.hi) },
    { .name = "APDBKEYLO_EL1", .state = ARM_CP_STATE_AA64,
      .opc0 = 3, .opc1 = 0, .crn = 2, .crm = 2, .opc2 = 2,
      .access = PL1_RW, .accessfn = access_pauth,
      .writefn = pauth_write_lo, .raw_writefn = raw_write,
      .fgt = FGT_APDBKEY,
      .fieldoffset = offsetof(CPUARMState, keys.apdb.lo) },
    { .name = "APDBKEYHI_EL1", .state = ARM_CP_STATE_AA64,
      .opc0 = 3, .opc1 = 0, .crn = 2, .crm = 2, .opc2 = 3,
      .access = PL1_RW, .accessfn = access_pauth,
      .writefn = pauth_write_hi, .raw_writefn = raw_write,
      .fgt = FGT_APDBKEY,
      .fieldoffset = offsetof(CPUARMState, keys.apdb.hi) },
    { .name = "APGAKEYLO_EL1", .state = ARM_CP_STATE_AA64,
      .opc0 = 3, .opc1 = 0, .crn = 2, .crm = 3, .opc2 = 0,
      .access = PL1_RW, .accessfn = access_pauth,
      .writefn = pauth_write_lo, .raw_writefn = raw_write,
      .fgt = FGT_APGAKEY,
      .fieldoffset = offsetof(CPUARMState, keys.apga.lo) },
    { .name = "APGAKEYHI_EL1", .state = ARM_CP_STATE_AA64,
      .opc0 = 3, .opc1 = 0, .crn = 2, .crm = 3, .opc2 = 1,
      .access = PL1_RW, .accessfn = access_pauth,
      .writefn = pauth_write_hi, .raw_writefn = raw_write,
      .fgt = FGT_APGAKEY,
      .fieldoffset = offsetof(CPUARMState, keys.apga.hi) },
    { .name = "APIAKEYLO_EL1", .state = ARM_CP_STATE_AA64,
      .opc0 = 3, .opc1 = 0, .crn = 2, .crm = 1, .opc2 = 0,
      .access = PL1_RW, .accessfn = access_pauth,
      .writefn = pauth_write_lo, .raw_writefn = raw_write,
      .fgt = FGT_APIAKEY,
      .fieldoffset = offsetof(CPUARMState, keys.apia.lo) },
    { .name = "APIAKEYHI_EL1", .state = ARM_CP_STATE_AA64,
      .opc0 = 3, .opc1 = 0, .crn = 2, .crm = 1, .opc2 = 1,
      .access = PL1_RW, .accessfn = access_pauth,
      .writefn = pauth_write_hi, .raw_writefn = raw_write,
      .fgt = FGT_APIAKEY,
      .fieldoffset = offsetof(CPUARMState, keys.apia.hi) },
    { .name = "APIBKEYLO_EL1", .state = ARM_CP_STATE_AA64,
      .opc0 = 3, .opc1 = 0, .crn = 2, .crm = 1, .opc2 = 2,
      .access = PL1_RW, .accessfn = access_pauth,
      .writefn = pauth_write_lo, .raw_writefn = raw_write,
      .fgt = FGT_APIBKEY,
      .fieldoffset = offsetof(CPUARMState, keys.apib.lo) },
    { .name = "APIBKEYHI_EL1", .state = ARM_CP_STATE_AA64,
      .opc0 = 3, .opc1 = 0, .crn = 2, .crm = 1, .opc2 = 3,
      .access = PL1_RW, .accessfn = access_pauth,
      .writefn = pauth_write_hi, .raw_writefn = raw_write,
      .fgt = FGT_APIBKEY,
      .fieldoffset = offsetof(CPUARMState, keys.apib.hi) },
    { .name = "KERNELKEYLO_EL1", .state = ARM_CP_STATE_AA64,
      .opc0 = 3, .opc1 = 4, .crn = 15, .crm = 1, .opc2 = 0,
      .access = PL1_RW, .accessfn = access_pauth,
      .fieldoffset = offsetof(CPUARMState, keys.kernel.lo) },
    { .name = "KERNELKEYHI_EL1", .state = ARM_CP_STATE_AA64,
      .opc0 = 3, .opc1 = 4, .crn = 15, .crm = 1, .opc2 = 1,
      .access = PL1_RW, .accessfn = access_pauth,
      .fieldoffset = offsetof(CPUARMState, keys.kernel.hi) },
    { .name = "APCTL_EL1", .state = ARM_CP_STATE_AA64,
      .opc0 = 3, .opc1 = 4, .crn = 15, .crm = 0, .opc2 = 4,
      .access = PL1_RW, .accessfn = access_pauth,
      .writefn = apctl_write, .raw_writefn = raw_write,
      .resetvalue = APCTL_MKEYVld,
      .fieldoffset = offsetof(CPUARMState, cp15.apctl_el1) },
    { .name = "APCFG_EL1", .state = ARM_CP_STATE_AA64,
      .opc0 = 3, .opc1 = 4, .crn = 15, .crm = 0, .opc2 = 6,
      .access = PL1_RW, .accessfn = access_pauth,
      .resetvalue = APCFG_EL1_ELXENKEY,
      .fieldoffset = offsetof(CPUARMState, cp15.apcfg_el1) },
};

static const ARMCPRegInfo tlbirange_reginfo[] = {
    { .name = "TLBI_RVAE1IS", .state = ARM_CP_STATE_AA64,
      .opc0 = 1, .opc1 = 0, .crn = 8, .crm = 2, .opc2 = 1,
      .access = PL1_W, .accessfn = access_ttlbis, .type = ARM_CP_NO_RAW,
      .fgt = FGT_TLBIRVAE1IS,
      .writefn = tlbi_aa64_rvae1is_write },
    { .name = "TLBI_RVAAE1IS", .state = ARM_CP_STATE_AA64,
      .opc0 = 1, .opc1 = 0, .crn = 8, .crm = 2, .opc2 = 3,
      .access = PL1_W, .accessfn = access_ttlbis, .type = ARM_CP_NO_RAW,
      .fgt = FGT_TLBIRVAAE1IS,
      .writefn = tlbi_aa64_rvae1is_write },
   { .name = "TLBI_RVALE1IS", .state = ARM_CP_STATE_AA64,
      .opc0 = 1, .opc1 = 0, .crn = 8, .crm = 2, .opc2 = 5,
      .access = PL1_W, .accessfn = access_ttlbis, .type = ARM_CP_NO_RAW,
      .fgt = FGT_TLBIRVALE1IS,
      .writefn = tlbi_aa64_rvae1is_write },
    { .name = "TLBI_RVAALE1IS", .state = ARM_CP_STATE_AA64,
      .opc0 = 1, .opc1 = 0, .crn = 8, .crm = 2, .opc2 = 7,
      .access = PL1_W, .accessfn = access_ttlbis, .type = ARM_CP_NO_RAW,
      .fgt = FGT_TLBIRVAALE1IS,
      .writefn = tlbi_aa64_rvae1is_write },
    { .name = "TLBI_RVAE1OS", .state = ARM_CP_STATE_AA64,
      .opc0 = 1, .opc1 = 0, .crn = 8, .crm = 5, .opc2 = 1,
      .access = PL1_W, .accessfn = access_ttlbos, .type = ARM_CP_NO_RAW,
      .fgt = FGT_TLBIRVAE1OS,
      .writefn = tlbi_aa64_rvae1is_write },
    { .name = "TLBI_RVAAE1OS", .state = ARM_CP_STATE_AA64,
      .opc0 = 1, .opc1 = 0, .crn = 8, .crm = 5, .opc2 = 3,
      .access = PL1_W, .accessfn = access_ttlbos, .type = ARM_CP_NO_RAW,
      .fgt = FGT_TLBIRVAAE1OS,
      .writefn = tlbi_aa64_rvae1is_write },
   { .name = "TLBI_RVALE1OS", .state = ARM_CP_STATE_AA64,
      .opc0 = 1, .opc1 = 0, .crn = 8, .crm = 5, .opc2 = 5,
      .access = PL1_W, .accessfn = access_ttlbos, .type = ARM_CP_NO_RAW,
      .fgt = FGT_TLBIRVALE1OS,
      .writefn = tlbi_aa64_rvae1is_write },
    { .name = "TLBI_RVAALE1OS", .state = ARM_CP_STATE_AA64,
      .opc0 = 1, .opc1 = 0, .crn = 8, .crm = 5, .opc2 = 7,
      .access = PL1_W, .accessfn = access_ttlbos, .type = ARM_CP_NO_RAW,
      .fgt = FGT_TLBIRVAALE1OS,
      .writefn = tlbi_aa64_rvae1is_write },
    { .name = "TLBI_RVAE1", .state = ARM_CP_STATE_AA64,
      .opc0 = 1, .opc1 = 0, .crn = 8, .crm = 6, .opc2 = 1,
      .access = PL1_W, .accessfn = access_ttlb, .type = ARM_CP_NO_RAW,
      .fgt = FGT_TLBIRVAE1,
      .writefn = tlbi_aa64_rvae1_write },
    { .name = "TLBI_RVAAE1", .state = ARM_CP_STATE_AA64,
      .opc0 = 1, .opc1 = 0, .crn = 8, .crm = 6, .opc2 = 3,
      .access = PL1_W, .accessfn = access_ttlb, .type = ARM_CP_NO_RAW,
      .fgt = FGT_TLBIRVAAE1,
      .writefn = tlbi_aa64_rvae1_write },
   { .name = "TLBI_RVALE1", .state = ARM_CP_STATE_AA64,
      .opc0 = 1, .opc1 = 0, .crn = 8, .crm = 6, .opc2 = 5,
      .access = PL1_W, .accessfn = access_ttlb, .type = ARM_CP_NO_RAW,
      .fgt = FGT_TLBIRVALE1,
      .writefn = tlbi_aa64_rvae1_write },
    { .name = "TLBI_RVAALE1", .state = ARM_CP_STATE_AA64,
      .opc0 = 1, .opc1 = 0, .crn = 8, .crm = 6, .opc2 = 7,
      .access = PL1_W, .accessfn = access_ttlb, .type = ARM_CP_NO_RAW,
      .fgt = FGT_TLBIRVAALE1,
      .writefn = tlbi_aa64_rvae1_write },
    { .name = "TLBI_RIPAS2E1IS", .state = ARM_CP_STATE_AA64,
      .opc0 = 1, .opc1 = 4, .crn = 8, .crm = 0, .opc2 = 2,
      .access = PL2_W, .type = ARM_CP_NO_RAW,
      .writefn = tlbi_aa64_ripas2e1is_write },
    { .name = "TLBI_RIPAS2LE1IS", .state = ARM_CP_STATE_AA64,
      .opc0 = 1, .opc1 = 4, .crn = 8, .crm = 0, .opc2 = 6,
      .access = PL2_W, .type = ARM_CP_NO_RAW,
      .writefn = tlbi_aa64_ripas2e1is_write },
    { .name = "TLBI_RVAE2IS", .state = ARM_CP_STATE_AA64,
      .opc0 = 1, .opc1 = 4, .crn = 8, .crm = 2, .opc2 = 1,
      .access = PL2_W, .type = ARM_CP_NO_RAW | ARM_CP_EL3_NO_EL2_UNDEF,
      .writefn = tlbi_aa64_rvae2is_write },
   { .name = "TLBI_RVALE2IS", .state = ARM_CP_STATE_AA64,
      .opc0 = 1, .opc1 = 4, .crn = 8, .crm = 2, .opc2 = 5,
      .access = PL2_W, .type = ARM_CP_NO_RAW | ARM_CP_EL3_NO_EL2_UNDEF,
      .writefn = tlbi_aa64_rvae2is_write },
    { .name = "TLBI_RIPAS2E1", .state = ARM_CP_STATE_AA64,
      .opc0 = 1, .opc1 = 4, .crn = 8, .crm = 4, .opc2 = 2,
      .access = PL2_W, .type = ARM_CP_NO_RAW,
      .writefn = tlbi_aa64_ripas2e1_write },
    { .name = "TLBI_RIPAS2LE1", .state = ARM_CP_STATE_AA64,
      .opc0 = 1, .opc1 = 4, .crn = 8, .crm = 4, .opc2 = 6,
      .access = PL2_W, .type = ARM_CP_NO_RAW,
      .writefn = tlbi_aa64_ripas2e1_write },
   { .name = "TLBI_RVAE2OS", .state = ARM_CP_STATE_AA64,
      .opc0 = 1, .opc1 = 4, .crn = 8, .crm = 5, .opc2 = 1,
      .access = PL2_W, .type = ARM_CP_NO_RAW | ARM_CP_EL3_NO_EL2_UNDEF,
      .writefn = tlbi_aa64_rvae2is_write },
   { .name = "TLBI_RVALE2OS", .state = ARM_CP_STATE_AA64,
      .opc0 = 1, .opc1 = 4, .crn = 8, .crm = 5, .opc2 = 5,
      .access = PL2_W, .type = ARM_CP_NO_RAW | ARM_CP_EL3_NO_EL2_UNDEF,
      .writefn = tlbi_aa64_rvae2is_write },
    { .name = "TLBI_RVAE2", .state = ARM_CP_STATE_AA64,
      .opc0 = 1, .opc1 = 4, .crn = 8, .crm = 6, .opc2 = 1,
      .access = PL2_W, .type = ARM_CP_NO_RAW | ARM_CP_EL3_NO_EL2_UNDEF,
      .writefn = tlbi_aa64_rvae2_write },
   { .name = "TLBI_RVALE2", .state = ARM_CP_STATE_AA64,
      .opc0 = 1, .opc1 = 4, .crn = 8, .crm = 6, .opc2 = 5,
      .access = PL2_W, .type = ARM_CP_NO_RAW | ARM_CP_EL3_NO_EL2_UNDEF,
      .writefn = tlbi_aa64_rvae2_write },
   { .name = "TLBI_RVAE3IS", .state = ARM_CP_STATE_AA64,
      .opc0 = 1, .opc1 = 6, .crn = 8, .crm = 2, .opc2 = 1,
      .access = PL3_W, .type = ARM_CP_NO_RAW,
      .writefn = tlbi_aa64_rvae3is_write },
   { .name = "TLBI_RVALE3IS", .state = ARM_CP_STATE_AA64,
      .opc0 = 1, .opc1 = 6, .crn = 8, .crm = 2, .opc2 = 5,
      .access = PL3_W, .type = ARM_CP_NO_RAW,
      .writefn = tlbi_aa64_rvae3is_write },
   { .name = "TLBI_RVAE3OS", .state = ARM_CP_STATE_AA64,
      .opc0 = 1, .opc1 = 6, .crn = 8, .crm = 5, .opc2 = 1,
      .access = PL3_W, .type = ARM_CP_NO_RAW,
      .writefn = tlbi_aa64_rvae3is_write },
   { .name = "TLBI_RVALE3OS", .state = ARM_CP_STATE_AA64,
      .opc0 = 1, .opc1 = 6, .crn = 8, .crm = 5, .opc2 = 5,
      .access = PL3_W, .type = ARM_CP_NO_RAW,
      .writefn = tlbi_aa64_rvae3is_write },
   { .name = "TLBI_RVAE3", .state = ARM_CP_STATE_AA64,
      .opc0 = 1, .opc1 = 6, .crn = 8, .crm = 6, .opc2 = 1,
      .access = PL3_W, .type = ARM_CP_NO_RAW,
      .writefn = tlbi_aa64_rvae3_write },
   { .name = "TLBI_RVALE3", .state = ARM_CP_STATE_AA64,
      .opc0 = 1, .opc1 = 6, .crn = 8, .crm = 6, .opc2 = 5,
      .access = PL3_W, .type = ARM_CP_NO_RAW,
      .writefn = tlbi_aa64_rvae3_write },
};

static const ARMCPRegInfo tlbios_reginfo[] = {
    { .name = "TLBI_VMALLE1OS", .state = ARM_CP_STATE_AA64,
      .opc0 = 1, .opc1 = 0, .crn = 8, .crm = 1, .opc2 = 0,
      .access = PL1_W, .accessfn = access_ttlbos, .type = ARM_CP_NO_RAW,
      .fgt = FGT_TLBIVMALLE1OS,
      .writefn = tlbi_aa64_vmalle1is_write },
    { .name = "TLBI_VAE1OS", .state = ARM_CP_STATE_AA64,
      .opc0 = 1, .opc1 = 0, .crn = 8, .crm = 1, .opc2 = 1,
      .fgt = FGT_TLBIVAE1OS,
      .access = PL1_W, .accessfn = access_ttlbos, .type = ARM_CP_NO_RAW,
      .writefn = tlbi_aa64_vae1is_write },
    { .name = "TLBI_ASIDE1OS", .state = ARM_CP_STATE_AA64,
      .opc0 = 1, .opc1 = 0, .crn = 8, .crm = 1, .opc2 = 2,
      .access = PL1_W, .accessfn = access_ttlbos, .type = ARM_CP_NO_RAW,
      .fgt = FGT_TLBIASIDE1OS,
      .writefn = tlbi_aa64_vmalle1is_write },
    { .name = "TLBI_VAAE1OS", .state = ARM_CP_STATE_AA64,
      .opc0 = 1, .opc1 = 0, .crn = 8, .crm = 1, .opc2 = 3,
      .access = PL1_W, .accessfn = access_ttlbos, .type = ARM_CP_NO_RAW,
      .fgt = FGT_TLBIVAAE1OS,
      .writefn = tlbi_aa64_vae1is_write },
    { .name = "TLBI_VALE1OS", .state = ARM_CP_STATE_AA64,
      .opc0 = 1, .opc1 = 0, .crn = 8, .crm = 1, .opc2 = 5,
      .access = PL1_W, .accessfn = access_ttlbos, .type = ARM_CP_NO_RAW,
      .fgt = FGT_TLBIVALE1OS,
      .writefn = tlbi_aa64_vae1is_write },
    { .name = "TLBI_VAALE1OS", .state = ARM_CP_STATE_AA64,
      .opc0 = 1, .opc1 = 0, .crn = 8, .crm = 1, .opc2 = 7,
      .access = PL1_W, .accessfn = access_ttlbos, .type = ARM_CP_NO_RAW,
      .fgt = FGT_TLBIVAALE1OS,
      .writefn = tlbi_aa64_vae1is_write },
    { .name = "TLBI_ALLE2OS", .state = ARM_CP_STATE_AA64,
      .opc0 = 1, .opc1 = 4, .crn = 8, .crm = 1, .opc2 = 0,
      .access = PL2_W, .type = ARM_CP_NO_RAW | ARM_CP_EL3_NO_EL2_UNDEF,
      .writefn = tlbi_aa64_alle2is_write },
    { .name = "TLBI_VAE2OS", .state = ARM_CP_STATE_AA64,
      .opc0 = 1, .opc1 = 4, .crn = 8, .crm = 1, .opc2 = 1,
      .access = PL2_W, .type = ARM_CP_NO_RAW | ARM_CP_EL3_NO_EL2_UNDEF,
      .writefn = tlbi_aa64_vae2is_write },
   { .name = "TLBI_ALLE1OS", .state = ARM_CP_STATE_AA64,
      .opc0 = 1, .opc1 = 4, .crn = 8, .crm = 1, .opc2 = 4,
      .access = PL2_W, .type = ARM_CP_NO_RAW,
      .writefn = tlbi_aa64_alle1is_write },
    { .name = "TLBI_VALE2OS", .state = ARM_CP_STATE_AA64,
      .opc0 = 1, .opc1 = 4, .crn = 8, .crm = 1, .opc2 = 5,
      .access = PL2_W, .type = ARM_CP_NO_RAW | ARM_CP_EL3_NO_EL2_UNDEF,
      .writefn = tlbi_aa64_vae2is_write },
    { .name = "TLBI_VMALLS12E1OS", .state = ARM_CP_STATE_AA64,
      .opc0 = 1, .opc1 = 4, .crn = 8, .crm = 1, .opc2 = 6,
      .access = PL2_W, .type = ARM_CP_NO_RAW,
      .writefn = tlbi_aa64_alle1is_write },
    { .name = "TLBI_IPAS2E1OS", .state = ARM_CP_STATE_AA64,
      .opc0 = 1, .opc1 = 4, .crn = 8, .crm = 4, .opc2 = 0,
      .access = PL2_W, .type = ARM_CP_NOP },
    { .name = "TLBI_RIPAS2E1OS", .state = ARM_CP_STATE_AA64,
      .opc0 = 1, .opc1 = 4, .crn = 8, .crm = 4, .opc2 = 3,
      .access = PL2_W, .type = ARM_CP_NOP },
    { .name = "TLBI_IPAS2LE1OS", .state = ARM_CP_STATE_AA64,
      .opc0 = 1, .opc1 = 4, .crn = 8, .crm = 4, .opc2 = 4,
      .access = PL2_W, .type = ARM_CP_NOP },
    { .name = "TLBI_RIPAS2LE1OS", .state = ARM_CP_STATE_AA64,
      .opc0 = 1, .opc1 = 4, .crn = 8, .crm = 4, .opc2 = 7,
      .access = PL2_W, .type = ARM_CP_NOP },
    { .name = "TLBI_ALLE3OS", .state = ARM_CP_STATE_AA64,
      .opc0 = 1, .opc1 = 6, .crn = 8, .crm = 1, .opc2 = 0,
      .access = PL3_W, .type = ARM_CP_NO_RAW,
      .writefn = tlbi_aa64_alle3is_write },
    { .name = "TLBI_VAE3OS", .state = ARM_CP_STATE_AA64,
      .opc0 = 1, .opc1 = 6, .crn = 8, .crm = 1, .opc2 = 1,
      .access = PL3_W, .type = ARM_CP_NO_RAW,
      .writefn = tlbi_aa64_vae3is_write },
    { .name = "TLBI_VALE3OS", .state = ARM_CP_STATE_AA64,
      .opc0 = 1, .opc1 = 6, .crn = 8, .crm = 1, .opc2 = 5,
      .access = PL3_W, .type = ARM_CP_NO_RAW,
      .writefn = tlbi_aa64_vae3is_write },
};

static uint64_t rndr_readfn(CPUARMState *env, const ARMCPRegInfo *ri)
{
    Error *err = NULL;
    uint64_t ret;

    /* Success sets NZCV = 0000.  */
    env->NF = env->CF = env->VF = 0, env->ZF = 1;

    if (qemu_guest_getrandom(&ret, sizeof(ret), &err) < 0) {
        /*
         * ??? Failed, for unknown reasons in the crypto subsystem.
         * The best we can do is log the reason and return the
         * timed-out indication to the guest.  There is no reason
         * we know to expect this failure to be transitory, so the
         * guest may well hang retrying the operation.
         */
        qemu_log_mask(LOG_UNIMP, "%s: Crypto failure: %s",
                      ri->name, error_get_pretty(err));
        error_free(err);

        env->ZF = 0; /* NZCF = 0100 */
        return 0;
    }
    return ret;
}

/* We do not support re-seeding, so the two registers operate the same.  */
static const ARMCPRegInfo rndr_reginfo[] = {
    { .name = "RNDR", .state = ARM_CP_STATE_AA64,
      .type = ARM_CP_NO_RAW | ARM_CP_SUPPRESS_TB_END | ARM_CP_IO,
      .opc0 = 3, .opc1 = 3, .crn = 2, .crm = 4, .opc2 = 0,
      .access = PL0_R, .readfn = rndr_readfn },
    { .name = "RNDRRS", .state = ARM_CP_STATE_AA64,
      .type = ARM_CP_NO_RAW | ARM_CP_SUPPRESS_TB_END | ARM_CP_IO,
      .opc0 = 3, .opc1 = 3, .crn = 2, .crm = 4, .opc2 = 1,
      .access = PL0_R, .readfn = rndr_readfn },
};

static void dccvap_writefn(CPUARMState *env, const ARMCPRegInfo *opaque,
                          uint64_t value)
{
#ifdef CONFIG_TCG
    ARMCPU *cpu = env_archcpu(env);
    /* CTR_EL0 System register -> DminLine, bits [19:16] */
    uint64_t dline_size = 4 << ((cpu->ctr >> 16) & 0xF);
    uint64_t vaddr_in = (uint64_t) value;
    uint64_t vaddr = vaddr_in & ~(dline_size - 1);
    void *haddr;
    int mem_idx = arm_env_mmu_index(env);

    /* This won't be crossing page boundaries */
    haddr = probe_read(env, vaddr, dline_size, mem_idx, GETPC());
    if (haddr) {
#ifndef CONFIG_USER_ONLY

        ram_addr_t offset;
        MemoryRegion *mr;

        /* RCU lock is already being held */
        mr = memory_region_from_host(haddr, &offset);

        if (mr) {
            memory_region_writeback(mr, offset, dline_size);
        }
#endif /*CONFIG_USER_ONLY*/
    }
#else
    /* Handled by hardware accelerator. */
    g_assert_not_reached();
#endif /* CONFIG_TCG */
}

static const ARMCPRegInfo dcpop_reg[] = {
    { .name = "DC_CVAP", .state = ARM_CP_STATE_AA64,
      .opc0 = 1, .opc1 = 3, .crn = 7, .crm = 12, .opc2 = 1,
      .access = PL0_W, .type = ARM_CP_NO_RAW | ARM_CP_SUPPRESS_TB_END,
      .fgt = FGT_DCCVAP,
      .accessfn = aa64_cacheop_poc_access, .writefn = dccvap_writefn },
};

static const ARMCPRegInfo dcpodp_reg[] = {
    { .name = "DC_CVADP", .state = ARM_CP_STATE_AA64,
      .opc0 = 1, .opc1 = 3, .crn = 7, .crm = 13, .opc2 = 1,
      .access = PL0_W, .type = ARM_CP_NO_RAW | ARM_CP_SUPPRESS_TB_END,
      .fgt = FGT_DCCVADP,
      .accessfn = aa64_cacheop_poc_access, .writefn = dccvap_writefn },
};

static CPAccessResult access_aa64_tid5(CPUARMState *env, const ARMCPRegInfo *ri,
                                       bool isread)
{
    if ((arm_current_el(env) < 2) && (arm_hcr_el2_eff(env) & HCR_TID5)) {
        return CP_ACCESS_TRAP_EL2;
    }

    return CP_ACCESS_OK;
}

static CPAccessResult access_mte(CPUARMState *env, const ARMCPRegInfo *ri,
                                 bool isread)
{
    int el = arm_current_el(env);
    if (el < 2 && arm_is_el2_enabled(env)) {
        uint64_t hcr = arm_hcr_el2_eff(env);
        if (!(hcr & HCR_ATA) && (!(hcr & HCR_E2H) || !(hcr & HCR_TGE))) {
            return CP_ACCESS_TRAP_EL2;
        }
    }
    if (el < 3 &&
        arm_feature(env, ARM_FEATURE_EL3) &&
        !(env->cp15.scr_el3 & SCR_ATA)) {
        return CP_ACCESS_TRAP_EL3;
    }
    return CP_ACCESS_OK;
}

static CPAccessResult access_tfsr_el1(CPUARMState *env, const ARMCPRegInfo *ri,
                                      bool isread)
{
    CPAccessResult nv1 = access_nv1(env, ri, isread);

    if (nv1 != CP_ACCESS_OK) {
        return nv1;
    }
    return access_mte(env, ri, isread);
}

static CPAccessResult access_tfsr_el2(CPUARMState *env, const ARMCPRegInfo *ri,
                                      bool isread)
{
    /*
     * TFSR_EL2: similar to generic access_mte(), but we need to
     * account for FEAT_NV. At EL1 this must be a FEAT_NV access;
     * if NV2 is enabled then we will redirect this to TFSR_EL1
     * after doing the HCR and SCR ATA traps; otherwise this will
     * be a trap to EL2 and the HCR/SCR traps do not apply.
     */
    int el = arm_current_el(env);

    if (el == 1 && (arm_hcr_el2_eff(env) & HCR_NV2)) {
        return CP_ACCESS_OK;
    }
    if (el < 2 && arm_is_el2_enabled(env)) {
        uint64_t hcr = arm_hcr_el2_eff(env);
        if (!(hcr & HCR_ATA) && (!(hcr & HCR_E2H) || !(hcr & HCR_TGE))) {
            return CP_ACCESS_TRAP_EL2;
        }
    }
    if (el < 3 &&
        arm_feature(env, ARM_FEATURE_EL3) &&
        !(env->cp15.scr_el3 & SCR_ATA)) {
        return CP_ACCESS_TRAP_EL3;
    }
    return CP_ACCESS_OK;
}

static uint64_t tco_read(CPUARMState *env, const ARMCPRegInfo *ri)
{
    return env->pstate & PSTATE_TCO;
}

static void tco_write(CPUARMState *env, const ARMCPRegInfo *ri, uint64_t val)
{
    env->pstate = (env->pstate & ~PSTATE_TCO) | (val & PSTATE_TCO);
}

static const ARMCPRegInfo mte_reginfo[] = {
    { .name = "TFSRE0_EL1", .state = ARM_CP_STATE_AA64,
      .opc0 = 3, .opc1 = 0, .crn = 5, .crm = 6, .opc2 = 1,
      .access = PL1_RW, .accessfn = access_mte,
      .fieldoffset = offsetof(CPUARMState, cp15.tfsr_el[0]) },
    { .name = "TFSR_EL1", .state = ARM_CP_STATE_AA64,
      .opc0 = 3, .opc1 = 0, .crn = 5, .crm = 6, .opc2 = 0,
      .access = PL1_RW, .accessfn = access_tfsr_el1,
      .nv2_redirect_offset = 0x190 | NV2_REDIR_NV1,
      .fieldoffset = offsetof(CPUARMState, cp15.tfsr_el[1]) },
    { .name = "TFSR_EL2", .state = ARM_CP_STATE_AA64,
      .type = ARM_CP_NV2_REDIRECT,
      .opc0 = 3, .opc1 = 4, .crn = 5, .crm = 6, .opc2 = 0,
      .access = PL2_RW, .accessfn = access_tfsr_el2,
      .fieldoffset = offsetof(CPUARMState, cp15.tfsr_el[2]) },
    { .name = "TFSR_EL3", .state = ARM_CP_STATE_AA64,
      .opc0 = 3, .opc1 = 6, .crn = 5, .crm = 6, .opc2 = 0,
      .access = PL3_RW,
      .fieldoffset = offsetof(CPUARMState, cp15.tfsr_el[3]) },
    { .name = "RGSR_EL1", .state = ARM_CP_STATE_AA64,
      .opc0 = 3, .opc1 = 0, .crn = 1, .crm = 0, .opc2 = 5,
      .access = PL1_RW, .accessfn = access_mte,
      .fieldoffset = offsetof(CPUARMState, cp15.rgsr_el1) },
    { .name = "GCR_EL1", .state = ARM_CP_STATE_AA64,
      .opc0 = 3, .opc1 = 0, .crn = 1, .crm = 0, .opc2 = 6,
      .access = PL1_RW, .accessfn = access_mte,
      .fieldoffset = offsetof(CPUARMState, cp15.gcr_el1) },
    { .name = "TCO", .state = ARM_CP_STATE_AA64,
      .opc0 = 3, .opc1 = 3, .crn = 4, .crm = 2, .opc2 = 7,
      .type = ARM_CP_NO_RAW,
      .access = PL0_RW, .readfn = tco_read, .writefn = tco_write },
    { .name = "DC_IGVAC", .state = ARM_CP_STATE_AA64,
      .opc0 = 1, .opc1 = 0, .crn = 7, .crm = 6, .opc2 = 3,
      .type = ARM_CP_NOP, .access = PL1_W,
      .fgt = FGT_DCIVAC,
      .accessfn = aa64_cacheop_poc_access },
    { .name = "DC_IGSW", .state = ARM_CP_STATE_AA64,
      .opc0 = 1, .opc1 = 0, .crn = 7, .crm = 6, .opc2 = 4,
      .fgt = FGT_DCISW,
      .type = ARM_CP_NOP, .access = PL1_W, .accessfn = access_tsw },
    { .name = "DC_IGDVAC", .state = ARM_CP_STATE_AA64,
      .opc0 = 1, .opc1 = 0, .crn = 7, .crm = 6, .opc2 = 5,
      .type = ARM_CP_NOP, .access = PL1_W,
      .fgt = FGT_DCIVAC,
      .accessfn = aa64_cacheop_poc_access },
    { .name = "DC_IGDSW", .state = ARM_CP_STATE_AA64,
      .opc0 = 1, .opc1 = 0, .crn = 7, .crm = 6, .opc2 = 6,
      .fgt = FGT_DCISW,
      .type = ARM_CP_NOP, .access = PL1_W, .accessfn = access_tsw },
    { .name = "DC_CGSW", .state = ARM_CP_STATE_AA64,
      .opc0 = 1, .opc1 = 0, .crn = 7, .crm = 10, .opc2 = 4,
      .fgt = FGT_DCCSW,
      .type = ARM_CP_NOP, .access = PL1_W, .accessfn = access_tsw },
    { .name = "DC_CGDSW", .state = ARM_CP_STATE_AA64,
      .opc0 = 1, .opc1 = 0, .crn = 7, .crm = 10, .opc2 = 6,
      .fgt = FGT_DCCSW,
      .type = ARM_CP_NOP, .access = PL1_W, .accessfn = access_tsw },
    { .name = "DC_CIGSW", .state = ARM_CP_STATE_AA64,
      .opc0 = 1, .opc1 = 0, .crn = 7, .crm = 14, .opc2 = 4,
      .fgt = FGT_DCCISW,
      .type = ARM_CP_NOP, .access = PL1_W, .accessfn = access_tsw },
    { .name = "DC_CIGDSW", .state = ARM_CP_STATE_AA64,
      .opc0 = 1, .opc1 = 0, .crn = 7, .crm = 14, .opc2 = 6,
      .fgt = FGT_DCCISW,
      .type = ARM_CP_NOP, .access = PL1_W, .accessfn = access_tsw },
};

static const ARMCPRegInfo mte_tco_ro_reginfo[] = {
    { .name = "TCO", .state = ARM_CP_STATE_AA64,
      .opc0 = 3, .opc1 = 3, .crn = 4, .crm = 2, .opc2 = 7,
      .type = ARM_CP_CONST, .access = PL0_RW, },
};

static const ARMCPRegInfo mte_el0_cacheop_reginfo[] = {
    { .name = "DC_CGVAC", .state = ARM_CP_STATE_AA64,
      .opc0 = 1, .opc1 = 3, .crn = 7, .crm = 10, .opc2 = 3,
      .type = ARM_CP_NOP, .access = PL0_W,
      .fgt = FGT_DCCVAC,
      .accessfn = aa64_cacheop_poc_access },
    { .name = "DC_CGDVAC", .state = ARM_CP_STATE_AA64,
      .opc0 = 1, .opc1 = 3, .crn = 7, .crm = 10, .opc2 = 5,
      .type = ARM_CP_NOP, .access = PL0_W,
      .fgt = FGT_DCCVAC,
      .accessfn = aa64_cacheop_poc_access },
    { .name = "DC_CGVAP", .state = ARM_CP_STATE_AA64,
      .opc0 = 1, .opc1 = 3, .crn = 7, .crm = 12, .opc2 = 3,
      .type = ARM_CP_NOP, .access = PL0_W,
      .fgt = FGT_DCCVAP,
      .accessfn = aa64_cacheop_poc_access },
    { .name = "DC_CGDVAP", .state = ARM_CP_STATE_AA64,
      .opc0 = 1, .opc1 = 3, .crn = 7, .crm = 12, .opc2 = 5,
      .type = ARM_CP_NOP, .access = PL0_W,
      .fgt = FGT_DCCVAP,
      .accessfn = aa64_cacheop_poc_access },
    { .name = "DC_CGVADP", .state = ARM_CP_STATE_AA64,
      .opc0 = 1, .opc1 = 3, .crn = 7, .crm = 13, .opc2 = 3,
      .type = ARM_CP_NOP, .access = PL0_W,
      .fgt = FGT_DCCVADP,
      .accessfn = aa64_cacheop_poc_access },
    { .name = "DC_CGDVADP", .state = ARM_CP_STATE_AA64,
      .opc0 = 1, .opc1 = 3, .crn = 7, .crm = 13, .opc2 = 5,
      .type = ARM_CP_NOP, .access = PL0_W,
      .fgt = FGT_DCCVADP,
      .accessfn = aa64_cacheop_poc_access },
    { .name = "DC_CIGVAC", .state = ARM_CP_STATE_AA64,
      .opc0 = 1, .opc1 = 3, .crn = 7, .crm = 14, .opc2 = 3,
      .type = ARM_CP_NOP, .access = PL0_W,
      .fgt = FGT_DCCIVAC,
      .accessfn = aa64_cacheop_poc_access },
    { .name = "DC_CIGDVAC", .state = ARM_CP_STATE_AA64,
      .opc0 = 1, .opc1 = 3, .crn = 7, .crm = 14, .opc2 = 5,
      .type = ARM_CP_NOP, .access = PL0_W,
      .fgt = FGT_DCCIVAC,
      .accessfn = aa64_cacheop_poc_access },
    { .name = "DC_GVA", .state = ARM_CP_STATE_AA64,
      .opc0 = 1, .opc1 = 3, .crn = 7, .crm = 4, .opc2 = 3,
      .access = PL0_W, .type = ARM_CP_DC_GVA,
#ifndef CONFIG_USER_ONLY
      /* Avoid overhead of an access check that always passes in user-mode */
      .accessfn = aa64_zva_access,
      .fgt = FGT_DCZVA,
#endif
    },
    { .name = "DC_GZVA", .state = ARM_CP_STATE_AA64,
      .opc0 = 1, .opc1 = 3, .crn = 7, .crm = 4, .opc2 = 4,
      .access = PL0_W, .type = ARM_CP_DC_GZVA,
#ifndef CONFIG_USER_ONLY
      /* Avoid overhead of an access check that always passes in user-mode */
      .accessfn = aa64_zva_access,
      .fgt = FGT_DCZVA,
#endif
    },
};

static CPAccessResult access_scxtnum(CPUARMState *env, const ARMCPRegInfo *ri,
                                     bool isread)
{
    uint64_t hcr = arm_hcr_el2_eff(env);
    int el = arm_current_el(env);

    if (el == 0 && !((hcr & HCR_E2H) && (hcr & HCR_TGE))) {
        if (env->cp15.sctlr_el[1] & SCTLR_TSCXT) {
            if (hcr & HCR_TGE) {
                return CP_ACCESS_TRAP_EL2;
            }
            return CP_ACCESS_TRAP;
        }
    } else if (el < 2 && (env->cp15.sctlr_el[2] & SCTLR_TSCXT)) {
        return CP_ACCESS_TRAP_EL2;
    }
    if (el < 2 && arm_is_el2_enabled(env) && !(hcr & HCR_ENSCXT)) {
        return CP_ACCESS_TRAP_EL2;
    }
    if (el < 3
        && arm_feature(env, ARM_FEATURE_EL3)
        && !(env->cp15.scr_el3 & SCR_ENSCXT)) {
        return CP_ACCESS_TRAP_EL3;
    }
    return CP_ACCESS_OK;
}

static CPAccessResult access_scxtnum_el1(CPUARMState *env,
                                         const ARMCPRegInfo *ri,
                                         bool isread)
{
    CPAccessResult nv1 = access_nv1(env, ri, isread);

    if (nv1 != CP_ACCESS_OK) {
        return nv1;
    }
    return access_scxtnum(env, ri, isread);
}

static const ARMCPRegInfo scxtnum_reginfo[] = {
    { .name = "SCXTNUM_EL0", .state = ARM_CP_STATE_AA64,
      .opc0 = 3, .opc1 = 3, .crn = 13, .crm = 0, .opc2 = 7,
      .access = PL0_RW, .accessfn = access_scxtnum,
      .fgt = FGT_SCXTNUM_EL0,
      .fieldoffset = offsetof(CPUARMState, scxtnum_el[0]) },
    { .name = "SCXTNUM_EL1", .state = ARM_CP_STATE_AA64,
      .opc0 = 3, .opc1 = 0, .crn = 13, .crm = 0, .opc2 = 7,
      .access = PL1_RW, .accessfn = access_scxtnum_el1,
      .fgt = FGT_SCXTNUM_EL1,
      .nv2_redirect_offset = 0x188 | NV2_REDIR_NV1,
      .fieldoffset = offsetof(CPUARMState, scxtnum_el[1]) },
    { .name = "SCXTNUM_EL2", .state = ARM_CP_STATE_AA64,
      .opc0 = 3, .opc1 = 4, .crn = 13, .crm = 0, .opc2 = 7,
      .access = PL2_RW, .accessfn = access_scxtnum,
      .fieldoffset = offsetof(CPUARMState, scxtnum_el[2]) },
    { .name = "SCXTNUM_EL3", .state = ARM_CP_STATE_AA64,
      .opc0 = 3, .opc1 = 6, .crn = 13, .crm = 0, .opc2 = 7,
      .access = PL3_RW,
      .fieldoffset = offsetof(CPUARMState, scxtnum_el[3]) },
};

static CPAccessResult access_fgt(CPUARMState *env, const ARMCPRegInfo *ri,
                                 bool isread)
{
    if (arm_current_el(env) == 2 &&
        arm_feature(env, ARM_FEATURE_EL3) && !(env->cp15.scr_el3 & SCR_FGTEN)) {
        return CP_ACCESS_TRAP_EL3;
    }
    return CP_ACCESS_OK;
}

static const ARMCPRegInfo fgt_reginfo[] = {
    { .name = "HFGRTR_EL2", .state = ARM_CP_STATE_AA64,
      .opc0 = 3, .opc1 = 4, .crn = 1, .crm = 1, .opc2 = 4,
      .nv2_redirect_offset = 0x1b8,
      .access = PL2_RW, .accessfn = access_fgt,
      .fieldoffset = offsetof(CPUARMState, cp15.fgt_read[FGTREG_HFGRTR]) },
    { .name = "HFGWTR_EL2", .state = ARM_CP_STATE_AA64,
      .opc0 = 3, .opc1 = 4, .crn = 1, .crm = 1, .opc2 = 5,
      .nv2_redirect_offset = 0x1c0,
      .access = PL2_RW, .accessfn = access_fgt,
      .fieldoffset = offsetof(CPUARMState, cp15.fgt_write[FGTREG_HFGWTR]) },
    { .name = "HDFGRTR_EL2", .state = ARM_CP_STATE_AA64,
      .opc0 = 3, .opc1 = 4, .crn = 3, .crm = 1, .opc2 = 4,
      .nv2_redirect_offset = 0x1d0,
      .access = PL2_RW, .accessfn = access_fgt,
      .fieldoffset = offsetof(CPUARMState, cp15.fgt_read[FGTREG_HDFGRTR]) },
    { .name = "HDFGWTR_EL2", .state = ARM_CP_STATE_AA64,
      .opc0 = 3, .opc1 = 4, .crn = 3, .crm = 1, .opc2 = 5,
      .nv2_redirect_offset = 0x1d8,
      .access = PL2_RW, .accessfn = access_fgt,
      .fieldoffset = offsetof(CPUARMState, cp15.fgt_write[FGTREG_HDFGWTR]) },
    { .name = "HFGITR_EL2", .state = ARM_CP_STATE_AA64,
      .opc0 = 3, .opc1 = 4, .crn = 1, .crm = 1, .opc2 = 6,
      .nv2_redirect_offset = 0x1c8,
      .access = PL2_RW, .accessfn = access_fgt,
      .fieldoffset = offsetof(CPUARMState, cp15.fgt_exec[FGTREG_HFGITR]) },
};

static void vncr_write(CPUARMState *env, const ARMCPRegInfo *ri,
                       uint64_t value)
{
    /*
     * Clear the RES0 bottom 12 bits; this means at runtime we can guarantee
     * that VNCR_EL2 + offset is 64-bit aligned. We don't need to do anything
     * about the RESS bits at the top -- we choose the "generate an EL2
     * translation abort on use" CONSTRAINED UNPREDICTABLE option (i.e. let
     * the ptw.c code detect the resulting invalid address).
     */
    env->cp15.vncr_el2 = value & ~0xfffULL;
}

static const ARMCPRegInfo nv2_reginfo[] = {
    { .name = "VNCR_EL2", .state = ARM_CP_STATE_AA64,
      .opc0 = 3, .opc1 = 4, .crn = 2, .crm = 2, .opc2 = 0,
      .access = PL2_RW,
      .writefn = vncr_write,
      .nv2_redirect_offset = 0xb0,
      .fieldoffset = offsetof(CPUARMState, cp15.vncr_el2) },
};

#endif /* TARGET_AARCH64 */

static CPAccessResult access_predinv(CPUARMState *env, const ARMCPRegInfo *ri,
                                     bool isread)
{
    int el = arm_current_el(env);

    if (el == 0) {
        uint64_t sctlr = arm_sctlr(env, el);
        if (!(sctlr & SCTLR_EnRCTX)) {
            return CP_ACCESS_TRAP;
        }
    } else if (el == 1) {
        uint64_t hcr = arm_hcr_el2_eff(env);
        if (hcr & HCR_NV) {
            return CP_ACCESS_TRAP_EL2;
        }
    }
    return CP_ACCESS_OK;
}

static const ARMCPRegInfo predinv_reginfo[] = {
    { .name = "CFP_RCTX", .state = ARM_CP_STATE_AA64,
      .opc0 = 1, .opc1 = 3, .crn = 7, .crm = 3, .opc2 = 4,
      .fgt = FGT_CFPRCTX,
      .type = ARM_CP_NOP, .access = PL0_W, .accessfn = access_predinv },
    { .name = "DVP_RCTX", .state = ARM_CP_STATE_AA64,
      .opc0 = 1, .opc1 = 3, .crn = 7, .crm = 3, .opc2 = 5,
      .fgt = FGT_DVPRCTX,
      .type = ARM_CP_NOP, .access = PL0_W, .accessfn = access_predinv },
    { .name = "CPP_RCTX", .state = ARM_CP_STATE_AA64,
      .opc0 = 1, .opc1 = 3, .crn = 7, .crm = 3, .opc2 = 7,
      .fgt = FGT_CPPRCTX,
      .type = ARM_CP_NOP, .access = PL0_W, .accessfn = access_predinv },
    /*
     * Note the AArch32 opcodes have a different OPC1.
     */
    { .name = "CFPRCTX", .state = ARM_CP_STATE_AA32,
      .cp = 15, .opc1 = 0, .crn = 7, .crm = 3, .opc2 = 4,
      .fgt = FGT_CFPRCTX,
      .type = ARM_CP_NOP, .access = PL0_W, .accessfn = access_predinv },
    { .name = "DVPRCTX", .state = ARM_CP_STATE_AA32,
      .cp = 15, .opc1 = 0, .crn = 7, .crm = 3, .opc2 = 5,
      .fgt = FGT_DVPRCTX,
      .type = ARM_CP_NOP, .access = PL0_W, .accessfn = access_predinv },
    { .name = "CPPRCTX", .state = ARM_CP_STATE_AA32,
      .cp = 15, .opc1 = 0, .crn = 7, .crm = 3, .opc2 = 7,
      .fgt = FGT_CPPRCTX,
      .type = ARM_CP_NOP, .access = PL0_W, .accessfn = access_predinv },
};

static uint64_t ccsidr2_read(CPUARMState *env, const ARMCPRegInfo *ri)
{
    /* Read the high 32 bits of the current CCSIDR */
    return extract64(ccsidr_read(env, ri), 32, 32);
}

static const ARMCPRegInfo ccsidr2_reginfo[] = {
    { .name = "CCSIDR2", .state = ARM_CP_STATE_BOTH,
      .opc0 = 3, .opc1 = 1, .crn = 0, .crm = 0, .opc2 = 2,
      .access = PL1_R,
      .accessfn = access_tid4,
      .readfn = ccsidr2_read, .type = ARM_CP_NO_RAW },
};

static CPAccessResult access_aa64_tid3(CPUARMState *env, const ARMCPRegInfo *ri,
                                       bool isread)
{
    if ((arm_current_el(env) < 2) && (arm_hcr_el2_eff(env) & HCR_TID3)) {
        return CP_ACCESS_TRAP_EL2;
    }

    return CP_ACCESS_OK;
}

static CPAccessResult access_aa32_tid3(CPUARMState *env, const ARMCPRegInfo *ri,
                                       bool isread)
{
    if (arm_feature(env, ARM_FEATURE_V8)) {
        return access_aa64_tid3(env, ri, isread);
    }

    return CP_ACCESS_OK;
}

static CPAccessResult access_jazelle(CPUARMState *env, const ARMCPRegInfo *ri,
                                     bool isread)
{
    if (arm_current_el(env) == 1 && (arm_hcr_el2_eff(env) & HCR_TID0)) {
        return CP_ACCESS_TRAP_EL2;
    }

    return CP_ACCESS_OK;
}

static CPAccessResult access_joscr_jmcr(CPUARMState *env,
                                        const ARMCPRegInfo *ri, bool isread)
{
    /*
     * HSTR.TJDBX traps JOSCR and JMCR accesses, but it exists only
     * in v7A, not in v8A.
     */
    if (!arm_feature(env, ARM_FEATURE_V8) &&
        arm_current_el(env) < 2 && !arm_is_secure_below_el3(env) &&
        (env->cp15.hstr_el2 & HSTR_TJDBX)) {
        return CP_ACCESS_TRAP_EL2;
    }
    return CP_ACCESS_OK;
}

static const ARMCPRegInfo jazelle_regs[] = {
    { .name = "JIDR",
      .cp = 14, .crn = 0, .crm = 0, .opc1 = 7, .opc2 = 0,
      .access = PL1_R, .accessfn = access_jazelle,
      .type = ARM_CP_CONST, .resetvalue = 0 },
    { .name = "JOSCR",
      .cp = 14, .crn = 1, .crm = 0, .opc1 = 7, .opc2 = 0,
      .accessfn = access_joscr_jmcr,
      .access = PL1_RW, .type = ARM_CP_CONST, .resetvalue = 0 },
    { .name = "JMCR",
      .cp = 14, .crn = 2, .crm = 0, .opc1 = 7, .opc2 = 0,
      .accessfn = access_joscr_jmcr,
      .access = PL1_RW, .type = ARM_CP_CONST, .resetvalue = 0 },
};

static const ARMCPRegInfo contextidr_el2 = {
    .name = "CONTEXTIDR_EL2", .state = ARM_CP_STATE_AA64,
    .opc0 = 3, .opc1 = 4, .crn = 13, .crm = 0, .opc2 = 1,
    .access = PL2_RW,
    .fieldoffset = offsetof(CPUARMState, cp15.contextidr_el[2])
};

static const ARMCPRegInfo vhe_reginfo[] = {
    { .name = "TTBR1_EL2", .state = ARM_CP_STATE_AA64,
      .opc0 = 3, .opc1 = 4, .crn = 2, .crm = 0, .opc2 = 1,
      .access = PL2_RW, .writefn = vmsa_tcr_ttbr_el2_write,
      .raw_writefn = raw_write,
      .fieldoffset = offsetof(CPUARMState, cp15.ttbr1_el[2]) },
#ifndef CONFIG_USER_ONLY
    { .name = "CNTHV_CVAL_EL2", .state = ARM_CP_STATE_AA64,
      .opc0 = 3, .opc1 = 4, .crn = 14, .crm = 3, .opc2 = 2,
      .fieldoffset =
        offsetof(CPUARMState, cp15.c14_timer[GTIMER_HYPVIRT].cval),
      .type = ARM_CP_IO, .access = PL2_RW,
      .writefn = gt_hv_cval_write, .raw_writefn = raw_write },
    { .name = "CNTHV_TVAL_EL2", .state = ARM_CP_STATE_BOTH,
      .opc0 = 3, .opc1 = 4, .crn = 14, .crm = 3, .opc2 = 0,
      .type = ARM_CP_NO_RAW | ARM_CP_IO, .access = PL2_RW,
      .resetfn = gt_hv_timer_reset,
      .readfn = gt_hv_tval_read, .writefn = gt_hv_tval_write },
    { .name = "CNTHV_CTL_EL2", .state = ARM_CP_STATE_BOTH,
      .type = ARM_CP_IO,
      .opc0 = 3, .opc1 = 4, .crn = 14, .crm = 3, .opc2 = 1,
      .access = PL2_RW,
      .fieldoffset = offsetof(CPUARMState, cp15.c14_timer[GTIMER_HYPVIRT].ctl),
      .writefn = gt_hv_ctl_write, .raw_writefn = raw_write },
    { .name = "CNTP_CTL_EL02", .state = ARM_CP_STATE_AA64,
      .opc0 = 3, .opc1 = 5, .crn = 14, .crm = 2, .opc2 = 1,
      .type = ARM_CP_IO | ARM_CP_ALIAS,
      .access = PL2_RW, .accessfn = access_el1nvpct,
      .nv2_redirect_offset = 0x180 | NV2_REDIR_NO_NV1,
      .fieldoffset = offsetof(CPUARMState, cp15.c14_timer[GTIMER_PHYS].ctl),
      .writefn = gt_phys_ctl_write, .raw_writefn = raw_write },
    { .name = "CNTV_CTL_EL02", .state = ARM_CP_STATE_AA64,
      .opc0 = 3, .opc1 = 5, .crn = 14, .crm = 3, .opc2 = 1,
      .type = ARM_CP_IO | ARM_CP_ALIAS,
      .access = PL2_RW, .accessfn = access_el1nvvct,
      .nv2_redirect_offset = 0x170 | NV2_REDIR_NO_NV1,
      .fieldoffset = offsetof(CPUARMState, cp15.c14_timer[GTIMER_VIRT].ctl),
      .writefn = gt_virt_ctl_write, .raw_writefn = raw_write },
    { .name = "CNTP_TVAL_EL02", .state = ARM_CP_STATE_AA64,
      .opc0 = 3, .opc1 = 5, .crn = 14, .crm = 2, .opc2 = 0,
      .type = ARM_CP_NO_RAW | ARM_CP_IO | ARM_CP_ALIAS,
      .access = PL2_RW, .accessfn = e2h_access,
      .readfn = gt_phys_tval_read, .writefn = gt_phys_tval_write },
    { .name = "CNTV_TVAL_EL02", .state = ARM_CP_STATE_AA64,
      .opc0 = 3, .opc1 = 5, .crn = 14, .crm = 3, .opc2 = 0,
      .type = ARM_CP_NO_RAW | ARM_CP_IO | ARM_CP_ALIAS,
      .access = PL2_RW, .accessfn = e2h_access,
      .readfn = gt_virt_tval_read, .writefn = gt_virt_tval_write },
    { .name = "CNTP_CVAL_EL02", .state = ARM_CP_STATE_AA64,
      .opc0 = 3, .opc1 = 5, .crn = 14, .crm = 2, .opc2 = 2,
      .type = ARM_CP_IO | ARM_CP_ALIAS,
      .fieldoffset = offsetof(CPUARMState, cp15.c14_timer[GTIMER_PHYS].cval),
      .nv2_redirect_offset = 0x178 | NV2_REDIR_NO_NV1,
      .access = PL2_RW, .accessfn = access_el1nvpct,
      .writefn = gt_phys_cval_write, .raw_writefn = raw_write },
    { .name = "CNTV_CVAL_EL02", .state = ARM_CP_STATE_AA64,
      .opc0 = 3, .opc1 = 5, .crn = 14, .crm = 3, .opc2 = 2,
      .type = ARM_CP_IO | ARM_CP_ALIAS,
      .nv2_redirect_offset = 0x168 | NV2_REDIR_NO_NV1,
      .fieldoffset = offsetof(CPUARMState, cp15.c14_timer[GTIMER_VIRT].cval),
      .access = PL2_RW, .accessfn = access_el1nvvct,
      .writefn = gt_virt_cval_write, .raw_writefn = raw_write },
#endif
};

#ifndef CONFIG_USER_ONLY
static const ARMCPRegInfo ats1e1_reginfo[] = {
    { .name = "AT_S1E1RP", .state = ARM_CP_STATE_AA64,
      .opc0 = 1, .opc1 = 0, .crn = 7, .crm = 9, .opc2 = 0,
      .access = PL1_W, .type = ARM_CP_NO_RAW | ARM_CP_RAISES_EXC,
      .fgt = FGT_ATS1E1RP,
      .accessfn = at_s1e01_access, .writefn = ats_write64 },
    { .name = "AT_S1E1WP", .state = ARM_CP_STATE_AA64,
      .opc0 = 1, .opc1 = 0, .crn = 7, .crm = 9, .opc2 = 1,
      .access = PL1_W, .type = ARM_CP_NO_RAW | ARM_CP_RAISES_EXC,
      .fgt = FGT_ATS1E1WP,
      .accessfn = at_s1e01_access, .writefn = ats_write64 },
};

static const ARMCPRegInfo ats1cp_reginfo[] = {
    { .name = "ATS1CPRP",
      .cp = 15, .opc1 = 0, .crn = 7, .crm = 9, .opc2 = 0,
      .access = PL1_W, .type = ARM_CP_NO_RAW | ARM_CP_RAISES_EXC,
      .writefn = ats_write },
    { .name = "ATS1CPWP",
      .cp = 15, .opc1 = 0, .crn = 7, .crm = 9, .opc2 = 1,
      .access = PL1_W, .type = ARM_CP_NO_RAW | ARM_CP_RAISES_EXC,
      .writefn = ats_write },
};
#endif

/*
 * ACTLR2 and HACTLR2 map to ACTLR_EL1[63:32] and
 * ACTLR_EL2[63:32]. They exist only if the ID_MMFR4.AC2 field
 * is non-zero, which is never for ARMv7, optionally in ARMv8
 * and mandatorily for ARMv8.2 and up.
 * ACTLR2 is banked for S and NS if EL3 is AArch32. Since QEMU's
 * implementation is RAZ/WI we can ignore this detail, as we
 * do for ACTLR.
 */
static const ARMCPRegInfo actlr2_hactlr2_reginfo[] = {
    { .name = "ACTLR2", .state = ARM_CP_STATE_AA32,
      .cp = 15, .opc1 = 0, .crn = 1, .crm = 0, .opc2 = 3,
      .access = PL1_RW, .accessfn = access_tacr,
      .type = ARM_CP_CONST, .resetvalue = 0 },
    { .name = "HACTLR2", .state = ARM_CP_STATE_AA32,
      .cp = 15, .opc1 = 4, .crn = 1, .crm = 0, .opc2 = 3,
      .access = PL2_RW, .type = ARM_CP_CONST,
      .resetvalue = 0 },
};

void register_cp_regs_for_features(ARMCPU *cpu)
{
    /* Register all the coprocessor registers based on feature bits */
    CPUARMState *env = &cpu->env;
    if (arm_feature(env, ARM_FEATURE_M)) {
        /* M profile has no coprocessor registers */
        return;
    }

    define_arm_cp_regs(cpu, cp_reginfo);
    if (!arm_feature(env, ARM_FEATURE_V8)) {
        /*
         * Must go early as it is full of wildcards that may be
         * overridden by later definitions.
         */
        define_arm_cp_regs(cpu, not_v8_cp_reginfo);
    }

    if (arm_feature(env, ARM_FEATURE_V6)) {
        /* The ID registers all have impdef reset values */
        ARMCPRegInfo v6_idregs[] = {
            { .name = "ID_PFR0", .state = ARM_CP_STATE_BOTH,
              .opc0 = 3, .opc1 = 0, .crn = 0, .crm = 1, .opc2 = 0,
              .access = PL1_R, .type = ARM_CP_CONST,
              .accessfn = access_aa32_tid3,
              .resetvalue = cpu->isar.id_pfr0 },
            /*
             * ID_PFR1 is not a plain ARM_CP_CONST because we don't know
             * the value of the GIC field until after we define these regs.
             */
            { .name = "ID_PFR1", .state = ARM_CP_STATE_BOTH,
              .opc0 = 3, .opc1 = 0, .crn = 0, .crm = 1, .opc2 = 1,
              .access = PL1_R, .type = ARM_CP_NO_RAW,
              .accessfn = access_aa32_tid3,
#ifdef CONFIG_USER_ONLY
              .type = ARM_CP_CONST,
              .resetvalue = cpu->isar.id_pfr1,
#else
              .type = ARM_CP_NO_RAW,
              .accessfn = access_aa32_tid3,
              .readfn = id_pfr1_read,
              .writefn = arm_cp_write_ignore
#endif
            },
            { .name = "ID_DFR0", .state = ARM_CP_STATE_BOTH,
              .opc0 = 3, .opc1 = 0, .crn = 0, .crm = 1, .opc2 = 2,
              .access = PL1_R, .type = ARM_CP_CONST,
              .accessfn = access_aa32_tid3,
              .resetvalue = cpu->isar.id_dfr0 },
            { .name = "ID_AFR0", .state = ARM_CP_STATE_BOTH,
              .opc0 = 3, .opc1 = 0, .crn = 0, .crm = 1, .opc2 = 3,
              .access = PL1_R, .type = ARM_CP_CONST,
              .accessfn = access_aa32_tid3,
              .resetvalue = cpu->id_afr0 },
            { .name = "ID_MMFR0", .state = ARM_CP_STATE_BOTH,
              .opc0 = 3, .opc1 = 0, .crn = 0, .crm = 1, .opc2 = 4,
              .access = PL1_R, .type = ARM_CP_CONST,
              .accessfn = access_aa32_tid3,
              .resetvalue = cpu->isar.id_mmfr0 },
            { .name = "ID_MMFR1", .state = ARM_CP_STATE_BOTH,
              .opc0 = 3, .opc1 = 0, .crn = 0, .crm = 1, .opc2 = 5,
              .access = PL1_R, .type = ARM_CP_CONST,
              .accessfn = access_aa32_tid3,
              .resetvalue = cpu->isar.id_mmfr1 },
            { .name = "ID_MMFR2", .state = ARM_CP_STATE_BOTH,
              .opc0 = 3, .opc1 = 0, .crn = 0, .crm = 1, .opc2 = 6,
              .access = PL1_R, .type = ARM_CP_CONST,
              .accessfn = access_aa32_tid3,
              .resetvalue = cpu->isar.id_mmfr2 },
            { .name = "ID_MMFR3", .state = ARM_CP_STATE_BOTH,
              .opc0 = 3, .opc1 = 0, .crn = 0, .crm = 1, .opc2 = 7,
              .access = PL1_R, .type = ARM_CP_CONST,
              .accessfn = access_aa32_tid3,
              .resetvalue = cpu->isar.id_mmfr3 },
            { .name = "ID_ISAR0", .state = ARM_CP_STATE_BOTH,
              .opc0 = 3, .opc1 = 0, .crn = 0, .crm = 2, .opc2 = 0,
              .access = PL1_R, .type = ARM_CP_CONST,
              .accessfn = access_aa32_tid3,
              .resetvalue = cpu->isar.id_isar0 },
            { .name = "ID_ISAR1", .state = ARM_CP_STATE_BOTH,
              .opc0 = 3, .opc1 = 0, .crn = 0, .crm = 2, .opc2 = 1,
              .access = PL1_R, .type = ARM_CP_CONST,
              .accessfn = access_aa32_tid3,
              .resetvalue = cpu->isar.id_isar1 },
            { .name = "ID_ISAR2", .state = ARM_CP_STATE_BOTH,
              .opc0 = 3, .opc1 = 0, .crn = 0, .crm = 2, .opc2 = 2,
              .access = PL1_R, .type = ARM_CP_CONST,
              .accessfn = access_aa32_tid3,
              .resetvalue = cpu->isar.id_isar2 },
            { .name = "ID_ISAR3", .state = ARM_CP_STATE_BOTH,
              .opc0 = 3, .opc1 = 0, .crn = 0, .crm = 2, .opc2 = 3,
              .access = PL1_R, .type = ARM_CP_CONST,
              .accessfn = access_aa32_tid3,
              .resetvalue = cpu->isar.id_isar3 },
            { .name = "ID_ISAR4", .state = ARM_CP_STATE_BOTH,
              .opc0 = 3, .opc1 = 0, .crn = 0, .crm = 2, .opc2 = 4,
              .access = PL1_R, .type = ARM_CP_CONST,
              .accessfn = access_aa32_tid3,
              .resetvalue = cpu->isar.id_isar4 },
            { .name = "ID_ISAR5", .state = ARM_CP_STATE_BOTH,
              .opc0 = 3, .opc1 = 0, .crn = 0, .crm = 2, .opc2 = 5,
              .access = PL1_R, .type = ARM_CP_CONST,
              .accessfn = access_aa32_tid3,
              .resetvalue = cpu->isar.id_isar5 },
            { .name = "ID_MMFR4", .state = ARM_CP_STATE_BOTH,
              .opc0 = 3, .opc1 = 0, .crn = 0, .crm = 2, .opc2 = 6,
              .access = PL1_R, .type = ARM_CP_CONST,
              .accessfn = access_aa32_tid3,
              .resetvalue = cpu->isar.id_mmfr4 },
            { .name = "ID_ISAR6", .state = ARM_CP_STATE_BOTH,
              .opc0 = 3, .opc1 = 0, .crn = 0, .crm = 2, .opc2 = 7,
              .access = PL1_R, .type = ARM_CP_CONST,
              .accessfn = access_aa32_tid3,
              .resetvalue = cpu->isar.id_isar6 },
        };
        define_arm_cp_regs(cpu, v6_idregs);
        define_arm_cp_regs(cpu, v6_cp_reginfo);
    } else {
        define_arm_cp_regs(cpu, not_v6_cp_reginfo);
    }
    if (arm_feature(env, ARM_FEATURE_V6K)) {
        define_arm_cp_regs(cpu, v6k_cp_reginfo);
    }
    if (arm_feature(env, ARM_FEATURE_V7MP) &&
        !arm_feature(env, ARM_FEATURE_PMSA)) {
        define_arm_cp_regs(cpu, v7mp_cp_reginfo);
    }
    if (arm_feature(env, ARM_FEATURE_V7VE)) {
        define_arm_cp_regs(cpu, pmovsset_cp_reginfo);
    }
    if (arm_feature(env, ARM_FEATURE_V7)) {
        ARMCPRegInfo clidr = {
            .name = "CLIDR", .state = ARM_CP_STATE_BOTH,
            .opc0 = 3, .crn = 0, .crm = 0, .opc1 = 1, .opc2 = 1,
            .access = PL1_R, .type = ARM_CP_CONST,
            .accessfn = access_tid4,
            .fgt = FGT_CLIDR_EL1,
            .resetvalue = cpu->clidr
        };
        define_one_arm_cp_reg(cpu, &clidr);
        define_arm_cp_regs(cpu, v7_cp_reginfo);
        define_debug_regs(cpu);
        define_pmu_regs(cpu);
    } else {
        define_arm_cp_regs(cpu, not_v7_cp_reginfo);
    }
    if (arm_feature(env, ARM_FEATURE_V8)) {
        /*
         * v8 ID registers, which all have impdef reset values.
         * Note that within the ID register ranges the unused slots
         * must all RAZ, not UNDEF; future architecture versions may
         * define new registers here.
         * ID registers which are AArch64 views of the AArch32 ID registers
         * which already existed in v6 and v7 are handled elsewhere,
         * in v6_idregs[].
         */
        int i;
        ARMCPRegInfo v8_idregs[] = {
            /*
             * ID_AA64PFR0_EL1 is not a plain ARM_CP_CONST in system
             * emulation because we don't know the right value for the
             * GIC field until after we define these regs.
             */
            { .name = "ID_AA64PFR0_EL1", .state = ARM_CP_STATE_AA64,
              .opc0 = 3, .opc1 = 0, .crn = 0, .crm = 4, .opc2 = 0,
              .access = PL1_R,
#ifdef CONFIG_USER_ONLY
              .type = ARM_CP_CONST,
              .resetvalue = cpu->isar.id_aa64pfr0
#else
              .type = ARM_CP_NO_RAW,
              .accessfn = access_aa64_tid3,
              .readfn = id_aa64pfr0_read,
              .writefn = arm_cp_write_ignore
#endif
            },
            { .name = "ID_AA64PFR1_EL1", .state = ARM_CP_STATE_AA64,
              .opc0 = 3, .opc1 = 0, .crn = 0, .crm = 4, .opc2 = 1,
              .access = PL1_R, .type = ARM_CP_CONST,
              .accessfn = access_aa64_tid3,
              .resetvalue = cpu->isar.id_aa64pfr1},
            { .name = "ID_AA64PFR2_EL1_RESERVED", .state = ARM_CP_STATE_AA64,
              .opc0 = 3, .opc1 = 0, .crn = 0, .crm = 4, .opc2 = 2,
              .access = PL1_R, .type = ARM_CP_CONST,
              .accessfn = access_aa64_tid3,
              .resetvalue = 0 },
            { .name = "ID_AA64PFR3_EL1_RESERVED", .state = ARM_CP_STATE_AA64,
              .opc0 = 3, .opc1 = 0, .crn = 0, .crm = 4, .opc2 = 3,
              .access = PL1_R, .type = ARM_CP_CONST,
              .accessfn = access_aa64_tid3,
              .resetvalue = 0 },
            { .name = "ID_AA64ZFR0_EL1", .state = ARM_CP_STATE_AA64,
              .opc0 = 3, .opc1 = 0, .crn = 0, .crm = 4, .opc2 = 4,
              .access = PL1_R, .type = ARM_CP_CONST,
              .accessfn = access_aa64_tid3,
              .resetvalue = cpu->isar.id_aa64zfr0 },
            { .name = "ID_AA64SMFR0_EL1", .state = ARM_CP_STATE_AA64,
              .opc0 = 3, .opc1 = 0, .crn = 0, .crm = 4, .opc2 = 5,
              .access = PL1_R, .type = ARM_CP_CONST,
              .accessfn = access_aa64_tid3,
              .resetvalue = cpu->isar.id_aa64smfr0 },
            { .name = "ID_AA64PFR6_EL1_RESERVED", .state = ARM_CP_STATE_AA64,
              .opc0 = 3, .opc1 = 0, .crn = 0, .crm = 4, .opc2 = 6,
              .access = PL1_R, .type = ARM_CP_CONST,
              .accessfn = access_aa64_tid3,
              .resetvalue = 0 },
            { .name = "ID_AA64PFR7_EL1_RESERVED", .state = ARM_CP_STATE_AA64,
              .opc0 = 3, .opc1 = 0, .crn = 0, .crm = 4, .opc2 = 7,
              .access = PL1_R, .type = ARM_CP_CONST,
              .accessfn = access_aa64_tid3,
              .resetvalue = 0 },
            { .name = "ID_AA64DFR0_EL1", .state = ARM_CP_STATE_AA64,
              .opc0 = 3, .opc1 = 0, .crn = 0, .crm = 5, .opc2 = 0,
              .access = PL1_R, .type = ARM_CP_CONST,
              .accessfn = access_aa64_tid3,
              .resetvalue = cpu->isar.id_aa64dfr0 },
            { .name = "ID_AA64DFR1_EL1", .state = ARM_CP_STATE_AA64,
              .opc0 = 3, .opc1 = 0, .crn = 0, .crm = 5, .opc2 = 1,
              .access = PL1_R, .type = ARM_CP_CONST,
              .accessfn = access_aa64_tid3,
              .resetvalue = cpu->isar.id_aa64dfr1 },
            { .name = "ID_AA64DFR2_EL1_RESERVED", .state = ARM_CP_STATE_AA64,
              .opc0 = 3, .opc1 = 0, .crn = 0, .crm = 5, .opc2 = 2,
              .access = PL1_R, .type = ARM_CP_CONST,
              .accessfn = access_aa64_tid3,
              .resetvalue = 0 },
            { .name = "ID_AA64DFR3_EL1_RESERVED", .state = ARM_CP_STATE_AA64,
              .opc0 = 3, .opc1 = 0, .crn = 0, .crm = 5, .opc2 = 3,
              .access = PL1_R, .type = ARM_CP_CONST,
              .accessfn = access_aa64_tid3,
              .resetvalue = 0 },
            { .name = "ID_AA64AFR0_EL1", .state = ARM_CP_STATE_AA64,
              .opc0 = 3, .opc1 = 0, .crn = 0, .crm = 5, .opc2 = 4,
              .access = PL1_R, .type = ARM_CP_CONST,
              .accessfn = access_aa64_tid3,
              .resetvalue = cpu->id_aa64afr0 },
            { .name = "ID_AA64AFR1_EL1", .state = ARM_CP_STATE_AA64,
              .opc0 = 3, .opc1 = 0, .crn = 0, .crm = 5, .opc2 = 5,
              .access = PL1_R, .type = ARM_CP_CONST,
              .accessfn = access_aa64_tid3,
              .resetvalue = cpu->id_aa64afr1 },
            { .name = "ID_AA64AFR2_EL1_RESERVED", .state = ARM_CP_STATE_AA64,
              .opc0 = 3, .opc1 = 0, .crn = 0, .crm = 5, .opc2 = 6,
              .access = PL1_R, .type = ARM_CP_CONST,
              .accessfn = access_aa64_tid3,
              .resetvalue = 0 },
            { .name = "ID_AA64AFR3_EL1_RESERVED", .state = ARM_CP_STATE_AA64,
              .opc0 = 3, .opc1 = 0, .crn = 0, .crm = 5, .opc2 = 7,
              .access = PL1_R, .type = ARM_CP_CONST,
              .accessfn = access_aa64_tid3,
              .resetvalue = 0 },
            { .name = "ID_AA64ISAR0_EL1", .state = ARM_CP_STATE_AA64,
              .opc0 = 3, .opc1 = 0, .crn = 0, .crm = 6, .opc2 = 0,
              .access = PL1_R, .type = ARM_CP_CONST,
              .accessfn = access_aa64_tid3,
              .resetvalue = cpu->isar.id_aa64isar0 },
            { .name = "ID_AA64ISAR1_EL1", .state = ARM_CP_STATE_AA64,
              .opc0 = 3, .opc1 = 0, .crn = 0, .crm = 6, .opc2 = 1,
              .access = PL1_R, .type = ARM_CP_CONST,
              .accessfn = access_aa64_tid3,
              .resetvalue = cpu->isar.id_aa64isar1 },
            { .name = "ID_AA64ISAR2_EL1", .state = ARM_CP_STATE_AA64,
              .opc0 = 3, .opc1 = 0, .crn = 0, .crm = 6, .opc2 = 2,
              .access = PL1_R, .type = ARM_CP_CONST,
              .accessfn = access_aa64_tid3,
              .resetvalue = cpu->isar.id_aa64isar2 },
            { .name = "ID_AA64ISAR3_EL1_RESERVED", .state = ARM_CP_STATE_AA64,
              .opc0 = 3, .opc1 = 0, .crn = 0, .crm = 6, .opc2 = 3,
              .access = PL1_R, .type = ARM_CP_CONST,
              .accessfn = access_aa64_tid3,
              .resetvalue = 0 },
            { .name = "ID_AA64ISAR4_EL1_RESERVED", .state = ARM_CP_STATE_AA64,
              .opc0 = 3, .opc1 = 0, .crn = 0, .crm = 6, .opc2 = 4,
              .access = PL1_R, .type = ARM_CP_CONST,
              .accessfn = access_aa64_tid3,
              .resetvalue = 0 },
            { .name = "ID_AA64ISAR5_EL1_RESERVED", .state = ARM_CP_STATE_AA64,
              .opc0 = 3, .opc1 = 0, .crn = 0, .crm = 6, .opc2 = 5,
              .access = PL1_R, .type = ARM_CP_CONST,
              .accessfn = access_aa64_tid3,
              .resetvalue = 0 },
            { .name = "ID_AA64ISAR6_EL1_RESERVED", .state = ARM_CP_STATE_AA64,
              .opc0 = 3, .opc1 = 0, .crn = 0, .crm = 6, .opc2 = 6,
              .access = PL1_R, .type = ARM_CP_CONST,
              .accessfn = access_aa64_tid3,
              .resetvalue = 0 },
            { .name = "ID_AA64ISAR7_EL1_RESERVED", .state = ARM_CP_STATE_AA64,
              .opc0 = 3, .opc1 = 0, .crn = 0, .crm = 6, .opc2 = 7,
              .access = PL1_R, .type = ARM_CP_CONST,
              .accessfn = access_aa64_tid3,
              .resetvalue = 0 },
            { .name = "ID_AA64MMFR0_EL1", .state = ARM_CP_STATE_AA64,
              .opc0 = 3, .opc1 = 0, .crn = 0, .crm = 7, .opc2 = 0,
              .access = PL1_R, .type = ARM_CP_CONST,
              .accessfn = access_aa64_tid3,
              .resetvalue = cpu->isar.id_aa64mmfr0 },
            { .name = "ID_AA64MMFR1_EL1", .state = ARM_CP_STATE_AA64,
              .opc0 = 3, .opc1 = 0, .crn = 0, .crm = 7, .opc2 = 1,
              .access = PL1_R, .type = ARM_CP_CONST,
              .accessfn = access_aa64_tid3,
              .resetvalue = cpu->isar.id_aa64mmfr1 },
            { .name = "ID_AA64MMFR2_EL1", .state = ARM_CP_STATE_AA64,
              .opc0 = 3, .opc1 = 0, .crn = 0, .crm = 7, .opc2 = 2,
              .access = PL1_R, .type = ARM_CP_CONST,
              .accessfn = access_aa64_tid3,
              .resetvalue = cpu->isar.id_aa64mmfr2 },
            { .name = "ID_AA64MMFR3_EL1_RESERVED", .state = ARM_CP_STATE_AA64,
              .opc0 = 3, .opc1 = 0, .crn = 0, .crm = 7, .opc2 = 3,
              .access = PL1_R, .type = ARM_CP_CONST,
              .accessfn = access_aa64_tid3,
              .resetvalue = 0 },
            { .name = "ID_AA64MMFR4_EL1_RESERVED", .state = ARM_CP_STATE_AA64,
              .opc0 = 3, .opc1 = 0, .crn = 0, .crm = 7, .opc2 = 4,
              .access = PL1_R, .type = ARM_CP_CONST,
              .accessfn = access_aa64_tid3,
              .resetvalue = 0 },
            { .name = "ID_AA64MMFR5_EL1_RESERVED", .state = ARM_CP_STATE_AA64,
              .opc0 = 3, .opc1 = 0, .crn = 0, .crm = 7, .opc2 = 5,
              .access = PL1_R, .type = ARM_CP_CONST,
              .accessfn = access_aa64_tid3,
              .resetvalue = 0 },
            { .name = "ID_AA64MMFR6_EL1_RESERVED", .state = ARM_CP_STATE_AA64,
              .opc0 = 3, .opc1 = 0, .crn = 0, .crm = 7, .opc2 = 6,
              .access = PL1_R, .type = ARM_CP_CONST,
              .accessfn = access_aa64_tid3,
              .resetvalue = 0 },
            { .name = "ID_AA64MMFR7_EL1_RESERVED", .state = ARM_CP_STATE_AA64,
              .opc0 = 3, .opc1 = 0, .crn = 0, .crm = 7, .opc2 = 7,
              .access = PL1_R, .type = ARM_CP_CONST,
              .accessfn = access_aa64_tid3,
              .resetvalue = 0 },
            { .name = "MVFR0_EL1", .state = ARM_CP_STATE_AA64,
              .opc0 = 3, .opc1 = 0, .crn = 0, .crm = 3, .opc2 = 0,
              .access = PL1_R, .type = ARM_CP_CONST,
              .accessfn = access_aa64_tid3,
              .resetvalue = cpu->isar.mvfr0 },
            { .name = "MVFR1_EL1", .state = ARM_CP_STATE_AA64,
              .opc0 = 3, .opc1 = 0, .crn = 0, .crm = 3, .opc2 = 1,
              .access = PL1_R, .type = ARM_CP_CONST,
              .accessfn = access_aa64_tid3,
              .resetvalue = cpu->isar.mvfr1 },
            { .name = "MVFR2_EL1", .state = ARM_CP_STATE_AA64,
              .opc0 = 3, .opc1 = 0, .crn = 0, .crm = 3, .opc2 = 2,
              .access = PL1_R, .type = ARM_CP_CONST,
              .accessfn = access_aa64_tid3,
              .resetvalue = cpu->isar.mvfr2 },
            /*
             * "0, c0, c3, {0,1,2}" are the encodings corresponding to
             * AArch64 MVFR[012]_EL1. Define the STATE_AA32 encoding
             * as RAZ, since it is in the "reserved for future ID
             * registers, RAZ" part of the AArch32 encoding space.
             */
            { .name = "RES_0_C0_C3_0", .state = ARM_CP_STATE_AA32,
              .cp = 15, .opc1 = 0, .crn = 0, .crm = 3, .opc2 = 0,
              .access = PL1_R, .type = ARM_CP_CONST,
              .accessfn = access_aa64_tid3,
              .resetvalue = 0 },
            { .name = "RES_0_C0_C3_1", .state = ARM_CP_STATE_AA32,
              .cp = 15, .opc1 = 0, .crn = 0, .crm = 3, .opc2 = 1,
              .access = PL1_R, .type = ARM_CP_CONST,
              .accessfn = access_aa64_tid3,
              .resetvalue = 0 },
            { .name = "RES_0_C0_C3_2", .state = ARM_CP_STATE_AA32,
              .cp = 15, .opc1 = 0, .crn = 0, .crm = 3, .opc2 = 2,
              .access = PL1_R, .type = ARM_CP_CONST,
              .accessfn = access_aa64_tid3,
              .resetvalue = 0 },
            /*
             * Other encodings in "0, c0, c3, ..." are STATE_BOTH because
             * they're also RAZ for AArch64, and in v8 are gradually
             * being filled with AArch64-view-of-AArch32-ID-register
             * for new ID registers.
             */
            { .name = "RES_0_C0_C3_3", .state = ARM_CP_STATE_BOTH,
              .opc0 = 3, .opc1 = 0, .crn = 0, .crm = 3, .opc2 = 3,
              .access = PL1_R, .type = ARM_CP_CONST,
              .accessfn = access_aa64_tid3,
              .resetvalue = 0 },
            { .name = "ID_PFR2", .state = ARM_CP_STATE_BOTH,
              .opc0 = 3, .opc1 = 0, .crn = 0, .crm = 3, .opc2 = 4,
              .access = PL1_R, .type = ARM_CP_CONST,
              .accessfn = access_aa64_tid3,
              .resetvalue = cpu->isar.id_pfr2 },
            { .name = "ID_DFR1", .state = ARM_CP_STATE_BOTH,
              .opc0 = 3, .opc1 = 0, .crn = 0, .crm = 3, .opc2 = 5,
              .access = PL1_R, .type = ARM_CP_CONST,
              .accessfn = access_aa64_tid3,
              .resetvalue = cpu->isar.id_dfr1 },
            { .name = "ID_MMFR5", .state = ARM_CP_STATE_BOTH,
              .opc0 = 3, .opc1 = 0, .crn = 0, .crm = 3, .opc2 = 6,
              .access = PL1_R, .type = ARM_CP_CONST,
              .accessfn = access_aa64_tid3,
              .resetvalue = cpu->isar.id_mmfr5 },
            { .name = "RES_0_C0_C3_7", .state = ARM_CP_STATE_BOTH,
              .opc0 = 3, .opc1 = 0, .crn = 0, .crm = 3, .opc2 = 7,
              .access = PL1_R, .type = ARM_CP_CONST,
              .accessfn = access_aa64_tid3,
              .resetvalue = 0 },
            { .name = "PMCEID0", .state = ARM_CP_STATE_AA32,
              .cp = 15, .opc1 = 0, .crn = 9, .crm = 12, .opc2 = 6,
              .access = PL0_R, .accessfn = pmreg_access, .type = ARM_CP_CONST,
              .fgt = FGT_PMCEIDN_EL0,
              .resetvalue = extract64(cpu->pmceid0, 0, 32) },
            { .name = "PMCEID0_EL0", .state = ARM_CP_STATE_AA64,
              .opc0 = 3, .opc1 = 3, .crn = 9, .crm = 12, .opc2 = 6,
              .access = PL0_R, .accessfn = pmreg_access, .type = ARM_CP_CONST,
              .fgt = FGT_PMCEIDN_EL0,
              .resetvalue = cpu->pmceid0 },
            { .name = "PMCEID1", .state = ARM_CP_STATE_AA32,
              .cp = 15, .opc1 = 0, .crn = 9, .crm = 12, .opc2 = 7,
              .access = PL0_R, .accessfn = pmreg_access, .type = ARM_CP_CONST,
              .fgt = FGT_PMCEIDN_EL0,
              .resetvalue = extract64(cpu->pmceid1, 0, 32) },
            { .name = "PMCEID1_EL0", .state = ARM_CP_STATE_AA64,
              .opc0 = 3, .opc1 = 3, .crn = 9, .crm = 12, .opc2 = 7,
              .access = PL0_R, .accessfn = pmreg_access, .type = ARM_CP_CONST,
              .fgt = FGT_PMCEIDN_EL0,
              .resetvalue = cpu->pmceid1 },
        };
#ifdef CONFIG_USER_ONLY
        static const ARMCPRegUserSpaceInfo v8_user_idregs[] = {
            { .name = "ID_AA64PFR0_EL1",
              .exported_bits = R_ID_AA64PFR0_FP_MASK |
                               R_ID_AA64PFR0_ADVSIMD_MASK |
                               R_ID_AA64PFR0_SVE_MASK |
                               R_ID_AA64PFR0_DIT_MASK,
              .fixed_bits = (0x1u << R_ID_AA64PFR0_EL0_SHIFT) |
                            (0x1u << R_ID_AA64PFR0_EL1_SHIFT) },
            { .name = "ID_AA64PFR1_EL1",
              .exported_bits = R_ID_AA64PFR1_BT_MASK |
                               R_ID_AA64PFR1_SSBS_MASK |
                               R_ID_AA64PFR1_MTE_MASK |
                               R_ID_AA64PFR1_SME_MASK },
            { .name = "ID_AA64PFR*_EL1_RESERVED",
              .is_glob = true },
            { .name = "ID_AA64ZFR0_EL1",
              .exported_bits = R_ID_AA64ZFR0_SVEVER_MASK |
                               R_ID_AA64ZFR0_AES_MASK |
                               R_ID_AA64ZFR0_BITPERM_MASK |
                               R_ID_AA64ZFR0_BFLOAT16_MASK |
                               R_ID_AA64ZFR0_B16B16_MASK |
                               R_ID_AA64ZFR0_SHA3_MASK |
                               R_ID_AA64ZFR0_SM4_MASK |
                               R_ID_AA64ZFR0_I8MM_MASK |
                               R_ID_AA64ZFR0_F32MM_MASK |
                               R_ID_AA64ZFR0_F64MM_MASK },
            { .name = "ID_AA64SMFR0_EL1",
              .exported_bits = R_ID_AA64SMFR0_F32F32_MASK |
                               R_ID_AA64SMFR0_BI32I32_MASK |
                               R_ID_AA64SMFR0_B16F32_MASK |
                               R_ID_AA64SMFR0_F16F32_MASK |
                               R_ID_AA64SMFR0_I8I32_MASK |
                               R_ID_AA64SMFR0_F16F16_MASK |
                               R_ID_AA64SMFR0_B16B16_MASK |
                               R_ID_AA64SMFR0_I16I32_MASK |
                               R_ID_AA64SMFR0_F64F64_MASK |
                               R_ID_AA64SMFR0_I16I64_MASK |
                               R_ID_AA64SMFR0_SMEVER_MASK |
                               R_ID_AA64SMFR0_FA64_MASK },
            { .name = "ID_AA64MMFR0_EL1",
              .exported_bits = R_ID_AA64MMFR0_ECV_MASK,
              .fixed_bits = (0xfu << R_ID_AA64MMFR0_TGRAN64_SHIFT) |
                            (0xfu << R_ID_AA64MMFR0_TGRAN4_SHIFT) },
            { .name = "ID_AA64MMFR1_EL1",
              .exported_bits = R_ID_AA64MMFR1_AFP_MASK },
            { .name = "ID_AA64MMFR2_EL1",
              .exported_bits = R_ID_AA64MMFR2_AT_MASK },
            { .name = "ID_AA64MMFR*_EL1_RESERVED",
              .is_glob = true },
            { .name = "ID_AA64DFR0_EL1",
              .fixed_bits = (0x6u << R_ID_AA64DFR0_DEBUGVER_SHIFT) },
            { .name = "ID_AA64DFR1_EL1" },
            { .name = "ID_AA64DFR*_EL1_RESERVED",
              .is_glob = true },
            { .name = "ID_AA64AFR*",
              .is_glob = true },
            { .name = "ID_AA64ISAR0_EL1",
              .exported_bits = R_ID_AA64ISAR0_AES_MASK |
                               R_ID_AA64ISAR0_SHA1_MASK |
                               R_ID_AA64ISAR0_SHA2_MASK |
                               R_ID_AA64ISAR0_CRC32_MASK |
                               R_ID_AA64ISAR0_ATOMIC_MASK |
                               R_ID_AA64ISAR0_RDM_MASK |
                               R_ID_AA64ISAR0_SHA3_MASK |
                               R_ID_AA64ISAR0_SM3_MASK |
                               R_ID_AA64ISAR0_SM4_MASK |
                               R_ID_AA64ISAR0_DP_MASK |
                               R_ID_AA64ISAR0_FHM_MASK |
                               R_ID_AA64ISAR0_TS_MASK |
                               R_ID_AA64ISAR0_RNDR_MASK },
            { .name = "ID_AA64ISAR1_EL1",
              .exported_bits = R_ID_AA64ISAR1_DPB_MASK |
                               R_ID_AA64ISAR1_APA_MASK |
                               R_ID_AA64ISAR1_API_MASK |
                               R_ID_AA64ISAR1_JSCVT_MASK |
                               R_ID_AA64ISAR1_FCMA_MASK |
                               R_ID_AA64ISAR1_LRCPC_MASK |
                               R_ID_AA64ISAR1_GPA_MASK |
                               R_ID_AA64ISAR1_GPI_MASK |
                               R_ID_AA64ISAR1_FRINTTS_MASK |
                               R_ID_AA64ISAR1_SB_MASK |
                               R_ID_AA64ISAR1_BF16_MASK |
                               R_ID_AA64ISAR1_DGH_MASK |
                               R_ID_AA64ISAR1_I8MM_MASK },
            { .name = "ID_AA64ISAR2_EL1",
              .exported_bits = R_ID_AA64ISAR2_WFXT_MASK |
                               R_ID_AA64ISAR2_RPRES_MASK |
                               R_ID_AA64ISAR2_GPA3_MASK |
                               R_ID_AA64ISAR2_APA3_MASK |
                               R_ID_AA64ISAR2_MOPS_MASK |
                               R_ID_AA64ISAR2_BC_MASK |
                               R_ID_AA64ISAR2_RPRFM_MASK |
                               R_ID_AA64ISAR2_CSSC_MASK },
            { .name = "ID_AA64ISAR*_EL1_RESERVED",
              .is_glob = true },
        };
        modify_arm_cp_regs(v8_idregs, v8_user_idregs);
#endif
        /*
         * RVBAR_EL1 and RMR_EL1 only implemented if EL1 is the highest EL.
         * TODO: For RMR, a write with bit 1 set should do something with
         * cpu_reset(). In the meantime, "the bit is strictly a request",
         * so we are in spec just ignoring writes.
         */
        if (!arm_feature(env, ARM_FEATURE_EL3) &&
            !arm_feature(env, ARM_FEATURE_EL2)) {
            ARMCPRegInfo el1_reset_regs[] = {
                { .name = "RVBAR_EL1", .state = ARM_CP_STATE_BOTH,
                  .opc0 = 3, .opc1 = 0, .crn = 12, .crm = 0, .opc2 = 1,
                  .access = PL1_R,
                  .fieldoffset = offsetof(CPUARMState, cp15.rvbar) },
                { .name = "RMR_EL1", .state = ARM_CP_STATE_BOTH,
                  .opc0 = 3, .opc1 = 0, .crn = 12, .crm = 0, .opc2 = 2,
                  .access = PL1_RW, .type = ARM_CP_CONST,
                  .resetvalue = arm_feature(env, ARM_FEATURE_AARCH64) }
            };
            define_arm_cp_regs(cpu, el1_reset_regs);
        }
        define_arm_cp_regs(cpu, v8_idregs);
        define_arm_cp_regs(cpu, v8_cp_reginfo);
        if (cpu_isar_feature(aa64_aa32_el1, cpu)) {
            define_arm_cp_regs(cpu, v8_aa32_el1_reginfo);
        }

        for (i = 4; i < 16; i++) {
            /*
             * Encodings in "0, c0, {c4-c7}, {0-7}" are RAZ for AArch32.
             * For pre-v8 cores there are RAZ patterns for these in
             * id_pre_v8_midr_cp_reginfo[]; for v8 we do that here.
             * v8 extends the "must RAZ" part of the ID register space
             * to also cover c0, 0, c{8-15}, {0-7}.
             * These are STATE_AA32 because in the AArch64 sysreg space
             * c4-c7 is where the AArch64 ID registers live (and we've
             * already defined those in v8_idregs[]), and c8-c15 are not
             * "must RAZ" for AArch64.
             */
            g_autofree char *name = g_strdup_printf("RES_0_C0_C%d_X", i);
            ARMCPRegInfo v8_aa32_raz_idregs = {
                .name = name,
                .state = ARM_CP_STATE_AA32,
                .cp = 15, .opc1 = 0, .crn = 0, .crm = i, .opc2 = CP_ANY,
                .access = PL1_R, .type = ARM_CP_CONST,
                .accessfn = access_aa64_tid3,
                .resetvalue = 0 };
            define_one_arm_cp_reg(cpu, &v8_aa32_raz_idregs);
        }
    }

    /*
     * Register the base EL2 cpregs.
     * Pre v8, these registers are implemented only as part of the
     * Virtualization Extensions (EL2 present).  Beginning with v8,
     * if EL2 is missing but EL3 is enabled, mostly these become
     * RES0 from EL3, with some specific exceptions.
     */
    if (arm_feature(env, ARM_FEATURE_EL2)
        || (arm_feature(env, ARM_FEATURE_EL3)
            && arm_feature(env, ARM_FEATURE_V8))) {
        uint64_t vmpidr_def = mpidr_read_val(env);
        ARMCPRegInfo vpidr_regs[] = {
            { .name = "VPIDR", .state = ARM_CP_STATE_AA32,
              .cp = 15, .opc1 = 4, .crn = 0, .crm = 0, .opc2 = 0,
              .access = PL2_RW, .accessfn = access_el3_aa32ns,
              .resetvalue = cpu->midr,
              .type = ARM_CP_ALIAS | ARM_CP_EL3_NO_EL2_C_NZ,
              .fieldoffset = offsetoflow32(CPUARMState, cp15.vpidr_el2) },
            { .name = "VPIDR_EL2", .state = ARM_CP_STATE_AA64,
              .opc0 = 3, .opc1 = 4, .crn = 0, .crm = 0, .opc2 = 0,
              .access = PL2_RW, .resetvalue = cpu->midr,
              .type = ARM_CP_EL3_NO_EL2_C_NZ,
              .nv2_redirect_offset = 0x88,
              .fieldoffset = offsetof(CPUARMState, cp15.vpidr_el2) },
            { .name = "VMPIDR", .state = ARM_CP_STATE_AA32,
              .cp = 15, .opc1 = 4, .crn = 0, .crm = 0, .opc2 = 5,
              .access = PL2_RW, .accessfn = access_el3_aa32ns,
              .resetvalue = vmpidr_def,
              .type = ARM_CP_ALIAS | ARM_CP_EL3_NO_EL2_C_NZ,
              .fieldoffset = offsetoflow32(CPUARMState, cp15.vmpidr_el2) },
            { .name = "VMPIDR_EL2", .state = ARM_CP_STATE_AA64,
              .opc0 = 3, .opc1 = 4, .crn = 0, .crm = 0, .opc2 = 5,
              .access = PL2_RW, .resetvalue = vmpidr_def,
              .type = ARM_CP_EL3_NO_EL2_C_NZ,
              .nv2_redirect_offset = 0x50,
              .fieldoffset = offsetof(CPUARMState, cp15.vmpidr_el2) },
        };
        /*
         * The only field of MDCR_EL2 that has a defined architectural reset
         * value is MDCR_EL2.HPMN which should reset to the value of PMCR_EL0.N.
         */
        ARMCPRegInfo mdcr_el2 = {
            .name = "MDCR_EL2", .state = ARM_CP_STATE_BOTH, .type = ARM_CP_IO,
            .opc0 = 3, .opc1 = 4, .crn = 1, .crm = 1, .opc2 = 1,
            .writefn = mdcr_el2_write,
            .access = PL2_RW, .resetvalue = pmu_num_counters(env),
            .fieldoffset = offsetof(CPUARMState, cp15.mdcr_el2),
        };
        define_one_arm_cp_reg(cpu, &mdcr_el2);
        define_arm_cp_regs(cpu, vpidr_regs);
        define_arm_cp_regs(cpu, el2_cp_reginfo);
        if (arm_feature(env, ARM_FEATURE_V8)) {
            define_arm_cp_regs(cpu, el2_v8_cp_reginfo);
        }
        if (cpu_isar_feature(aa64_sel2, cpu)) {
            define_arm_cp_regs(cpu, el2_sec_cp_reginfo);
        }
        /*
         * RVBAR_EL2 and RMR_EL2 only implemented if EL2 is the highest EL.
         * See commentary near RMR_EL1.
         */
        if (!arm_feature(env, ARM_FEATURE_EL3)) {
            static const ARMCPRegInfo el2_reset_regs[] = {
                { .name = "RVBAR_EL2", .state = ARM_CP_STATE_AA64,
                  .opc0 = 3, .opc1 = 4, .crn = 12, .crm = 0, .opc2 = 1,
                  .access = PL2_R,
                  .fieldoffset = offsetof(CPUARMState, cp15.rvbar) },
                { .name = "RVBAR", .type = ARM_CP_ALIAS,
                  .cp = 15, .opc1 = 0, .crn = 12, .crm = 0, .opc2 = 1,
                  .access = PL2_R,
                  .fieldoffset = offsetof(CPUARMState, cp15.rvbar) },
                { .name = "RMR_EL2", .state = ARM_CP_STATE_AA64,
                  .opc0 = 3, .opc1 = 4, .crn = 12, .crm = 0, .opc2 = 2,
                  .access = PL2_RW, .type = ARM_CP_CONST, .resetvalue = 1 },
            };
            define_arm_cp_regs(cpu, el2_reset_regs);
        }
    }

    /* Register the base EL3 cpregs. */
    if (arm_feature(env, ARM_FEATURE_EL3)) {
        define_arm_cp_regs(cpu, el3_cp_reginfo);
        ARMCPRegInfo el3_regs[] = {
            { .name = "RVBAR_EL3", .state = ARM_CP_STATE_AA64,
              .opc0 = 3, .opc1 = 6, .crn = 12, .crm = 0, .opc2 = 1,
              .access = PL3_R,
              .fieldoffset = offsetof(CPUARMState, cp15.rvbar), },
            { .name = "RMR_EL3", .state = ARM_CP_STATE_AA64,
              .opc0 = 3, .opc1 = 6, .crn = 12, .crm = 0, .opc2 = 2,
              .access = PL3_RW, .type = ARM_CP_CONST, .resetvalue = 1 },
            { .name = "RMR", .state = ARM_CP_STATE_AA32,
              .cp = 15, .opc1 = 0, .crn = 12, .crm = 0, .opc2 = 2,
              .access = PL3_RW, .type = ARM_CP_CONST,
              .resetvalue = arm_feature(env, ARM_FEATURE_AARCH64) },
            { .name = "SCTLR_EL3", .state = ARM_CP_STATE_AA64,
              .opc0 = 3, .opc1 = 6, .crn = 1, .crm = 0, .opc2 = 0,
              .access = PL3_RW,
              .raw_writefn = raw_write, .writefn = sctlr_write,
              .fieldoffset = offsetof(CPUARMState, cp15.sctlr_el[3]),
              .resetvalue = cpu->reset_sctlr },
        };

        define_arm_cp_regs(cpu, el3_regs);
    }
    /*
     * The behaviour of NSACR is sufficiently various that we don't
     * try to describe it in a single reginfo:
     *  if EL3 is 64 bit, then trap to EL3 from S EL1,
     *     reads as constant 0xc00 from NS EL1 and NS EL2
     *  if EL3 is 32 bit, then RW at EL3, RO at NS EL1 and NS EL2
     *  if v7 without EL3, register doesn't exist
     *  if v8 without EL3, reads as constant 0xc00 from NS EL1 and NS EL2
     */
    if (arm_feature(env, ARM_FEATURE_EL3)) {
        if (arm_feature(env, ARM_FEATURE_AARCH64)) {
            static const ARMCPRegInfo nsacr = {
                .name = "NSACR", .type = ARM_CP_CONST,
                .cp = 15, .opc1 = 0, .crn = 1, .crm = 1, .opc2 = 2,
                .access = PL1_RW, .accessfn = nsacr_access,
                .resetvalue = 0xc00
            };
            define_one_arm_cp_reg(cpu, &nsacr);
        } else {
            static const ARMCPRegInfo nsacr = {
                .name = "NSACR",
                .cp = 15, .opc1 = 0, .crn = 1, .crm = 1, .opc2 = 2,
                .access = PL3_RW | PL1_R,
                .resetvalue = 0,
                .fieldoffset = offsetof(CPUARMState, cp15.nsacr)
            };
            define_one_arm_cp_reg(cpu, &nsacr);
        }
    } else {
        if (arm_feature(env, ARM_FEATURE_V8)) {
            static const ARMCPRegInfo nsacr = {
                .name = "NSACR", .type = ARM_CP_CONST,
                .cp = 15, .opc1 = 0, .crn = 1, .crm = 1, .opc2 = 2,
                .access = PL1_R,
                .resetvalue = 0xc00
            };
            define_one_arm_cp_reg(cpu, &nsacr);
        }
    }

    if (arm_feature(env, ARM_FEATURE_PMSA)) {
        if (arm_feature(env, ARM_FEATURE_V6)) {
            /* PMSAv6 not implemented */
            assert(arm_feature(env, ARM_FEATURE_V7));
            define_arm_cp_regs(cpu, vmsa_pmsa_cp_reginfo);
            define_arm_cp_regs(cpu, pmsav7_cp_reginfo);
        } else {
            define_arm_cp_regs(cpu, pmsav5_cp_reginfo);
        }
    } else {
        define_arm_cp_regs(cpu, vmsa_pmsa_cp_reginfo);
        define_arm_cp_regs(cpu, vmsa_cp_reginfo);
        /* TTCBR2 is introduced with ARMv8.2-AA32HPD.  */
        if (cpu_isar_feature(aa32_hpd, cpu)) {
            define_one_arm_cp_reg(cpu, &ttbcr2_reginfo);
        }
    }
    if (arm_feature(env, ARM_FEATURE_THUMB2EE)) {
        define_arm_cp_regs(cpu, t2ee_cp_reginfo);
    }
    if (arm_feature(env, ARM_FEATURE_GENERIC_TIMER)) {
        define_arm_cp_regs(cpu, generic_timer_cp_reginfo);
    }
    if (cpu_isar_feature(aa64_ecv_traps, cpu)) {
        define_arm_cp_regs(cpu, gen_timer_ecv_cp_reginfo);
    }
#ifndef CONFIG_USER_ONLY
    if (cpu_isar_feature(aa64_ecv, cpu)) {
        define_one_arm_cp_reg(cpu, &gen_timer_cntpoff_reginfo);
    }
#endif
    if (arm_feature(env, ARM_FEATURE_VAPA)) {
        ARMCPRegInfo vapa_cp_reginfo[] = {
            { .name = "PAR", .cp = 15, .crn = 7, .crm = 4, .opc1 = 0, .opc2 = 0,
              .access = PL1_RW, .resetvalue = 0,
              .bank_fieldoffsets = { offsetoflow32(CPUARMState, cp15.par_s),
                                     offsetoflow32(CPUARMState, cp15.par_ns) },
              .writefn = par_write},
#ifndef CONFIG_USER_ONLY
            /* This underdecoding is safe because the reginfo is NO_RAW. */
            { .name = "ATS", .cp = 15, .crn = 7, .crm = 8, .opc1 = 0, .opc2 = CP_ANY,
              .access = PL1_W, .accessfn = ats_access,
              .writefn = ats_write, .type = ARM_CP_NO_RAW | ARM_CP_RAISES_EXC },
#endif
        };

        /*
         * When LPAE exists this 32-bit PAR register is an alias of the
         * 64-bit AArch32 PAR register defined in lpae_cp_reginfo[]
         */
        if (arm_feature(env, ARM_FEATURE_LPAE)) {
            vapa_cp_reginfo[0].type = ARM_CP_ALIAS | ARM_CP_NO_GDB;
        }
        define_arm_cp_regs(cpu, vapa_cp_reginfo);
    }
    if (arm_feature(env, ARM_FEATURE_CACHE_TEST_CLEAN)) {
        define_arm_cp_regs(cpu, cache_test_clean_cp_reginfo);
    }
    if (arm_feature(env, ARM_FEATURE_CACHE_DIRTY_REG)) {
        define_arm_cp_regs(cpu, cache_dirty_status_cp_reginfo);
    }
    if (arm_feature(env, ARM_FEATURE_CACHE_BLOCK_OPS)) {
        define_arm_cp_regs(cpu, cache_block_ops_cp_reginfo);
    }
    if (arm_feature(env, ARM_FEATURE_OMAPCP)) {
        define_arm_cp_regs(cpu, omap_cp_reginfo);
    }
    if (arm_feature(env, ARM_FEATURE_STRONGARM)) {
        define_arm_cp_regs(cpu, strongarm_cp_reginfo);
    }
    if (arm_feature(env, ARM_FEATURE_XSCALE)) {
        define_arm_cp_regs(cpu, xscale_cp_reginfo);
    }
    if (arm_feature(env, ARM_FEATURE_DUMMY_C15_REGS)) {
        define_arm_cp_regs(cpu, dummy_c15_cp_reginfo);
    }
    if (arm_feature(env, ARM_FEATURE_LPAE)) {
        define_arm_cp_regs(cpu, lpae_cp_reginfo);
    }
    if (cpu_isar_feature(aa32_jazelle, cpu)) {
        define_arm_cp_regs(cpu, jazelle_regs);
    }
    /*
     * Slightly awkwardly, the OMAP and StrongARM cores need all of
     * cp15 crn=0 to be writes-ignored, whereas for other cores they should
     * be read-only (ie write causes UNDEF exception).
     */
    {
        ARMCPRegInfo id_pre_v8_midr_cp_reginfo[] = {
            /*
             * Pre-v8 MIDR space.
             * Note that the MIDR isn't a simple constant register because
             * of the TI925 behaviour where writes to another register can
             * cause the MIDR value to change.
             *
             * Unimplemented registers in the c15 0 0 0 space default to
             * MIDR. Define MIDR first as this entire space, then CTR, TCMTR
             * and friends override accordingly.
             */
            { .name = "MIDR",
              .cp = 15, .crn = 0, .crm = 0, .opc1 = 0, .opc2 = CP_ANY,
              .access = PL1_R, .resetvalue = cpu->midr,
              .writefn = arm_cp_write_ignore, .raw_writefn = raw_write,
              .readfn = midr_read,
              .fieldoffset = offsetof(CPUARMState, cp15.c0_cpuid),
              .type = ARM_CP_OVERRIDE },
            /* crn = 0 op1 = 0 crm = 3..7 : currently unassigned; we RAZ. */
            { .name = "DUMMY",
              .cp = 15, .crn = 0, .crm = 3, .opc1 = 0, .opc2 = CP_ANY,
              .access = PL1_R, .type = ARM_CP_CONST, .resetvalue = 0 },
            { .name = "DUMMY",
              .cp = 15, .crn = 0, .crm = 4, .opc1 = 0, .opc2 = CP_ANY,
              .access = PL1_R, .type = ARM_CP_CONST, .resetvalue = 0 },
            { .name = "DUMMY",
              .cp = 15, .crn = 0, .crm = 5, .opc1 = 0, .opc2 = CP_ANY,
              .access = PL1_R, .type = ARM_CP_CONST, .resetvalue = 0 },
            { .name = "DUMMY",
              .cp = 15, .crn = 0, .crm = 6, .opc1 = 0, .opc2 = CP_ANY,
              .access = PL1_R, .type = ARM_CP_CONST, .resetvalue = 0 },
            { .name = "DUMMY",
              .cp = 15, .crn = 0, .crm = 7, .opc1 = 0, .opc2 = CP_ANY,
              .access = PL1_R, .type = ARM_CP_CONST, .resetvalue = 0 },
        };
        ARMCPRegInfo id_v8_midr_cp_reginfo[] = {
            { .name = "MIDR_EL1", .state = ARM_CP_STATE_BOTH,
              .opc0 = 3, .opc1 = 0, .crn = 0, .crm = 0, .opc2 = 0,
              .access = PL1_R, .type = ARM_CP_NO_RAW, .resetvalue = cpu->midr,
              .fgt = FGT_MIDR_EL1,
              .fieldoffset = offsetof(CPUARMState, cp15.c0_cpuid),
              .readfn = midr_read },
            /* crn = 0 op1 = 0 crm = 0 op2 = 7 : AArch32 aliases of MIDR */
            { .name = "MIDR", .type = ARM_CP_ALIAS | ARM_CP_CONST,
              .cp = 15, .crn = 0, .crm = 0, .opc1 = 0, .opc2 = 7,
              .access = PL1_R, .resetvalue = cpu->midr },
            { .name = "REVIDR_EL1", .state = ARM_CP_STATE_BOTH,
              .opc0 = 3, .opc1 = 0, .crn = 0, .crm = 0, .opc2 = 6,
              .access = PL1_R,
              .accessfn = access_aa64_tid1,
              .fgt = FGT_REVIDR_EL1,
              .type = ARM_CP_CONST, .resetvalue = cpu->revidr },
        };
        ARMCPRegInfo id_v8_midr_alias_cp_reginfo = {
            .name = "MIDR", .type = ARM_CP_ALIAS | ARM_CP_CONST | ARM_CP_NO_GDB,
            .cp = 15, .crn = 0, .crm = 0, .opc1 = 0, .opc2 = 4,
            .access = PL1_R, .resetvalue = cpu->midr
        };
        ARMCPRegInfo id_cp_reginfo[] = {
            /* These are common to v8 and pre-v8 */
            { .name = "CTR",
              .cp = 15, .crn = 0, .crm = 0, .opc1 = 0, .opc2 = 1,
              .access = PL1_R, .accessfn = ctr_el0_access,
              .type = ARM_CP_CONST, .resetvalue = cpu->ctr },
            { .name = "CTR_EL0", .state = ARM_CP_STATE_AA64,
              .opc0 = 3, .opc1 = 3, .opc2 = 1, .crn = 0, .crm = 0,
              .access = PL0_R, .accessfn = ctr_el0_access,
              .fgt = FGT_CTR_EL0,
              .type = ARM_CP_CONST, .resetvalue = cpu->ctr },
            /* TCMTR and TLBTR exist in v8 but have no 64-bit versions */
            { .name = "TCMTR",
              .cp = 15, .crn = 0, .crm = 0, .opc1 = 0, .opc2 = 2,
              .access = PL1_R,
              .accessfn = access_aa32_tid1,
              .type = ARM_CP_CONST, .resetvalue = 0 },
        };
        /* TLBTR is specific to VMSA */
        ARMCPRegInfo id_tlbtr_reginfo = {
              .name = "TLBTR",
              .cp = 15, .crn = 0, .crm = 0, .opc1 = 0, .opc2 = 3,
              .access = PL1_R,
              .accessfn = access_aa32_tid1,
              .type = ARM_CP_CONST, .resetvalue = 0,
        };
        /* MPUIR is specific to PMSA V6+ */
        ARMCPRegInfo id_mpuir_reginfo = {
              .name = "MPUIR",
              .cp = 15, .crn = 0, .crm = 0, .opc1 = 0, .opc2 = 4,
              .access = PL1_R, .type = ARM_CP_CONST,
              .resetvalue = cpu->pmsav7_dregion << 8
        };
        /* HMPUIR is specific to PMSA V8 */
        ARMCPRegInfo id_hmpuir_reginfo = {
            .name = "HMPUIR",
            .cp = 15, .opc1 = 4, .crn = 0, .crm = 0, .opc2 = 4,
            .access = PL2_R, .type = ARM_CP_CONST,
            .resetvalue = cpu->pmsav8r_hdregion
        };
        static const ARMCPRegInfo crn0_wi_reginfo = {
            .name = "CRN0_WI", .cp = 15, .crn = 0, .crm = CP_ANY,
            .opc1 = CP_ANY, .opc2 = CP_ANY, .access = PL1_W,
            .type = ARM_CP_NOP | ARM_CP_OVERRIDE
        };
#ifdef CONFIG_USER_ONLY
        static const ARMCPRegUserSpaceInfo id_v8_user_midr_cp_reginfo[] = {
            { .name = "MIDR_EL1",
              .exported_bits = R_MIDR_EL1_REVISION_MASK |
                               R_MIDR_EL1_PARTNUM_MASK |
                               R_MIDR_EL1_ARCHITECTURE_MASK |
                               R_MIDR_EL1_VARIANT_MASK |
                               R_MIDR_EL1_IMPLEMENTER_MASK },
            { .name = "REVIDR_EL1" },
        };
        modify_arm_cp_regs(id_v8_midr_cp_reginfo, id_v8_user_midr_cp_reginfo);
#endif
        if (arm_feature(env, ARM_FEATURE_OMAPCP) ||
            arm_feature(env, ARM_FEATURE_STRONGARM)) {
            size_t i;
            /*
             * Register the blanket "writes ignored" value first to cover the
             * whole space. Then update the specific ID registers to allow write
             * access, so that they ignore writes rather than causing them to
             * UNDEF.
             */
            define_one_arm_cp_reg(cpu, &crn0_wi_reginfo);
            for (i = 0; i < ARRAY_SIZE(id_pre_v8_midr_cp_reginfo); ++i) {
                id_pre_v8_midr_cp_reginfo[i].access = PL1_RW;
            }
            for (i = 0; i < ARRAY_SIZE(id_cp_reginfo); ++i) {
                id_cp_reginfo[i].access = PL1_RW;
            }
            id_mpuir_reginfo.access = PL1_RW;
            id_tlbtr_reginfo.access = PL1_RW;
        }
        if (arm_feature(env, ARM_FEATURE_V8)) {
            define_arm_cp_regs(cpu, id_v8_midr_cp_reginfo);
            if (!arm_feature(env, ARM_FEATURE_PMSA)) {
                define_one_arm_cp_reg(cpu, &id_v8_midr_alias_cp_reginfo);
            }
        } else {
            define_arm_cp_regs(cpu, id_pre_v8_midr_cp_reginfo);
        }
        define_arm_cp_regs(cpu, id_cp_reginfo);
        if (!arm_feature(env, ARM_FEATURE_PMSA)) {
            define_one_arm_cp_reg(cpu, &id_tlbtr_reginfo);
        } else if (arm_feature(env, ARM_FEATURE_PMSA) &&
                   arm_feature(env, ARM_FEATURE_V8)) {
            uint32_t i = 0;
            char *tmp_string;

            define_one_arm_cp_reg(cpu, &id_mpuir_reginfo);
            define_one_arm_cp_reg(cpu, &id_hmpuir_reginfo);
            define_arm_cp_regs(cpu, pmsav8r_cp_reginfo);

            /* Register alias is only valid for first 32 indexes */
            for (i = 0; i < MIN(cpu->pmsav7_dregion, 32); ++i) {
                uint8_t crm = 0b1000 | extract32(i, 1, 3);
                uint8_t opc1 = extract32(i, 4, 1);
                uint8_t opc2 = extract32(i, 0, 1) << 2;

                tmp_string = g_strdup_printf("PRBAR%u", i);
                ARMCPRegInfo tmp_prbarn_reginfo = {
                    .name = tmp_string, .type = ARM_CP_ALIAS | ARM_CP_NO_RAW,
                    .cp = 15, .opc1 = opc1, .crn = 6, .crm = crm, .opc2 = opc2,
                    .access = PL1_RW, .resetvalue = 0,
                    .accessfn = access_tvm_trvm,
                    .writefn = pmsav8r_regn_write, .readfn = pmsav8r_regn_read
                };
                define_one_arm_cp_reg(cpu, &tmp_prbarn_reginfo);
                g_free(tmp_string);

                opc2 = extract32(i, 0, 1) << 2 | 0x1;
                tmp_string = g_strdup_printf("PRLAR%u", i);
                ARMCPRegInfo tmp_prlarn_reginfo = {
                    .name = tmp_string, .type = ARM_CP_ALIAS | ARM_CP_NO_RAW,
                    .cp = 15, .opc1 = opc1, .crn = 6, .crm = crm, .opc2 = opc2,
                    .access = PL1_RW, .resetvalue = 0,
                    .accessfn = access_tvm_trvm,
                    .writefn = pmsav8r_regn_write, .readfn = pmsav8r_regn_read
                };
                define_one_arm_cp_reg(cpu, &tmp_prlarn_reginfo);
                g_free(tmp_string);
            }

            /* Register alias is only valid for first 32 indexes */
            for (i = 0; i < MIN(cpu->pmsav8r_hdregion, 32); ++i) {
                uint8_t crm = 0b1000 | extract32(i, 1, 3);
                uint8_t opc1 = 0b100 | extract32(i, 4, 1);
                uint8_t opc2 = extract32(i, 0, 1) << 2;

                tmp_string = g_strdup_printf("HPRBAR%u", i);
                ARMCPRegInfo tmp_hprbarn_reginfo = {
                    .name = tmp_string,
                    .type = ARM_CP_NO_RAW,
                    .cp = 15, .opc1 = opc1, .crn = 6, .crm = crm, .opc2 = opc2,
                    .access = PL2_RW, .resetvalue = 0,
                    .writefn = pmsav8r_regn_write, .readfn = pmsav8r_regn_read
                };
                define_one_arm_cp_reg(cpu, &tmp_hprbarn_reginfo);
                g_free(tmp_string);

                opc2 = extract32(i, 0, 1) << 2 | 0x1;
                tmp_string = g_strdup_printf("HPRLAR%u", i);
                ARMCPRegInfo tmp_hprlarn_reginfo = {
                    .name = tmp_string,
                    .type = ARM_CP_NO_RAW,
                    .cp = 15, .opc1 = opc1, .crn = 6, .crm = crm, .opc2 = opc2,
                    .access = PL2_RW, .resetvalue = 0,
                    .writefn = pmsav8r_regn_write, .readfn = pmsav8r_regn_read
                };
                define_one_arm_cp_reg(cpu, &tmp_hprlarn_reginfo);
                g_free(tmp_string);
            }
        } else if (arm_feature(env, ARM_FEATURE_V7)) {
            define_one_arm_cp_reg(cpu, &id_mpuir_reginfo);
        }
    }

    if (arm_feature(env, ARM_FEATURE_MPIDR)) {
        ARMCPRegInfo mpidr_cp_reginfo[] = {
            { .name = "MPIDR_EL1", .state = ARM_CP_STATE_BOTH,
              .opc0 = 3, .crn = 0, .crm = 0, .opc1 = 0, .opc2 = 5,
              .fgt = FGT_MPIDR_EL1,
              .access = PL1_R, .readfn = mpidr_read, .type = ARM_CP_NO_RAW },
        };
#ifdef CONFIG_USER_ONLY
        static const ARMCPRegUserSpaceInfo mpidr_user_cp_reginfo[] = {
            { .name = "MPIDR_EL1",
              .fixed_bits = 0x0000000080000000 },
        };
        modify_arm_cp_regs(mpidr_cp_reginfo, mpidr_user_cp_reginfo);
#endif
        define_arm_cp_regs(cpu, mpidr_cp_reginfo);
    }

    if (arm_feature(env, ARM_FEATURE_AUXCR)) {
        ARMCPRegInfo auxcr_reginfo[] = {
            { .name = "ACTLR_EL1", .state = ARM_CP_STATE_BOTH,
              .opc0 = 3, .opc1 = 0, .crn = 1, .crm = 0, .opc2 = 1,
              .access = PL1_RW, .accessfn = access_tacr,
              .nv2_redirect_offset = 0x118,
              .type = ARM_CP_CONST, .resetvalue = cpu->reset_auxcr },
            { .name = "ACTLR_EL2", .state = ARM_CP_STATE_BOTH,
              .opc0 = 3, .opc1 = 4, .crn = 1, .crm = 0, .opc2 = 1,
              .access = PL2_RW, .type = ARM_CP_CONST,
              .resetvalue = 0 },
            { .name = "ACTLR_EL3", .state = ARM_CP_STATE_AA64,
              .opc0 = 3, .opc1 = 6, .crn = 1, .crm = 0, .opc2 = 1,
              .access = PL3_RW, .type = ARM_CP_CONST,
              .resetvalue = 0 },
        };
        define_arm_cp_regs(cpu, auxcr_reginfo);
        if (cpu_isar_feature(aa32_ac2, cpu)) {
            define_arm_cp_regs(cpu, actlr2_hactlr2_reginfo);
        }
    }

    if (arm_feature(env, ARM_FEATURE_CBAR)) {
        /*
         * CBAR is IMPDEF, but common on Arm Cortex-A implementations.
         * There are two flavours:
         *  (1) older 32-bit only cores have a simple 32-bit CBAR
         *  (2) 64-bit cores have a 64-bit CBAR visible to AArch64, plus a
         *      32-bit register visible to AArch32 at a different encoding
         *      to the "flavour 1" register and with the bits rearranged to
         *      be able to squash a 64-bit address into the 32-bit view.
         * We distinguish the two via the ARM_FEATURE_AARCH64 flag, but
         * in future if we support AArch32-only configs of some of the
         * AArch64 cores we might need to add a specific feature flag
         * to indicate cores with "flavour 2" CBAR.
         */
        if (arm_feature(env, ARM_FEATURE_V8)) {
            /* 32 bit view is [31:18] 0...0 [43:32]. */
            uint32_t cbar32 = (extract64(cpu->reset_cbar, 18, 14) << 18)
                | extract64(cpu->reset_cbar, 32, 12);
            ARMCPRegInfo cbar_reginfo[] = {
                { .name = "CBAR",
                  .type = ARM_CP_CONST,
                  .cp = 15, .crn = 15, .crm = 3, .opc1 = 1, .opc2 = 0,
                  .access = PL1_R, .resetvalue = cbar32 },
                { .name = "CBAR_EL1", .state = ARM_CP_STATE_AA64,
                  .type = ARM_CP_CONST,
                  .opc0 = 3, .opc1 = 1, .crn = 15, .crm = 3, .opc2 = 0,
                  .access = PL1_R, .resetvalue = cpu->reset_cbar },
            };
            /* We don't implement a r/w 64 bit CBAR currently */
            assert(arm_feature(env, ARM_FEATURE_CBAR_RO));
            define_arm_cp_regs(cpu, cbar_reginfo);
        } else {
            ARMCPRegInfo cbar = {
                .name = "CBAR",
                .cp = 15, .crn = 15, .crm = 0, .opc1 = 4, .opc2 = 0,
                .access = PL1_R | PL3_W, .resetvalue = cpu->reset_cbar,
                .fieldoffset = offsetof(CPUARMState,
                                        cp15.c15_config_base_address)
            };
            if (arm_feature(env, ARM_FEATURE_CBAR_RO)) {
                cbar.access = PL1_R;
                cbar.fieldoffset = 0;
                cbar.type = ARM_CP_CONST;
            }
            define_one_arm_cp_reg(cpu, &cbar);
        }
    }

    if (arm_feature(env, ARM_FEATURE_VBAR)) {
        static const ARMCPRegInfo vbar_cp_reginfo[] = {
            { .name = "VBAR", .state = ARM_CP_STATE_BOTH,
              .opc0 = 3, .crn = 12, .crm = 0, .opc1 = 0, .opc2 = 0,
              .access = PL1_RW, .writefn = vbar_write,
              .accessfn = access_nv1,
              .fgt = FGT_VBAR_EL1,
              .nv2_redirect_offset = 0x250 | NV2_REDIR_NV1,
              .bank_fieldoffsets = { offsetof(CPUARMState, cp15.vbar_s),
                                     offsetof(CPUARMState, cp15.vbar_ns) },
              .resetvalue = 0 },
        };
        define_arm_cp_regs(cpu, vbar_cp_reginfo);
    }

    /* Generic registers whose values depend on the implementation */
    {
        ARMCPRegInfo sctlr = {
            .name = "SCTLR", .state = ARM_CP_STATE_BOTH,
            .opc0 = 3, .opc1 = 0, .crn = 1, .crm = 0, .opc2 = 0,
            .access = PL1_RW, .accessfn = access_tvm_trvm,
            .fgt = FGT_SCTLR_EL1,
            .nv2_redirect_offset = 0x110 | NV2_REDIR_NV1,
            .bank_fieldoffsets = { offsetof(CPUARMState, cp15.sctlr_s),
                                   offsetof(CPUARMState, cp15.sctlr_ns) },
            .writefn = sctlr_el1_write, .resetvalue = cpu->reset_sctlr,
            .raw_writefn = raw_write,
        };
        if (arm_feature(env, ARM_FEATURE_XSCALE)) {
            /*
             * Normally we would always end the TB on an SCTLR write, but Linux
             * arch/arm/mach-pxa/sleep.S expects two instructions following
             * an MMU enable to execute from cache.  Imitate this behaviour.
             */
            sctlr.type |= ARM_CP_SUPPRESS_TB_END;
        }
        define_one_arm_cp_reg(cpu, &sctlr);

        if (arm_feature(env, ARM_FEATURE_PMSA) &&
            arm_feature(env, ARM_FEATURE_V8)) {
            ARMCPRegInfo vsctlr = {
                .name = "VSCTLR", .state = ARM_CP_STATE_AA32,
                .cp = 15, .opc1 = 4, .crn = 2, .crm = 0, .opc2 = 0,
                .access = PL2_RW, .resetvalue = 0x0,
                .fieldoffset = offsetoflow32(CPUARMState, cp15.vsctlr),
            };
            define_one_arm_cp_reg(cpu, &vsctlr);
        }
    }
    if (arm_feature(env, ARM_FEATURE_AARCH64)) {
        ARMCPRegInfo vmsa_lock_el1 = {
            .name = "VMSA_LOCK_EL1", .state = ARM_CP_STATE_AA64,
            .opc0 = 3, .opc1 = 4, .crn = 15, .crm = 1, .opc2 = 2,
            .access = PL1_RW, .fieldoffset = offsetof(CPUARMState, cp15.vmsa_lock_el1),
            .writefn = vmsa_lock_el1_write, .resetvalue = 0,
            .raw_writefn = raw_write,
        };
        define_one_arm_cp_reg(cpu, &vmsa_lock_el1);
    }

    if (cpu_isar_feature(aa64_lor, cpu)) {
        define_arm_cp_regs(cpu, lor_reginfo);
    }
    if (cpu_isar_feature(aa64_pan, cpu)) {
        define_one_arm_cp_reg(cpu, &pan_reginfo);
    }
#ifndef CONFIG_USER_ONLY
    if (cpu_isar_feature(aa64_ats1e1, cpu)) {
        define_arm_cp_regs(cpu, ats1e1_reginfo);
    }
    if (cpu_isar_feature(aa32_ats1e1, cpu)) {
        define_arm_cp_regs(cpu, ats1cp_reginfo);
    }
#endif
    if (cpu_isar_feature(aa64_uao, cpu)) {
        define_one_arm_cp_reg(cpu, &uao_reginfo);
    }

    if (cpu_isar_feature(aa64_dit, cpu)) {
        define_one_arm_cp_reg(cpu, &dit_reginfo);
    }
    if (cpu_isar_feature(aa64_ssbs, cpu)) {
        define_one_arm_cp_reg(cpu, &ssbs_reginfo);
    }
    if (cpu_isar_feature(any_ras, cpu)) {
        define_arm_cp_regs(cpu, minimal_ras_reginfo);
    }

    if (cpu_isar_feature(aa64_vh, cpu) ||
        cpu_isar_feature(aa64_debugv8p2, cpu)) {
        define_one_arm_cp_reg(cpu, &contextidr_el2);
    }
    if (arm_feature(env, ARM_FEATURE_EL2) && cpu_isar_feature(aa64_vh, cpu)) {
        define_arm_cp_regs(cpu, vhe_reginfo);
    }

    if (cpu_isar_feature(aa64_sve, cpu)) {
        define_arm_cp_regs(cpu, zcr_reginfo);
    }

    if (cpu_isar_feature(aa64_hcx, cpu)) {
        define_one_arm_cp_reg(cpu, &hcrx_el2_reginfo);
    }

#ifdef TARGET_AARCH64
    if (cpu_isar_feature(aa64_sme, cpu)) {
        define_arm_cp_regs(cpu, sme_reginfo);
    }
    if (cpu_isar_feature(aa64_pauth, cpu)) {
        define_arm_cp_regs(cpu, pauth_reginfo);
    }
    if (cpu_isar_feature(aa64_rndr, cpu)) {
        define_arm_cp_regs(cpu, rndr_reginfo);
    }
    if (cpu_isar_feature(aa64_tlbirange, cpu)) {
        define_arm_cp_regs(cpu, tlbirange_reginfo);
    }
    if (cpu_isar_feature(aa64_tlbios, cpu)) {
        define_arm_cp_regs(cpu, tlbios_reginfo);
    }
    /* Data Cache clean instructions up to PoP */
    if (cpu_isar_feature(aa64_dcpop, cpu)) {
        define_one_arm_cp_reg(cpu, dcpop_reg);

        if (cpu_isar_feature(aa64_dcpodp, cpu)) {
            define_one_arm_cp_reg(cpu, dcpodp_reg);
        }
    }

    /*
     * If full MTE is enabled, add all of the system registers.
     * If only "instructions available at EL0" are enabled,
     * then define only a RAZ/WI version of PSTATE.TCO.
     */
    if (cpu_isar_feature(aa64_mte, cpu)) {
        ARMCPRegInfo gmid_reginfo = {
            .name = "GMID_EL1", .state = ARM_CP_STATE_AA64,
            .opc0 = 3, .opc1 = 1, .crn = 0, .crm = 0, .opc2 = 4,
            .access = PL1_R, .accessfn = access_aa64_tid5,
            .type = ARM_CP_CONST, .resetvalue = cpu->gm_blocksize,
        };
        define_one_arm_cp_reg(cpu, &gmid_reginfo);
        define_arm_cp_regs(cpu, mte_reginfo);
        define_arm_cp_regs(cpu, mte_el0_cacheop_reginfo);
    } else if (cpu_isar_feature(aa64_mte_insn_reg, cpu)) {
        define_arm_cp_regs(cpu, mte_tco_ro_reginfo);
        define_arm_cp_regs(cpu, mte_el0_cacheop_reginfo);
    }

    if (cpu_isar_feature(aa64_scxtnum, cpu)) {
        define_arm_cp_regs(cpu, scxtnum_reginfo);
    }

    if (cpu_isar_feature(aa64_fgt, cpu)) {
        define_arm_cp_regs(cpu, fgt_reginfo);
    }

    if (cpu_isar_feature(aa64_rme, cpu)) {
        define_arm_cp_regs(cpu, rme_reginfo);
        if (cpu_isar_feature(aa64_mte, cpu)) {
            define_arm_cp_regs(cpu, rme_mte_reginfo);
        }
    }

    if (cpu_isar_feature(aa64_nv2, cpu)) {
        define_arm_cp_regs(cpu, nv2_reginfo);
    }
#endif

    if (cpu_isar_feature(any_predinv, cpu)) {
        define_arm_cp_regs(cpu, predinv_reginfo);
    }

    if (cpu_isar_feature(any_ccidx, cpu)) {
        define_arm_cp_regs(cpu, ccsidr2_reginfo);
    }

#ifndef CONFIG_USER_ONLY
    /*
     * Register redirections and aliases must be done last,
     * after the registers from the other extensions have been defined.
     */
    if (arm_feature(env, ARM_FEATURE_EL2) && cpu_isar_feature(aa64_vh, cpu)) {
        define_arm_vh_e2h_redirects_aliases(cpu);
    }
#endif
}

/*
 * Private utility function for define_one_arm_cp_reg_with_opaque():
 * add a single reginfo struct to the hash table.
 */
static void add_cpreg_to_hashtable(ARMCPU *cpu, const ARMCPRegInfo *r,
                                   void *opaque, CPState state,
                                   CPSecureState secstate,
                                   int crm, int opc1, int opc2,
                                   const char *name)
{
    CPUARMState *env = &cpu->env;
    uint32_t key;
    ARMCPRegInfo *r2;
    bool is64 = r->type & ARM_CP_64BIT;
    bool ns = secstate & ARM_CP_SECSTATE_NS;
    int cp = r->cp;
    size_t name_len;
    bool make_const;

    switch (state) {
    case ARM_CP_STATE_AA32:
        /* We assume it is a cp15 register if the .cp field is left unset. */
        if (cp == 0 && r->state == ARM_CP_STATE_BOTH) {
            cp = 15;
        }
        key = ENCODE_CP_REG(cp, is64, ns, r->crn, crm, opc1, opc2);
        break;
    case ARM_CP_STATE_AA64:
        /*
         * To allow abbreviation of ARMCPRegInfo definitions, we treat
         * cp == 0 as equivalent to the value for "standard guest-visible
         * sysreg".  STATE_BOTH definitions are also always "standard sysreg"
         * in their AArch64 view (the .cp value may be non-zero for the
         * benefit of the AArch32 view).
         */
        if (cp == 0 || r->state == ARM_CP_STATE_BOTH) {
            cp = CP_REG_ARM64_SYSREG_CP;
        }
        key = ENCODE_AA64_CP_REG(cp, r->crn, crm, r->opc0, opc1, opc2);
        break;
    default:
        g_assert_not_reached();
    }

    /* Overriding of an existing definition must be explicitly requested. */
    if (!(r->type & ARM_CP_OVERRIDE)) {
        const ARMCPRegInfo *oldreg = get_arm_cp_reginfo(cpu->cp_regs, key);
        if (oldreg) {
            assert(oldreg->type & ARM_CP_OVERRIDE);
        }
    }

    /*
     * Eliminate registers that are not present because the EL is missing.
     * Doing this here makes it easier to put all registers for a given
     * feature into the same ARMCPRegInfo array and define them all at once.
     */
    make_const = false;
    if (arm_feature(env, ARM_FEATURE_EL3)) {
        /*
         * An EL2 register without EL2 but with EL3 is (usually) RES0.
         * See rule RJFFP in section D1.1.3 of DDI0487H.a.
         */
        int min_el = ctz32(r->access) / 2;
        if (min_el == 2 && !arm_feature(env, ARM_FEATURE_EL2)) {
            if (r->type & ARM_CP_EL3_NO_EL2_UNDEF) {
                return;
            }
            make_const = !(r->type & ARM_CP_EL3_NO_EL2_KEEP);
        }
    } else {
        CPAccessRights max_el = (arm_feature(env, ARM_FEATURE_EL2)
                                 ? PL2_RW : PL1_RW);
        if ((r->access & max_el) == 0) {
            return;
        }
    }

    /* Combine cpreg and name into one allocation. */
    name_len = strlen(name) + 1;
    r2 = g_malloc(sizeof(*r2) + name_len);
    *r2 = *r;
    r2->name = memcpy(r2 + 1, name, name_len);

    /*
     * Update fields to match the instantiation, overwiting wildcards
     * such as CP_ANY, ARM_CP_STATE_BOTH, or ARM_CP_SECSTATE_BOTH.
     */
    r2->cp = cp;
    r2->crm = crm;
    r2->opc1 = opc1;
    r2->opc2 = opc2;
    r2->state = state;
    r2->secure = secstate;
    if (opaque) {
        r2->opaque = opaque;
    }

    if (make_const) {
        /* This should not have been a very special register to begin. */
        int old_special = r2->type & ARM_CP_SPECIAL_MASK;
        assert(old_special == 0 || old_special == ARM_CP_NOP);
        /*
         * Set the special function to CONST, retaining the other flags.
         * This is important for e.g. ARM_CP_SVE so that we still
         * take the SVE trap if CPTR_EL3.EZ == 0.
         */
        r2->type = (r2->type & ~ARM_CP_SPECIAL_MASK) | ARM_CP_CONST;
        /*
         * Usually, these registers become RES0, but there are a few
         * special cases like VPIDR_EL2 which have a constant non-zero
         * value with writes ignored.
         */
        if (!(r->type & ARM_CP_EL3_NO_EL2_C_NZ)) {
            r2->resetvalue = 0;
        }
        /*
         * ARM_CP_CONST has precedence, so removing the callbacks and
         * offsets are not strictly necessary, but it is potentially
         * less confusing to debug later.
         */
        r2->readfn = NULL;
        r2->writefn = NULL;
        r2->raw_readfn = NULL;
        r2->raw_writefn = NULL;
        r2->resetfn = NULL;
        r2->fieldoffset = 0;
        r2->bank_fieldoffsets[0] = 0;
        r2->bank_fieldoffsets[1] = 0;
    } else {
        bool isbanked = r->bank_fieldoffsets[0] && r->bank_fieldoffsets[1];

        if (isbanked) {
            /*
             * Register is banked (using both entries in array).
             * Overwriting fieldoffset as the array is only used to define
             * banked registers but later only fieldoffset is used.
             */
            r2->fieldoffset = r->bank_fieldoffsets[ns];
        }
        if (state == ARM_CP_STATE_AA32) {
            if (isbanked) {
                /*
                 * If the register is banked then we don't need to migrate or
                 * reset the 32-bit instance in certain cases:
                 *
                 * 1) If the register has both 32-bit and 64-bit instances
                 *    then we can count on the 64-bit instance taking care
                 *    of the non-secure bank.
                 * 2) If ARMv8 is enabled then we can count on a 64-bit
                 *    version taking care of the secure bank.  This requires
                 *    that separate 32 and 64-bit definitions are provided.
                 */
                if ((r->state == ARM_CP_STATE_BOTH && ns) ||
                    (arm_feature(env, ARM_FEATURE_V8) && !ns)) {
                    r2->type |= ARM_CP_ALIAS;
                }
            } else if ((secstate != r->secure) && !ns) {
                /*
                 * The register is not banked so we only want to allow
                 * migration of the non-secure instance.
                 */
                r2->type |= ARM_CP_ALIAS;
            }

            if (HOST_BIG_ENDIAN &&
                r->state == ARM_CP_STATE_BOTH && r2->fieldoffset) {
                r2->fieldoffset += sizeof(uint32_t);
            }
        }
    }

    /*
     * By convention, for wildcarded registers only the first
     * entry is used for migration; the others are marked as
     * ALIAS so we don't try to transfer the register
     * multiple times. Special registers (ie NOP/WFI) are
     * never migratable and not even raw-accessible.
     */
    if (r2->type & ARM_CP_SPECIAL_MASK) {
        r2->type |= ARM_CP_NO_RAW;
    }
    if (((r->crm == CP_ANY) && crm != 0) ||
        ((r->opc1 == CP_ANY) && opc1 != 0) ||
        ((r->opc2 == CP_ANY) && opc2 != 0)) {
        r2->type |= ARM_CP_ALIAS | ARM_CP_NO_GDB;
    }

    /*
     * Check that raw accesses are either forbidden or handled. Note that
     * we can't assert this earlier because the setup of fieldoffset for
     * banked registers has to be done first.
     */
    if (!(r2->type & ARM_CP_NO_RAW)) {
        assert(!raw_accessors_invalid(r2));
    }

    g_hash_table_insert(cpu->cp_regs, (gpointer)(uintptr_t)key, r2);
}


void define_one_arm_cp_reg_with_opaque(ARMCPU *cpu,
                                       const ARMCPRegInfo *r, void *opaque)
{
    /*
     * Define implementations of coprocessor registers.
     * We store these in a hashtable because typically
     * there are less than 150 registers in a space which
     * is 16*16*16*8*8 = 262144 in size.
     * Wildcarding is supported for the crm, opc1 and opc2 fields.
     * If a register is defined twice then the second definition is
     * used, so this can be used to define some generic registers and
     * then override them with implementation specific variations.
     * At least one of the original and the second definition should
     * include ARM_CP_OVERRIDE in its type bits -- this is just a guard
     * against accidental use.
     *
     * The state field defines whether the register is to be
     * visible in the AArch32 or AArch64 execution state. If the
     * state is set to ARM_CP_STATE_BOTH then we synthesise a
     * reginfo structure for the AArch32 view, which sees the lower
     * 32 bits of the 64 bit register.
     *
     * Only registers visible in AArch64 may set r->opc0; opc0 cannot
     * be wildcarded. AArch64 registers are always considered to be 64
     * bits; the ARM_CP_64BIT* flag applies only to the AArch32 view of
     * the register, if any.
     */
    int crm, opc1, opc2;
    int crmmin = (r->crm == CP_ANY) ? 0 : r->crm;
    int crmmax = (r->crm == CP_ANY) ? 15 : r->crm;
    int opc1min = (r->opc1 == CP_ANY) ? 0 : r->opc1;
    int opc1max = (r->opc1 == CP_ANY) ? 7 : r->opc1;
    int opc2min = (r->opc2 == CP_ANY) ? 0 : r->opc2;
    int opc2max = (r->opc2 == CP_ANY) ? 7 : r->opc2;
    CPState state;

    /* 64 bit registers have only CRm and Opc1 fields */
    assert(!((r->type & ARM_CP_64BIT) && (r->opc2 || r->crn)));
    /* op0 only exists in the AArch64 encodings */
    assert((r->state != ARM_CP_STATE_AA32) || (r->opc0 == 0));
    /* AArch64 regs are all 64 bit so ARM_CP_64BIT is meaningless */
    assert((r->state != ARM_CP_STATE_AA64) || !(r->type & ARM_CP_64BIT));
    /*
     * This API is only for Arm's system coprocessors (14 and 15) or
     * (M-profile or v7A-and-earlier only) for implementation defined
     * coprocessors in the range 0..7.  Our decode assumes this, since
     * 8..13 can be used for other insns including VFP and Neon. See
     * valid_cp() in translate.c.  Assert here that we haven't tried
     * to use an invalid coprocessor number.
     */
    switch (r->state) {
    case ARM_CP_STATE_BOTH:
        /* 0 has a special meaning, but otherwise the same rules as AA32. */
        if (r->cp == 0) {
            break;
        }
        /* fall through */
    case ARM_CP_STATE_AA32:
        if (arm_feature(&cpu->env, ARM_FEATURE_V8) &&
            !arm_feature(&cpu->env, ARM_FEATURE_M)) {
            assert(r->cp >= 14 && r->cp <= 15);
        } else {
            assert(r->cp < 8 || (r->cp >= 14 && r->cp <= 15));
        }
        break;
    case ARM_CP_STATE_AA64:
        assert(r->cp == 0 || r->cp == CP_REG_ARM64_SYSREG_CP);
        break;
    default:
        g_assert_not_reached();
    }
    /*
     * The AArch64 pseudocode CheckSystemAccess() specifies that op1
     * encodes a minimum access level for the register. We roll this
     * runtime check into our general permission check code, so check
     * here that the reginfo's specified permissions are strict enough
     * to encompass the generic architectural permission check.
     */
    if (r->state != ARM_CP_STATE_AA32) {
        CPAccessRights mask;
        switch (r->opc1) {
        case 0:
            /* min_EL EL1, but some accessible to EL0 via kernel ABI */
            mask = PL0U_R | PL1_RW;
            break;
        case 1: case 2:
            /* min_EL EL1 */
            mask = PL1_RW;
            break;
        case 3:
            /* min_EL EL0 */
            mask = PL0_RW;
            break;
        case 4:
        case 5:
            /* min_EL EL2 */
            mask = PL0_RW;
            break;
        case 6:
            /* min_EL EL3 */
            mask = PL0_RW;
            break;
        case 7:
            /* min_EL EL1, secure mode only (we don't check the latter) */
            mask = PL1_RW;
            break;
        default:
            /* broken reginfo with out-of-range opc1 */
            g_assert_not_reached();
        }
        /* assert our permissions are not too lax (stricter is fine) */
        assert((r->access & ~mask) == 0);
    }

    /*
     * Check that the register definition has enough info to handle
     * reads and writes if they are permitted.
     */
    if (!(r->type & (ARM_CP_SPECIAL_MASK | ARM_CP_CONST))) {
        if (r->access & PL3_R) {
            assert((r->fieldoffset ||
                   (r->bank_fieldoffsets[0] && r->bank_fieldoffsets[1])) ||
                   r->readfn);
        }
        if (r->access & PL3_W) {
            assert((r->fieldoffset ||
                   (r->bank_fieldoffsets[0] && r->bank_fieldoffsets[1])) ||
                   r->writefn);
        }
    }

    for (crm = crmmin; crm <= crmmax; crm++) {
        for (opc1 = opc1min; opc1 <= opc1max; opc1++) {
            for (opc2 = opc2min; opc2 <= opc2max; opc2++) {
                for (state = ARM_CP_STATE_AA32;
                     state <= ARM_CP_STATE_AA64; state++) {
                    if (r->state != state && r->state != ARM_CP_STATE_BOTH) {
                        continue;
                    }
                    if (state == ARM_CP_STATE_AA32) {
                        /*
                         * Under AArch32 CP registers can be common
                         * (same for secure and non-secure world) or banked.
                         */
                        char *name;

                        switch (r->secure) {
                        case ARM_CP_SECSTATE_S:
                        case ARM_CP_SECSTATE_NS:
                            add_cpreg_to_hashtable(cpu, r, opaque, state,
                                                   r->secure, crm, opc1, opc2,
                                                   r->name);
                            break;
                        case ARM_CP_SECSTATE_BOTH:
                            name = g_strdup_printf("%s_S", r->name);
                            add_cpreg_to_hashtable(cpu, r, opaque, state,
                                                   ARM_CP_SECSTATE_S,
                                                   crm, opc1, opc2, name);
                            g_free(name);
                            add_cpreg_to_hashtable(cpu, r, opaque, state,
                                                   ARM_CP_SECSTATE_NS,
                                                   crm, opc1, opc2, r->name);
                            break;
                        default:
                            g_assert_not_reached();
                        }
                    } else {
                        /*
                         * AArch64 registers get mapped to non-secure instance
                         * of AArch32
                         */
                        add_cpreg_to_hashtable(cpu, r, opaque, state,
                                               ARM_CP_SECSTATE_NS,
                                               crm, opc1, opc2, r->name);
                    }
                }
            }
        }
    }
}

/* Define a whole list of registers */
void define_arm_cp_regs_with_opaque_len(ARMCPU *cpu, const ARMCPRegInfo *regs,
                                        void *opaque, size_t len)
{
    size_t i;
    for (i = 0; i < len; ++i) {
        define_one_arm_cp_reg_with_opaque(cpu, regs + i, opaque);
    }
}

/*
 * Modify ARMCPRegInfo for access from userspace.
 *
 * This is a data driven modification directed by
 * ARMCPRegUserSpaceInfo. All registers become ARM_CP_CONST as
 * user-space cannot alter any values and dynamic values pertaining to
 * execution state are hidden from user space view anyway.
 */
void modify_arm_cp_regs_with_len(ARMCPRegInfo *regs, size_t regs_len,
                                 const ARMCPRegUserSpaceInfo *mods,
                                 size_t mods_len)
{
    for (size_t mi = 0; mi < mods_len; ++mi) {
        const ARMCPRegUserSpaceInfo *m = mods + mi;
        GPatternSpec *pat = NULL;

        if (m->is_glob) {
            pat = g_pattern_spec_new(m->name);
        }
        for (size_t ri = 0; ri < regs_len; ++ri) {
            ARMCPRegInfo *r = regs + ri;

            if (pat && g_pattern_match_string(pat, r->name)) {
                r->type = ARM_CP_CONST;
                r->access = PL0U_R;
                r->resetvalue = 0;
                /* continue */
            } else if (strcmp(r->name, m->name) == 0) {
                r->type = ARM_CP_CONST;
                r->access = PL0U_R;
                r->resetvalue &= m->exported_bits;
                r->resetvalue |= m->fixed_bits;
                break;
            }
        }
        if (pat) {
            g_pattern_spec_free(pat);
        }
    }
}

const ARMCPRegInfo *get_arm_cp_reginfo(GHashTable *cpregs, uint32_t encoded_cp)
{
    return g_hash_table_lookup(cpregs, (gpointer)(uintptr_t)encoded_cp);
}

void arm_cp_write_ignore(CPUARMState *env, const ARMCPRegInfo *ri,
                         uint64_t value)
{
    /* Helper coprocessor write function for write-ignore registers */
}

uint64_t arm_cp_read_zero(CPUARMState *env, const ARMCPRegInfo *ri)
{
    /* Helper coprocessor write function for read-as-zero registers */
    return 0;
}

void arm_cp_reset_ignore(CPUARMState *env, const ARMCPRegInfo *opaque)
{
    /* Helper coprocessor reset function for do-nothing-on-reset registers */
}

static int bad_mode_switch(CPUARMState *env, int mode, CPSRWriteType write_type)
{
    /*
     * Return true if it is not valid for us to switch to
     * this CPU mode (ie all the UNPREDICTABLE cases in
     * the ARM ARM CPSRWriteByInstr pseudocode).
     */

    /* Changes to or from Hyp via MSR and CPS are illegal. */
    if (write_type == CPSRWriteByInstr &&
        ((env->uncached_cpsr & CPSR_M) == ARM_CPU_MODE_HYP ||
         mode == ARM_CPU_MODE_HYP)) {
        return 1;
    }

    switch (mode) {
    case ARM_CPU_MODE_USR:
        return 0;
    case ARM_CPU_MODE_SYS:
    case ARM_CPU_MODE_SVC:
    case ARM_CPU_MODE_ABT:
    case ARM_CPU_MODE_UND:
    case ARM_CPU_MODE_IRQ:
    case ARM_CPU_MODE_FIQ:
        /*
         * Note that we don't implement the IMPDEF NSACR.RFR which in v7
         * allows FIQ mode to be Secure-only. (In v8 this doesn't exist.)
         */
        /*
         * If HCR.TGE is set then changes from Monitor to NS PL1 via MSR
         * and CPS are treated as illegal mode changes.
         */
        if (write_type == CPSRWriteByInstr &&
            (env->uncached_cpsr & CPSR_M) == ARM_CPU_MODE_MON &&
            (arm_hcr_el2_eff(env) & HCR_TGE)) {
            return 1;
        }
        return 0;
    case ARM_CPU_MODE_HYP:
        return !arm_is_el2_enabled(env) || arm_current_el(env) < 2;
    case ARM_CPU_MODE_MON:
        return arm_current_el(env) < 3;
    default:
        return 1;
    }
}

uint32_t cpsr_read(CPUARMState *env)
{
    int ZF;
    ZF = (env->ZF == 0);
    return env->uncached_cpsr | (env->NF & 0x80000000) | (ZF << 30) |
        (env->CF << 29) | ((env->VF & 0x80000000) >> 3) | (env->QF << 27)
        | (env->thumb << 5) | ((env->condexec_bits & 3) << 25)
        | ((env->condexec_bits & 0xfc) << 8)
        | (env->GE << 16) | (env->daif & CPSR_AIF);
}

void cpsr_write(CPUARMState *env, uint32_t val, uint32_t mask,
                CPSRWriteType write_type)
{
    uint32_t changed_daif;
    bool rebuild_hflags = (write_type != CPSRWriteRaw) &&
        (mask & (CPSR_M | CPSR_E | CPSR_IL));

    if (mask & CPSR_NZCV) {
        env->ZF = (~val) & CPSR_Z;
        env->NF = val;
        env->CF = (val >> 29) & 1;
        env->VF = (val << 3) & 0x80000000;
    }
    if (mask & CPSR_Q) {
        env->QF = ((val & CPSR_Q) != 0);
    }
    if (mask & CPSR_T) {
        env->thumb = ((val & CPSR_T) != 0);
    }
    if (mask & CPSR_IT_0_1) {
        env->condexec_bits &= ~3;
        env->condexec_bits |= (val >> 25) & 3;
    }
    if (mask & CPSR_IT_2_7) {
        env->condexec_bits &= 3;
        env->condexec_bits |= (val >> 8) & 0xfc;
    }
    if (mask & CPSR_GE) {
        env->GE = (val >> 16) & 0xf;
    }

    /*
     * In a V7 implementation that includes the security extensions but does
     * not include Virtualization Extensions the SCR.FW and SCR.AW bits control
     * whether non-secure software is allowed to change the CPSR_F and CPSR_A
     * bits respectively.
     *
     * In a V8 implementation, it is permitted for privileged software to
     * change the CPSR A/F bits regardless of the SCR.AW/FW bits.
     */
    if (write_type != CPSRWriteRaw && !arm_feature(env, ARM_FEATURE_V8) &&
        arm_feature(env, ARM_FEATURE_EL3) &&
        !arm_feature(env, ARM_FEATURE_EL2) &&
        !arm_is_secure(env)) {

        changed_daif = (env->daif ^ val) & mask;

        if (changed_daif & CPSR_A) {
            /*
             * Check to see if we are allowed to change the masking of async
             * abort exceptions from a non-secure state.
             */
            if (!(env->cp15.scr_el3 & SCR_AW)) {
                qemu_log_mask(LOG_GUEST_ERROR,
                              "Ignoring attempt to switch CPSR_A flag from "
                              "non-secure world with SCR.AW bit clear\n");
                mask &= ~CPSR_A;
            }
        }

        if (changed_daif & CPSR_F) {
            /*
             * Check to see if we are allowed to change the masking of FIQ
             * exceptions from a non-secure state.
             */
            if (!(env->cp15.scr_el3 & SCR_FW)) {
                qemu_log_mask(LOG_GUEST_ERROR,
                              "Ignoring attempt to switch CPSR_F flag from "
                              "non-secure world with SCR.FW bit clear\n");
                mask &= ~CPSR_F;
            }

            /*
             * Check whether non-maskable FIQ (NMFI) support is enabled.
             * If this bit is set software is not allowed to mask
             * FIQs, but is allowed to set CPSR_F to 0.
             */
            if ((A32_BANKED_CURRENT_REG_GET(env, sctlr) & SCTLR_NMFI) &&
                (val & CPSR_F)) {
                qemu_log_mask(LOG_GUEST_ERROR,
                              "Ignoring attempt to enable CPSR_F flag "
                              "(non-maskable FIQ [NMFI] support enabled)\n");
                mask &= ~CPSR_F;
            }
        }
    }

    env->daif &= ~(CPSR_AIF & mask);
    env->daif |= val & CPSR_AIF & mask;

    if (write_type != CPSRWriteRaw &&
        ((env->uncached_cpsr ^ val) & mask & CPSR_M)) {
        if ((env->uncached_cpsr & CPSR_M) == ARM_CPU_MODE_USR) {
            /*
             * Note that we can only get here in USR mode if this is a
             * gdb stub write; for this case we follow the architectural
             * behaviour for guest writes in USR mode of ignoring an attempt
             * to switch mode. (Those are caught by translate.c for writes
             * triggered by guest instructions.)
             */
            mask &= ~CPSR_M;
        } else if (bad_mode_switch(env, val & CPSR_M, write_type)) {
            /*
             * Attempt to switch to an invalid mode: this is UNPREDICTABLE in
             * v7, and has defined behaviour in v8:
             *  + leave CPSR.M untouched
             *  + allow changes to the other CPSR fields
             *  + set PSTATE.IL
             * For user changes via the GDB stub, we don't set PSTATE.IL,
             * as this would be unnecessarily harsh for a user error.
             */
            mask &= ~CPSR_M;
            if (write_type != CPSRWriteByGDBStub &&
                arm_feature(env, ARM_FEATURE_V8)) {
                mask |= CPSR_IL;
                val |= CPSR_IL;
            }
            qemu_log_mask(LOG_GUEST_ERROR,
                          "Illegal AArch32 mode switch attempt from %s to %s\n",
                          aarch32_mode_name(env->uncached_cpsr),
                          aarch32_mode_name(val));
        } else {
            qemu_log_mask(CPU_LOG_INT, "%s %s to %s PC 0x%" PRIx32 "\n",
                          write_type == CPSRWriteExceptionReturn ?
                          "Exception return from AArch32" :
                          "AArch32 mode switch from",
                          aarch32_mode_name(env->uncached_cpsr),
                          aarch32_mode_name(val), env->regs[15]);
            switch_mode(env, val & CPSR_M);
        }
    }
    mask &= ~CACHED_CPSR_BITS;
    env->uncached_cpsr = (env->uncached_cpsr & ~mask) | (val & mask);
    if (tcg_enabled() && rebuild_hflags) {
        arm_rebuild_hflags(env);
    }
}

#ifdef CONFIG_USER_ONLY

static void switch_mode(CPUARMState *env, int mode)
{
    ARMCPU *cpu = env_archcpu(env);

    if (mode != ARM_CPU_MODE_USR) {
        cpu_abort(CPU(cpu), "Tried to switch out of user mode\n");
    }
}

uint32_t arm_phys_excp_target_el(CPUState *cs, uint32_t excp_idx,
                                 uint32_t cur_el, bool secure)
{
    return 1;
}

void aarch64_sync_64_to_32(CPUARMState *env)
{
    g_assert_not_reached();
}

#else

static void switch_mode(CPUARMState *env, int mode)
{
    int old_mode;
    int i;

    old_mode = env->uncached_cpsr & CPSR_M;
    if (mode == old_mode) {
        return;
    }

    if (old_mode == ARM_CPU_MODE_FIQ) {
        memcpy(env->fiq_regs, env->regs + 8, 5 * sizeof(uint32_t));
        memcpy(env->regs + 8, env->usr_regs, 5 * sizeof(uint32_t));
    } else if (mode == ARM_CPU_MODE_FIQ) {
        memcpy(env->usr_regs, env->regs + 8, 5 * sizeof(uint32_t));
        memcpy(env->regs + 8, env->fiq_regs, 5 * sizeof(uint32_t));
    }

    i = bank_number(old_mode);
    env->banked_r13[i] = env->regs[13];
    env->banked_spsr[i] = env->spsr;

    i = bank_number(mode);
    env->regs[13] = env->banked_r13[i];
    env->spsr = env->banked_spsr[i];

    env->banked_r14[r14_bank_number(old_mode)] = env->regs[14];
    env->regs[14] = env->banked_r14[r14_bank_number(mode)];
}

/*
 * Physical Interrupt Target EL Lookup Table
 *
 * [ From ARM ARM section G1.13.4 (Table G1-15) ]
 *
 * The below multi-dimensional table is used for looking up the target
 * exception level given numerous condition criteria.  Specifically, the
 * target EL is based on SCR and HCR routing controls as well as the
 * currently executing EL and secure state.
 *
 *    Dimensions:
 *    target_el_table[2][2][2][2][2][4]
 *                    |  |  |  |  |  +--- Current EL
 *                    |  |  |  |  +------ Non-secure(0)/Secure(1)
 *                    |  |  |  +--------- HCR mask override
 *                    |  |  +------------ SCR exec state control
 *                    |  +--------------- SCR mask override
 *                    +------------------ 32-bit(0)/64-bit(1) EL3
 *
 *    The table values are as such:
 *    0-3 = EL0-EL3
 *     -1 = Cannot occur
 *
 * The ARM ARM target EL table includes entries indicating that an "exception
 * is not taken".  The two cases where this is applicable are:
 *    1) An exception is taken from EL3 but the SCR does not have the exception
 *    routed to EL3.
 *    2) An exception is taken from EL2 but the HCR does not have the exception
 *    routed to EL2.
 * In these two cases, the below table contain a target of EL1.  This value is
 * returned as it is expected that the consumer of the table data will check
 * for "target EL >= current EL" to ensure the exception is not taken.
 *
 *            SCR     HCR
 *         64  EA     AMO                 From
 *        BIT IRQ     IMO      Non-secure         Secure
 *        EL3 FIQ  RW FMO   EL0 EL1 EL2 EL3   EL0 EL1 EL2 EL3
 */
static const int8_t target_el_table[2][2][2][2][2][4] = {
    {{{{/* 0   0   0   0 */{ 1,  1,  2, -1 },{ 3, -1, -1,  3 },},
       {/* 0   0   0   1 */{ 2,  2,  2, -1 },{ 3, -1, -1,  3 },},},
      {{/* 0   0   1   0 */{ 1,  1,  2, -1 },{ 3, -1, -1,  3 },},
       {/* 0   0   1   1 */{ 2,  2,  2, -1 },{ 3, -1, -1,  3 },},},},
     {{{/* 0   1   0   0 */{ 3,  3,  3, -1 },{ 3, -1, -1,  3 },},
       {/* 0   1   0   1 */{ 3,  3,  3, -1 },{ 3, -1, -1,  3 },},},
      {{/* 0   1   1   0 */{ 3,  3,  3, -1 },{ 3, -1, -1,  3 },},
       {/* 0   1   1   1 */{ 3,  3,  3, -1 },{ 3, -1, -1,  3 },},},},},
    {{{{/* 1   0   0   0 */{ 1,  1,  2, -1 },{ 1,  1, -1,  1 },},
       {/* 1   0   0   1 */{ 2,  2,  2, -1 },{ 2,  2, -1,  1 },},},
      {{/* 1   0   1   0 */{ 1,  1,  1, -1 },{ 1,  1,  1,  1 },},
       {/* 1   0   1   1 */{ 2,  2,  2, -1 },{ 2,  2,  2,  1 },},},},
     {{{/* 1   1   0   0 */{ 3,  3,  3, -1 },{ 3,  3, -1,  3 },},
       {/* 1   1   0   1 */{ 3,  3,  3, -1 },{ 3,  3, -1,  3 },},},
      {{/* 1   1   1   0 */{ 3,  3,  3, -1 },{ 3,  3,  3,  3 },},
       {/* 1   1   1   1 */{ 3,  3,  3, -1 },{ 3,  3,  3,  3 },},},},},
};

/*
 * Determine the target EL for physical exceptions
 */
uint32_t arm_phys_excp_target_el(CPUState *cs, uint32_t excp_idx,
                                 uint32_t cur_el, bool secure)
{
    CPUARMState *env = cpu_env(cs);
    bool rw;
    bool scr;
    bool hcr;
    int target_el;
    /* Is the highest EL AArch64? */
    bool is64 = arm_feature(env, ARM_FEATURE_AARCH64);
    uint64_t hcr_el2;

    if (arm_feature(env, ARM_FEATURE_EL3)) {
        rw = ((env->cp15.scr_el3 & SCR_RW) == SCR_RW);
    } else {
        /*
         * Either EL2 is the highest EL (and so the EL2 register width
         * is given by is64); or there is no EL2 or EL3, in which case
         * the value of 'rw' does not affect the table lookup anyway.
         */
        rw = is64;
    }

    hcr_el2 = arm_hcr_el2_eff(env);
    switch (excp_idx) {
    case EXCP_IRQ:
        scr = ((env->cp15.scr_el3 & SCR_IRQ) == SCR_IRQ);
        hcr = hcr_el2 & HCR_IMO;
        break;
    case EXCP_FIQ:
        scr = ((env->cp15.scr_el3 & SCR_FIQ) == SCR_FIQ);
        hcr = hcr_el2 & HCR_FMO;
        break;
    default:
        scr = ((env->cp15.scr_el3 & SCR_EA) == SCR_EA);
        hcr = hcr_el2 & HCR_AMO;
        break;
    };

    /*
     * For these purposes, TGE and AMO/IMO/FMO both force the
     * interrupt to EL2.  Fold TGE into the bit extracted above.
     */
    hcr |= (hcr_el2 & HCR_TGE) != 0;

    /* Perform a table-lookup for the target EL given the current state */
    target_el = target_el_table[is64][scr][rw][hcr][secure][cur_el];

    assert(target_el > 0);

    return target_el;
}

void arm_log_exception(CPUState *cs)
{
    int idx = cs->exception_index;

    if (qemu_loglevel_mask(CPU_LOG_INT)) {
        const char *exc = NULL;
        static const char * const excnames[] = {
            [EXCP_UDEF] = "Undefined Instruction",
            [EXCP_SWI] = "SVC",
            [EXCP_PREFETCH_ABORT] = "Prefetch Abort",
            [EXCP_DATA_ABORT] = "Data Abort",
            [EXCP_IRQ] = "IRQ",
            [EXCP_FIQ] = "FIQ",
            [EXCP_BKPT] = "Breakpoint",
            [EXCP_EXCEPTION_EXIT] = "QEMU v7M exception exit",
            [EXCP_KERNEL_TRAP] = "QEMU intercept of kernel commpage",
            [EXCP_HVC] = "Hypervisor Call",
            [EXCP_HYP_TRAP] = "Hypervisor Trap",
            [EXCP_SMC] = "Secure Monitor Call",
            [EXCP_VIRQ] = "Virtual IRQ",
            [EXCP_VFIQ] = "Virtual FIQ",
            [EXCP_SEMIHOST] = "Semihosting call",
            [EXCP_NOCP] = "v7M NOCP UsageFault",
            [EXCP_INVSTATE] = "v7M INVSTATE UsageFault",
            [EXCP_STKOF] = "v8M STKOF UsageFault",
            [EXCP_LAZYFP] = "v7M exception during lazy FP stacking",
            [EXCP_LSERR] = "v8M LSERR UsageFault",
            [EXCP_UNALIGNED] = "v7M UNALIGNED UsageFault",
            [EXCP_DIVBYZERO] = "v7M DIVBYZERO UsageFault",
            [EXCP_VSERR] = "Virtual SERR",
            [EXCP_GPC] = "Granule Protection Check",
            [EXCP_GENTER] = "Guarded Execution Enter",
            [EXCP_GXF_ABORT] = "Guarded Execution Abort",
        };

        if (idx >= 0 && idx < ARRAY_SIZE(excnames)) {
            exc = excnames[idx];
        }
        if (!exc) {
            exc = "unknown";
        }
        qemu_log_mask(CPU_LOG_INT, "Taking exception %d [%s] on CPU %d\n",
                      idx, exc, cs->cpu_index);
    }
}

/*
 * Function used to synchronize QEMU's AArch64 register set with AArch32
 * register set.  This is necessary when switching between AArch32 and AArch64
 * execution state.
 */
void aarch64_sync_32_to_64(CPUARMState *env)
{
    int i;
    uint32_t mode = env->uncached_cpsr & CPSR_M;

    /* We can blanket copy R[0:7] to X[0:7] */
    for (i = 0; i < 8; i++) {
        env->xregs[i] = env->regs[i];
    }

    /*
     * Unless we are in FIQ mode, x8-x12 come from the user registers r8-r12.
     * Otherwise, they come from the banked user regs.
     */
    if (mode == ARM_CPU_MODE_FIQ) {
        for (i = 8; i < 13; i++) {
            env->xregs[i] = env->usr_regs[i - 8];
        }
    } else {
        for (i = 8; i < 13; i++) {
            env->xregs[i] = env->regs[i];
        }
    }

    /*
     * Registers x13-x23 are the various mode SP and FP registers. Registers
     * r13 and r14 are only copied if we are in that mode, otherwise we copy
     * from the mode banked register.
     */
    if (mode == ARM_CPU_MODE_USR || mode == ARM_CPU_MODE_SYS) {
        env->xregs[13] = env->regs[13];
        env->xregs[14] = env->regs[14];
    } else {
        env->xregs[13] = env->banked_r13[bank_number(ARM_CPU_MODE_USR)];
        /* HYP is an exception in that it is copied from r14 */
        if (mode == ARM_CPU_MODE_HYP) {
            env->xregs[14] = env->regs[14];
        } else {
            env->xregs[14] = env->banked_r14[r14_bank_number(ARM_CPU_MODE_USR)];
        }
    }

    if (mode == ARM_CPU_MODE_HYP) {
        env->xregs[15] = env->regs[13];
    } else {
        env->xregs[15] = env->banked_r13[bank_number(ARM_CPU_MODE_HYP)];
    }

    if (mode == ARM_CPU_MODE_IRQ) {
        env->xregs[16] = env->regs[14];
        env->xregs[17] = env->regs[13];
    } else {
        env->xregs[16] = env->banked_r14[r14_bank_number(ARM_CPU_MODE_IRQ)];
        env->xregs[17] = env->banked_r13[bank_number(ARM_CPU_MODE_IRQ)];
    }

    if (mode == ARM_CPU_MODE_SVC) {
        env->xregs[18] = env->regs[14];
        env->xregs[19] = env->regs[13];
    } else {
        env->xregs[18] = env->banked_r14[r14_bank_number(ARM_CPU_MODE_SVC)];
        env->xregs[19] = env->banked_r13[bank_number(ARM_CPU_MODE_SVC)];
    }

    if (mode == ARM_CPU_MODE_ABT) {
        env->xregs[20] = env->regs[14];
        env->xregs[21] = env->regs[13];
    } else {
        env->xregs[20] = env->banked_r14[r14_bank_number(ARM_CPU_MODE_ABT)];
        env->xregs[21] = env->banked_r13[bank_number(ARM_CPU_MODE_ABT)];
    }

    if (mode == ARM_CPU_MODE_UND) {
        env->xregs[22] = env->regs[14];
        env->xregs[23] = env->regs[13];
    } else {
        env->xregs[22] = env->banked_r14[r14_bank_number(ARM_CPU_MODE_UND)];
        env->xregs[23] = env->banked_r13[bank_number(ARM_CPU_MODE_UND)];
    }

    /*
     * Registers x24-x30 are mapped to r8-r14 in FIQ mode.  If we are in FIQ
     * mode, then we can copy from r8-r14.  Otherwise, we copy from the
     * FIQ bank for r8-r14.
     */
    if (mode == ARM_CPU_MODE_FIQ) {
        for (i = 24; i < 31; i++) {
            env->xregs[i] = env->regs[i - 16];   /* X[24:30] <- R[8:14] */
        }
    } else {
        for (i = 24; i < 29; i++) {
            env->xregs[i] = env->fiq_regs[i - 24];
        }
        env->xregs[29] = env->banked_r13[bank_number(ARM_CPU_MODE_FIQ)];
        env->xregs[30] = env->banked_r14[r14_bank_number(ARM_CPU_MODE_FIQ)];
    }

    env->pc = env->regs[15];
}

/*
 * Function used to synchronize QEMU's AArch32 register set with AArch64
 * register set.  This is necessary when switching between AArch32 and AArch64
 * execution state.
 */
void aarch64_sync_64_to_32(CPUARMState *env)
{
    int i;
    uint32_t mode = env->uncached_cpsr & CPSR_M;

    /* We can blanket copy X[0:7] to R[0:7] */
    for (i = 0; i < 8; i++) {
        env->regs[i] = env->xregs[i];
    }

    /*
     * Unless we are in FIQ mode, r8-r12 come from the user registers x8-x12.
     * Otherwise, we copy x8-x12 into the banked user regs.
     */
    if (mode == ARM_CPU_MODE_FIQ) {
        for (i = 8; i < 13; i++) {
            env->usr_regs[i - 8] = env->xregs[i];
        }
    } else {
        for (i = 8; i < 13; i++) {
            env->regs[i] = env->xregs[i];
        }
    }

    /*
     * Registers r13 & r14 depend on the current mode.
     * If we are in a given mode, we copy the corresponding x registers to r13
     * and r14.  Otherwise, we copy the x register to the banked r13 and r14
     * for the mode.
     */
    if (mode == ARM_CPU_MODE_USR || mode == ARM_CPU_MODE_SYS) {
        env->regs[13] = env->xregs[13];
        env->regs[14] = env->xregs[14];
    } else {
        env->banked_r13[bank_number(ARM_CPU_MODE_USR)] = env->xregs[13];

        /*
         * HYP is an exception in that it does not have its own banked r14 but
         * shares the USR r14
         */
        if (mode == ARM_CPU_MODE_HYP) {
            env->regs[14] = env->xregs[14];
        } else {
            env->banked_r14[r14_bank_number(ARM_CPU_MODE_USR)] = env->xregs[14];
        }
    }

    if (mode == ARM_CPU_MODE_HYP) {
        env->regs[13] = env->xregs[15];
    } else {
        env->banked_r13[bank_number(ARM_CPU_MODE_HYP)] = env->xregs[15];
    }

    if (mode == ARM_CPU_MODE_IRQ) {
        env->regs[14] = env->xregs[16];
        env->regs[13] = env->xregs[17];
    } else {
        env->banked_r14[r14_bank_number(ARM_CPU_MODE_IRQ)] = env->xregs[16];
        env->banked_r13[bank_number(ARM_CPU_MODE_IRQ)] = env->xregs[17];
    }

    if (mode == ARM_CPU_MODE_SVC) {
        env->regs[14] = env->xregs[18];
        env->regs[13] = env->xregs[19];
    } else {
        env->banked_r14[r14_bank_number(ARM_CPU_MODE_SVC)] = env->xregs[18];
        env->banked_r13[bank_number(ARM_CPU_MODE_SVC)] = env->xregs[19];
    }

    if (mode == ARM_CPU_MODE_ABT) {
        env->regs[14] = env->xregs[20];
        env->regs[13] = env->xregs[21];
    } else {
        env->banked_r14[r14_bank_number(ARM_CPU_MODE_ABT)] = env->xregs[20];
        env->banked_r13[bank_number(ARM_CPU_MODE_ABT)] = env->xregs[21];
    }

    if (mode == ARM_CPU_MODE_UND) {
        env->regs[14] = env->xregs[22];
        env->regs[13] = env->xregs[23];
    } else {
        env->banked_r14[r14_bank_number(ARM_CPU_MODE_UND)] = env->xregs[22];
        env->banked_r13[bank_number(ARM_CPU_MODE_UND)] = env->xregs[23];
    }

    /*
     * Registers x24-x30 are mapped to r8-r14 in FIQ mode.  If we are in FIQ
     * mode, then we can copy to r8-r14.  Otherwise, we copy to the
     * FIQ bank for r8-r14.
     */
    if (mode == ARM_CPU_MODE_FIQ) {
        for (i = 24; i < 31; i++) {
            env->regs[i - 16] = env->xregs[i];   /* X[24:30] -> R[8:14] */
        }
    } else {
        for (i = 24; i < 29; i++) {
            env->fiq_regs[i - 24] = env->xregs[i];
        }
        env->banked_r13[bank_number(ARM_CPU_MODE_FIQ)] = env->xregs[29];
        env->banked_r14[r14_bank_number(ARM_CPU_MODE_FIQ)] = env->xregs[30];
    }

    env->regs[15] = env->pc;
}

static void take_aarch32_exception(CPUARMState *env, int new_mode,
                                   uint32_t mask, uint32_t offset,
                                   uint32_t newpc)
{
    int new_el;

    /* Change the CPU state so as to actually take the exception. */
    switch_mode(env, new_mode);

    /*
     * For exceptions taken to AArch32 we must clear the SS bit in both
     * PSTATE and in the old-state value we save to SPSR_<mode>, so zero it now.
     */
    env->pstate &= ~PSTATE_SS;
    env->spsr = cpsr_read(env);
    /* Clear IT bits.  */
    env->condexec_bits = 0;
    /* Switch to the new mode, and to the correct instruction set.  */
    env->uncached_cpsr = (env->uncached_cpsr & ~CPSR_M) | new_mode;

    /* This must be after mode switching. */
    new_el = arm_current_el(env);

    /* Set new mode endianness */
    env->uncached_cpsr &= ~CPSR_E;
    if (env->cp15.sctlr_el[new_el] & SCTLR_EE) {
        env->uncached_cpsr |= CPSR_E;
    }
    /* J and IL must always be cleared for exception entry */
    env->uncached_cpsr &= ~(CPSR_IL | CPSR_J);
    env->daif |= mask;

    if (cpu_isar_feature(aa32_ssbs, env_archcpu(env))) {
        if (env->cp15.sctlr_el[new_el] & SCTLR_DSSBS_32) {
            env->uncached_cpsr |= CPSR_SSBS;
        } else {
            env->uncached_cpsr &= ~CPSR_SSBS;
        }
    }

    if (new_mode == ARM_CPU_MODE_HYP) {
        env->thumb = (env->cp15.sctlr_el[2] & SCTLR_TE) != 0;
        env->elr_el[2] = env->regs[15];
    } else {
        /* CPSR.PAN is normally preserved preserved unless...  */
        if (cpu_isar_feature(aa32_pan, env_archcpu(env))) {
            switch (new_el) {
            case 3:
                if (!arm_is_secure_below_el3(env)) {
                    /* ... the target is EL3, from non-secure state.  */
                    env->uncached_cpsr &= ~CPSR_PAN;
                    break;
                }
                /* ... the target is EL3, from secure state ... */
                /* fall through */
            case 1:
                /* ... the target is EL1 and SCTLR.SPAN is 0.  */
                if (!(env->cp15.sctlr_el[new_el] & SCTLR_SPAN)) {
                    env->uncached_cpsr |= CPSR_PAN;
                }
                break;
            }
        }
        /*
         * this is a lie, as there was no c1_sys on V4T/V5, but who cares
         * and we should just guard the thumb mode on V4
         */
        if (arm_feature(env, ARM_FEATURE_V4T)) {
            env->thumb =
                (A32_BANKED_CURRENT_REG_GET(env, sctlr) & SCTLR_TE) != 0;
        }
        env->regs[14] = env->regs[15] + offset;
    }
    env->regs[15] = newpc;

    if (tcg_enabled()) {
        arm_rebuild_hflags(env);
    }
}

static void arm_cpu_do_interrupt_aarch32_hyp(CPUState *cs)
{
    /*
     * Handle exception entry to Hyp mode; this is sufficiently
     * different to entry to other AArch32 modes that we handle it
     * separately here.
     *
     * The vector table entry used is always the 0x14 Hyp mode entry point,
     * unless this is an UNDEF/SVC/HVC/abort taken from Hyp to Hyp.
     * The offset applied to the preferred return address is always zero
     * (see DDI0487C.a section G1.12.3).
     * PSTATE A/I/F masks are set based only on the SCR.EA/IRQ/FIQ values.
     */
    uint32_t addr, mask;
    ARMCPU *cpu = ARM_CPU(cs);
    CPUARMState *env = &cpu->env;

    switch (cs->exception_index) {
    case EXCP_UDEF:
        addr = 0x04;
        break;
    case EXCP_SWI:
        addr = 0x08;
        break;
    case EXCP_BKPT:
        /* Fall through to prefetch abort.  */
    case EXCP_PREFETCH_ABORT:
        env->cp15.ifar_s = env->exception.vaddress;
        qemu_log_mask(CPU_LOG_INT, "...with HIFAR 0x%x\n",
                      (uint32_t)env->exception.vaddress);
        addr = 0x0c;
        break;
    case EXCP_DATA_ABORT:
        env->cp15.dfar_s = env->exception.vaddress;
        qemu_log_mask(CPU_LOG_INT, "...with HDFAR 0x%x\n",
                      (uint32_t)env->exception.vaddress);
        addr = 0x10;
        break;
    case EXCP_IRQ:
        addr = 0x18;
        break;
    case EXCP_FIQ:
        addr = 0x1c;
        break;
    case EXCP_HVC:
        addr = 0x08;
        break;
    case EXCP_HYP_TRAP:
        addr = 0x14;
        break;
    default:
        cpu_abort(cs, "Unhandled exception 0x%x\n", cs->exception_index);
    }

    if (cs->exception_index != EXCP_IRQ && cs->exception_index != EXCP_FIQ) {
        if (!arm_feature(env, ARM_FEATURE_V8)) {
            /*
             * QEMU syndrome values are v8-style. v7 has the IL bit
             * UNK/SBZP for "field not valid" cases, where v8 uses RES1.
             * If this is a v7 CPU, squash the IL bit in those cases.
             */
            if (cs->exception_index == EXCP_PREFETCH_ABORT ||
                (cs->exception_index == EXCP_DATA_ABORT &&
                 !(env->exception.syndrome & ARM_EL_ISV)) ||
                syn_get_ec(env->exception.syndrome) == EC_UNCATEGORIZED) {
                env->exception.syndrome &= ~ARM_EL_IL;
            }
        }
        env->cp15.esr_el[2] = env->exception.syndrome;
    }

    if (arm_current_el(env) != 2 && addr < 0x14) {
        addr = 0x14;
    }

    mask = 0;
    if (!(env->cp15.scr_el3 & SCR_EA)) {
        mask |= CPSR_A;
    }
    if (!(env->cp15.scr_el3 & SCR_IRQ)) {
        mask |= CPSR_I;
    }
    if (!(env->cp15.scr_el3 & SCR_FIQ)) {
        mask |= CPSR_F;
    }

    addr += env->cp15.hvbar;

    take_aarch32_exception(env, ARM_CPU_MODE_HYP, mask, 0, addr);
}

static void arm_cpu_do_interrupt_aarch32(CPUState *cs)
{
    ARMCPU *cpu = ARM_CPU(cs);
    CPUARMState *env = &cpu->env;
    uint32_t addr;
    uint32_t mask;
    int new_mode;
    uint32_t offset;
    uint32_t moe;

    /* If this is a debug exception we must update the DBGDSCR.MOE bits */
    switch (syn_get_ec(env->exception.syndrome)) {
    case EC_BREAKPOINT:
    case EC_BREAKPOINT_SAME_EL:
        moe = 1;
        break;
    case EC_WATCHPOINT:
    case EC_WATCHPOINT_SAME_EL:
        moe = 10;
        break;
    case EC_AA32_BKPT:
        moe = 3;
        break;
    case EC_VECTORCATCH:
        moe = 5;
        break;
    default:
        moe = 0;
        break;
    }

    if (moe) {
        env->cp15.mdscr_el1 = deposit64(env->cp15.mdscr_el1, 2, 4, moe);
    }

    if (env->exception.target_el == 2) {
        /* Debug exceptions are reported differently on AArch32 */
        switch (syn_get_ec(env->exception.syndrome)) {
        case EC_BREAKPOINT:
        case EC_BREAKPOINT_SAME_EL:
        case EC_AA32_BKPT:
        case EC_VECTORCATCH:
            env->exception.syndrome = syn_insn_abort(arm_current_el(env) == 2,
                                                     0, 0, 0x22);
            break;
        case EC_WATCHPOINT:
            env->exception.syndrome = syn_set_ec(env->exception.syndrome,
                                                 EC_DATAABORT);
            break;
        case EC_WATCHPOINT_SAME_EL:
            env->exception.syndrome = syn_set_ec(env->exception.syndrome,
                                                 EC_DATAABORT_SAME_EL);
            break;
        }
        arm_cpu_do_interrupt_aarch32_hyp(cs);
        return;
    }

    switch (cs->exception_index) {
    case EXCP_UDEF:
        new_mode = ARM_CPU_MODE_UND;
        addr = 0x04;
        mask = CPSR_I;
        if (env->thumb) {
            offset = 2;
        } else {
            offset = 4;
        }
        break;
    case EXCP_SWI:
        new_mode = ARM_CPU_MODE_SVC;
        addr = 0x08;
        mask = CPSR_I;
        /* The PC already points to the next instruction.  */
        offset = 0;
        break;
    case EXCP_BKPT:
        /* Fall through to prefetch abort.  */
    case EXCP_PREFETCH_ABORT:
        A32_BANKED_CURRENT_REG_SET(env, ifsr, env->exception.fsr);
        A32_BANKED_CURRENT_REG_SET(env, ifar, env->exception.vaddress);
        qemu_log_mask(CPU_LOG_INT, "...with IFSR 0x%x IFAR 0x%x\n",
                      env->exception.fsr, (uint32_t)env->exception.vaddress);
        new_mode = ARM_CPU_MODE_ABT;
        addr = 0x0c;
        mask = CPSR_A | CPSR_I;
        offset = 4;
        break;
    case EXCP_DATA_ABORT:
        A32_BANKED_CURRENT_REG_SET(env, dfsr, env->exception.fsr);
        A32_BANKED_CURRENT_REG_SET(env, dfar, env->exception.vaddress);
        qemu_log_mask(CPU_LOG_INT, "...with DFSR 0x%x DFAR 0x%x\n",
                      env->exception.fsr,
                      (uint32_t)env->exception.vaddress);
        new_mode = ARM_CPU_MODE_ABT;
        addr = 0x10;
        mask = CPSR_A | CPSR_I;
        offset = 8;
        break;
    case EXCP_IRQ:
        new_mode = ARM_CPU_MODE_IRQ;
        addr = 0x18;
        /* Disable IRQ and imprecise data aborts.  */
        mask = CPSR_A | CPSR_I;
        offset = 4;
        if (env->cp15.scr_el3 & SCR_IRQ) {
            /* IRQ routed to monitor mode */
            new_mode = ARM_CPU_MODE_MON;
            mask |= CPSR_F;
        }
        break;
    case EXCP_FIQ:
        new_mode = ARM_CPU_MODE_FIQ;
        addr = 0x1c;
        /* Disable FIQ, IRQ and imprecise data aborts.  */
        mask = CPSR_A | CPSR_I | CPSR_F;
        if (env->cp15.scr_el3 & SCR_FIQ) {
            /* FIQ routed to monitor mode */
            new_mode = ARM_CPU_MODE_MON;
        }
        offset = 4;
        break;
    case EXCP_VIRQ:
        new_mode = ARM_CPU_MODE_IRQ;
        addr = 0x18;
        /* Disable IRQ and imprecise data aborts.  */
        mask = CPSR_A | CPSR_I;
        offset = 4;
        break;
    case EXCP_VFIQ:
        new_mode = ARM_CPU_MODE_FIQ;
        addr = 0x1c;
        /* Disable FIQ, IRQ and imprecise data aborts.  */
        mask = CPSR_A | CPSR_I | CPSR_F;
        offset = 4;
        break;
    case EXCP_VSERR:
        {
            /*
             * Note that this is reported as a data abort, but the DFAR
             * has an UNKNOWN value.  Construct the SError syndrome from
             * AET and ExT fields.
             */
            ARMMMUFaultInfo fi = { .type = ARMFault_AsyncExternal, };

            if (extended_addresses_enabled(env)) {
                env->exception.fsr = arm_fi_to_lfsc(&fi);
            } else {
                env->exception.fsr = arm_fi_to_sfsc(&fi);
            }
            env->exception.fsr |= env->cp15.vsesr_el2 & 0xd000;
            A32_BANKED_CURRENT_REG_SET(env, dfsr, env->exception.fsr);
            qemu_log_mask(CPU_LOG_INT, "...with IFSR 0x%x\n",
                          env->exception.fsr);

            new_mode = ARM_CPU_MODE_ABT;
            addr = 0x10;
            mask = CPSR_A | CPSR_I;
            offset = 8;
        }
        break;
    case EXCP_SMC:
        new_mode = ARM_CPU_MODE_MON;
        addr = 0x08;
        mask = CPSR_A | CPSR_I | CPSR_F;
        offset = 0;
        break;
    default:
        cpu_abort(cs, "Unhandled exception 0x%x\n", cs->exception_index);
        return; /* Never happens.  Keep compiler happy.  */
    }

    if (new_mode == ARM_CPU_MODE_MON) {
        addr += env->cp15.mvbar;
    } else if (A32_BANKED_CURRENT_REG_GET(env, sctlr) & SCTLR_V) {
        /* High vectors. When enabled, base address cannot be remapped. */
        addr += 0xffff0000;
    } else {
        /*
         * ARM v7 architectures provide a vector base address register to remap
         * the interrupt vector table.
         * This register is only followed in non-monitor mode, and is banked.
         * Note: only bits 31:5 are valid.
         */
        addr += A32_BANKED_CURRENT_REG_GET(env, vbar);
    }

    if ((env->uncached_cpsr & CPSR_M) == ARM_CPU_MODE_MON) {
        env->cp15.scr_el3 &= ~SCR_NS;
    }

    take_aarch32_exception(env, new_mode, mask, offset, addr);
}

static int aarch64_regnum(CPUARMState *env, int aarch32_reg)
{
    /*
     * Return the register number of the AArch64 view of the AArch32
     * register @aarch32_reg. The CPUARMState CPSR is assumed to still
     * be that of the AArch32 mode the exception came from.
     */
    int mode = env->uncached_cpsr & CPSR_M;

    switch (aarch32_reg) {
    case 0 ... 7:
        return aarch32_reg;
    case 8 ... 12:
        return mode == ARM_CPU_MODE_FIQ ? aarch32_reg + 16 : aarch32_reg;
    case 13:
        switch (mode) {
        case ARM_CPU_MODE_USR:
        case ARM_CPU_MODE_SYS:
            return 13;
        case ARM_CPU_MODE_HYP:
            return 15;
        case ARM_CPU_MODE_IRQ:
            return 17;
        case ARM_CPU_MODE_SVC:
            return 19;
        case ARM_CPU_MODE_ABT:
            return 21;
        case ARM_CPU_MODE_UND:
            return 23;
        case ARM_CPU_MODE_FIQ:
            return 29;
        default:
            g_assert_not_reached();
        }
    case 14:
        switch (mode) {
        case ARM_CPU_MODE_USR:
        case ARM_CPU_MODE_SYS:
        case ARM_CPU_MODE_HYP:
            return 14;
        case ARM_CPU_MODE_IRQ:
            return 16;
        case ARM_CPU_MODE_SVC:
            return 18;
        case ARM_CPU_MODE_ABT:
            return 20;
        case ARM_CPU_MODE_UND:
            return 22;
        case ARM_CPU_MODE_FIQ:
            return 30;
        default:
            g_assert_not_reached();
        }
    case 15:
        return 31;
    default:
        g_assert_not_reached();
    }
}

static uint32_t cpsr_read_for_spsr_elx(CPUARMState *env)
{
    uint32_t ret = cpsr_read(env);

    /* Move DIT to the correct location for SPSR_ELx */
    if (ret & CPSR_DIT) {
        ret &= ~CPSR_DIT;
        ret |= PSTATE_DIT;
    }
    /* Merge PSTATE.SS into SPSR_ELx */
    ret |= env->pstate & PSTATE_SS;

    return ret;
}

static bool syndrome_is_sync_extabt(uint32_t syndrome)
{
    /* Return true if this syndrome value is a synchronous external abort */
    switch (syn_get_ec(syndrome)) {
    case EC_INSNABORT:
    case EC_INSNABORT_SAME_EL:
    case EC_DATAABORT:
    case EC_DATAABORT_SAME_EL:
        /* Look at fault status code for all the synchronous ext abort cases */
        switch (syndrome & 0x3f) {
        case 0x10:
        case 0x13:
        case 0x14:
        case 0x15:
        case 0x16:
        case 0x17:
            return true;
        default:
            return false;
        }
    default:
        return false;
    }
}

/* Handle exception entry to a target EL which is using AArch64 */
static void arm_cpu_do_interrupt_aarch64(CPUState *cs)
{
    ARMCPU *cpu = ARM_CPU(cs);
    CPUARMState *env = &cpu->env;
    unsigned int new_el = env->exception.target_el;
    target_ulong addr = env->cp15.vbar_el[new_el];
    bool genter = false;
    unsigned int new_mode = aarch64_pstate_mode(new_el, true);
    unsigned int old_mode;
    unsigned int cur_el = arm_current_el(env);
    int rt;

    if (arm_is_guarded(env)) {
        addr = env->gxf.vbar_gl[new_el];
    }

    if (tcg_enabled()) {
        /*
         * Note that new_el can never be 0.  If cur_el is 0, then
         * el0_a64 is is_a64(), else el0_a64 is ignored.
         */
        aarch64_sve_change_el(env, cur_el, new_el, is_a64(env));
    }

    if (cur_el < new_el) {
        /*
         * Entry vector offset depends on whether the implemented EL
         * immediately lower than the target level is using AArch32 or AArch64
         */
        bool is_aa64;
        uint64_t hcr;

        switch (new_el) {
        case 3:
            is_aa64 = (env->cp15.scr_el3 & SCR_RW) != 0;
            break;
        case 2:
            hcr = arm_hcr_el2_eff(env);
            if ((hcr & (HCR_E2H | HCR_TGE)) != (HCR_E2H | HCR_TGE)) {
                is_aa64 = (hcr & HCR_RW) != 0;
                break;
            }
            /* fall through */
        case 1:
            is_aa64 = is_a64(env);
            break;
        default:
            g_assert_not_reached();
        }

        if (is_aa64) {
            addr += 0x400;
        } else {
            addr += 0x600;
        }
    } else if (pstate_read(env) & PSTATE_SP) {
        addr += 0x200;
    }

    switch (cs->exception_index) {
    case EXCP_GPC:
        qemu_log_mask(CPU_LOG_INT, "...with MFAR 0x%" PRIx64 "\n",
                      env->cp15.mfar_el3);
        goto EXC_ABORT;
    case EXCP_GXF_ABORT:
        addr = env->gxf.gxf_abort_el[new_el];
        genter = true;
        /* fall through */
    EXC_ABORT:
    case EXCP_PREFETCH_ABORT:
    case EXCP_DATA_ABORT:
        /*
         * FEAT_DoubleFault allows synchronous external aborts taken to EL3
         * to be taken to the SError vector entrypoint.
         */
        if (new_el == 3 && (env->cp15.scr_el3 & SCR_EASE) &&
            syndrome_is_sync_extabt(env->exception.syndrome)) {
            addr += 0x180;
        }

        if (arm_is_guarded(env)) {
            env->gxf.far_gl[new_el] = env->exception.vaddress;
            qemu_log_mask(CPU_LOG_INT, "...with FAR 0x%" PRIx64 "\n",
                        env->gxf.far_gl[new_el]);
        } else {
            env->cp15.far_el[new_el] = env->exception.vaddress;
            qemu_log_mask(CPU_LOG_INT, "...with FAR 0x%" PRIx64 "\n",
                        env->cp15.far_el[new_el]);
        }
        /* fall through */
    case EXCP_BKPT:
    case EXCP_UDEF:
    case EXCP_SWI:
    case EXCP_HVC:
    case EXCP_HYP_TRAP:
    case EXCP_SMC:
        switch (syn_get_ec(env->exception.syndrome)) {
        case EC_ADVSIMDFPACCESSTRAP:
            /*
             * QEMU internal FP/SIMD syndromes from AArch32 include the
             * TA and coproc fields which are only exposed if the exception
             * is taken to AArch32 Hyp mode. Mask them out to get a valid
             * AArch64 format syndrome.
             */
            env->exception.syndrome &= ~MAKE_64BIT_MASK(0, 20);
            break;
        case EC_CP14RTTRAP:
        case EC_CP15RTTRAP:
        case EC_CP14DTTRAP:
            /*
             * For a trap on AArch32 MRC/MCR/LDC/STC the Rt field is currently
             * the raw register field from the insn; when taking this to
             * AArch64 we must convert it to the AArch64 view of the register
             * number. Notice that we read a 4-bit AArch32 register number and
             * write back a 5-bit AArch64 one.
             */
            rt = extract32(env->exception.syndrome, 5, 4);
            rt = aarch64_regnum(env, rt);
            env->exception.syndrome = deposit32(env->exception.syndrome,
                                                5, 5, rt);
            break;
        case EC_CP15RRTTRAP:
        case EC_CP14RRTTRAP:
            /* Similarly for MRRC/MCRR traps for Rt and Rt2 fields */
            rt = extract32(env->exception.syndrome, 5, 4);
            rt = aarch64_regnum(env, rt);
            env->exception.syndrome = deposit32(env->exception.syndrome,
                                                5, 5, rt);
            rt = extract32(env->exception.syndrome, 10, 4);
            rt = aarch64_regnum(env, rt);
            env->exception.syndrome = deposit32(env->exception.syndrome,
                                                10, 5, rt);
            break;
        }

        if (arm_is_guarded(env)) {
            env->gxf.esr_gl[new_el] = env->exception.syndrome;
        } else {
            env->cp15.esr_el[new_el] = env->exception.syndrome;
        }
        break;
    case EXCP_IRQ:
    case EXCP_VIRQ:
        addr += 0x80;
        break;
    case EXCP_FIQ:
    case EXCP_VFIQ:
        addr += 0x100;
        break;
    case EXCP_GENTER:
        addr = env->gxf.gxf_enter_el[new_el];
        genter = true;
        break;
    case EXCP_VSERR:
        addr += 0x180;
        /* Construct the SError syndrome from IDS and ISS fields. */
        env->exception.syndrome = syn_serror(env->cp15.vsesr_el2 & 0x1ffffff);
        if (arm_is_guarded(env)) {
            env->gxf.esr_gl[new_el] = env->exception.syndrome;
        } else {
            env->cp15.esr_el[new_el] = env->exception.syndrome;
        }
        break;
    default:
        cpu_abort(cs, "Unhandled exception 0x%x\n", cs->exception_index);
    }

    if (is_a64(env)) {
        old_mode = pstate_read(env);
        aarch64_save_sp(env, arm_current_el(env));
<<<<<<< HEAD

        if (genter || arm_is_guarded(env)) {
            env->gxf.elr_gl[new_el] = env->pc;
        } else {
            env->elr_el[new_el] = env->pc;
=======
        env->elr_el[new_el] = env->pc;

        if (cur_el == 1 && new_el == 1) {
            uint64_t hcr = arm_hcr_el2_eff(env);
            if ((hcr & (HCR_NV | HCR_NV1 | HCR_NV2)) == HCR_NV ||
                (hcr & (HCR_NV | HCR_NV2)) == (HCR_NV | HCR_NV2)) {
                /*
                 * FEAT_NV, FEAT_NV2 may need to report EL2 in the SPSR
                 * by setting M[3:2] to 0b10.
                 * If NV2 is disabled, change SPSR when NV,NV1 == 1,0 (I_ZJRNN)
                 * If NV2 is enabled, change SPSR when NV is 1 (I_DBTLM)
                 */
                old_mode = deposit32(old_mode, 2, 2, 2);
            }
>>>>>>> c25df57a
        }
    } else {
        old_mode = cpsr_read_for_spsr_elx(env);
        env->elr_el[new_el] = env->regs[15];

        aarch64_sync_32_to_64(env);

        env->condexec_bits = 0;
    }

<<<<<<< HEAD
    if (genter || arm_is_guarded(env)) {
        env->gxf.spsr_gl[new_el] = old_mode;
    } else {
        env->banked_spsr[aarch64_banked_spsr_index(new_el)] = old_mode;
    }

    if (genter || arm_is_guarded(env)) {
        qemu_log_mask(CPU_LOG_INT, "...with ELR 0x%" PRIx64 "\n",
                    env->gxf.elr_gl[new_el]);
    } else {
        qemu_log_mask(CPU_LOG_INT, "...with ELR 0x%" PRIx64 "\n",
                    env->elr_el[new_el]);
    }
=======
    qemu_log_mask(CPU_LOG_INT, "...with SPSR 0x%x\n", old_mode);
    qemu_log_mask(CPU_LOG_INT, "...with ELR 0x%" PRIx64 "\n",
                  env->elr_el[new_el]);
>>>>>>> c25df57a

    if (cpu_isar_feature(aa64_pan, cpu)) {
        /* The value of PSTATE.PAN is normally preserved, except when ... */
        new_mode |= old_mode & PSTATE_PAN;
        switch (new_el) {
        case 2:
            /* ... the target is EL2 with HCR_EL2.{E2H,TGE} == '11' ...  */
            if ((arm_hcr_el2_eff(env) & (HCR_E2H | HCR_TGE))
                != (HCR_E2H | HCR_TGE)) {
                break;
            }
            /* fall through */
        case 1:
            /* ... the target is EL1 ... */
            /* ... and SCTLR_ELx.SPAN == 0, then set to 1.  */
            if ((env->cp15.sctlr_el[new_el] & SCTLR_SPAN) == 0) {
                new_mode |= PSTATE_PAN;
            }
            break;
        }
    }
    if (cpu_isar_feature(aa64_mte, cpu)) {
        new_mode |= PSTATE_TCO;
    }

    if (cpu_isar_feature(aa64_ssbs, cpu)) {
        if (env->cp15.sctlr_el[new_el] & SCTLR_DSSBS_64) {
            new_mode |= PSTATE_SSBS;
        } else {
            new_mode &= ~PSTATE_SSBS;
        }
    }

    pstate_write(env, PSTATE_DAIF | new_mode);
    env->gxf.gxf_status_el[new_el] |= genter;
    env->aarch64 = true;
    aarch64_restore_sp(env, new_el);

    if (tcg_enabled()) {
        helper_rebuild_hflags_a64(env, new_el);
    }

    env->pc = addr;

    qemu_log_mask(CPU_LOG_INT, "...to EL%d PC 0x%" PRIx64 " PSTATE 0x%x\n",
                  new_el, env->pc, pstate_read(env));
}

/*
 * Do semihosting call and set the appropriate return value. All the
 * permission and validity checks have been done at translate time.
 *
 * We only see semihosting exceptions in TCG only as they are not
 * trapped to the hypervisor in KVM.
 */
#ifdef CONFIG_TCG
static void tcg_handle_semihosting(CPUState *cs)
{
    ARMCPU *cpu = ARM_CPU(cs);
    CPUARMState *env = &cpu->env;

    if (is_a64(env)) {
        qemu_log_mask(CPU_LOG_INT,
                      "...handling as semihosting call 0x%" PRIx64 "\n",
                      env->xregs[0]);
        do_common_semihosting(cs);
        env->pc += 4;
    } else {
        qemu_log_mask(CPU_LOG_INT,
                      "...handling as semihosting call 0x%x\n",
                      env->regs[0]);
        do_common_semihosting(cs);
        env->regs[15] += env->thumb ? 2 : 4;
    }
}
#endif

/*
 * Handle a CPU exception for A and R profile CPUs.
 * Do any appropriate logging, handle PSCI calls, and then hand off
 * to the AArch64-entry or AArch32-entry function depending on the
 * target exception level's register width.
 *
 * Note: this is used for both TCG (as the do_interrupt tcg op),
 *       and KVM to re-inject guest debug exceptions, and to
 *       inject a Synchronous-External-Abort.
 */
void arm_cpu_do_interrupt(CPUState *cs)
{
    ARMCPU *cpu = ARM_CPU(cs);
    CPUARMState *env = &cpu->env;
    unsigned int new_el = env->exception.target_el;

    assert(!arm_feature(env, ARM_FEATURE_M));

    arm_log_exception(cs);
    qemu_log_mask(CPU_LOG_INT, "...from EL%d to EL%d\n", arm_current_el(env),
                  new_el);
    if (qemu_loglevel_mask(CPU_LOG_INT)
        && !excp_is_internal(cs->exception_index)) {
        qemu_log_mask(CPU_LOG_INT, "...with ESR 0x%x/0x%" PRIx32 "\n",
                      syn_get_ec(env->exception.syndrome),
                      env->exception.syndrome);
    }

    if (tcg_enabled() && arm_is_psci_call(cpu, cs->exception_index)) {
        arm_handle_psci_call(cpu);
        qemu_log_mask(CPU_LOG_INT, "...handled as PSCI call\n");
        return;
    }

    /*
     * Semihosting semantics depend on the register width of the code
     * that caused the exception, not the target exception level, so
     * must be handled here.
     */
#ifdef CONFIG_TCG
    if (cs->exception_index == EXCP_SEMIHOST) {
        tcg_handle_semihosting(cs);
        return;
    }
#endif

    /*
     * Hooks may change global state so BQL should be held, also the
     * BQL needs to be held for any modification of
     * cs->interrupt_request.
     */
    g_assert(bql_locked());

    arm_call_pre_el_change_hook(cpu);

    assert(!excp_is_internal(cs->exception_index));
    if (arm_el_is_aa64(env, new_el)) {
        arm_cpu_do_interrupt_aarch64(cs);
    } else {
        arm_cpu_do_interrupt_aarch32(cs);
    }

    arm_call_el_change_hook(cpu);

    if (!kvm_enabled()) {
        cs->interrupt_request |= CPU_INTERRUPT_EXITTB;
    }
}
#endif /* !CONFIG_USER_ONLY */

uint64_t arm_sctlr(CPUARMState *env, int el)
{
    /* Only EL0 needs to be adjusted for EL1&0 or EL2&0. */
    if (el == 0) {
        ARMMMUIdx mmu_idx = arm_mmu_idx_el(env, 0);
        el = mmu_idx == ARMMMUIdx_E20_0 ? 2 : 1;
    }
    return env->cp15.sctlr_el[el];
}

int aa64_va_parameter_tbi(uint64_t tcr, ARMMMUIdx mmu_idx)
{
    if (regime_has_2_ranges(mmu_idx)) {
        return extract64(tcr, 37, 2);
    } else if (regime_is_stage2(mmu_idx)) {
        return 0; /* VTCR_EL2 */
    } else {
        /* Replicate the single TBI bit so we always have 2 bits.  */
        return extract32(tcr, 20, 1) * 3;
    }
}

int aa64_va_parameter_tbid(uint64_t tcr, ARMMMUIdx mmu_idx)
{
    if (regime_has_2_ranges(mmu_idx)) {
        return extract64(tcr, 51, 2);
    } else if (regime_is_stage2(mmu_idx)) {
        return 0; /* VTCR_EL2 */
    } else {
        /* Replicate the single TBID bit so we always have 2 bits.  */
        return extract32(tcr, 29, 1) * 3;
    }
}

int aa64_va_parameter_tcma(uint64_t tcr, ARMMMUIdx mmu_idx)
{
    if (regime_has_2_ranges(mmu_idx)) {
        return extract64(tcr, 57, 2);
    } else {
        /* Replicate the single TCMA bit so we always have 2 bits.  */
        return extract32(tcr, 30, 1) * 3;
    }
}

static ARMGranuleSize tg0_to_gran_size(int tg)
{
    switch (tg) {
    case 0:
        return Gran4K;
    case 1:
        return Gran64K;
    case 2:
        return Gran16K;
    default:
        return GranInvalid;
    }
}

static ARMGranuleSize tg1_to_gran_size(int tg)
{
    switch (tg) {
    case 1:
        return Gran16K;
    case 2:
        return Gran4K;
    case 3:
        return Gran64K;
    default:
        return GranInvalid;
    }
}

static inline bool have4k(ARMCPU *cpu, bool stage2)
{
    return stage2 ? cpu_isar_feature(aa64_tgran4_2, cpu)
        : cpu_isar_feature(aa64_tgran4, cpu);
}

static inline bool have16k(ARMCPU *cpu, bool stage2)
{
    return stage2 ? cpu_isar_feature(aa64_tgran16_2, cpu)
        : cpu_isar_feature(aa64_tgran16, cpu);
}

static inline bool have64k(ARMCPU *cpu, bool stage2)
{
    return stage2 ? cpu_isar_feature(aa64_tgran64_2, cpu)
        : cpu_isar_feature(aa64_tgran64, cpu);
}

static ARMGranuleSize sanitize_gran_size(ARMCPU *cpu, ARMGranuleSize gran,
                                         bool stage2)
{
    switch (gran) {
    case Gran4K:
        if (have4k(cpu, stage2)) {
            return gran;
        }
        break;
    case Gran16K:
        if (have16k(cpu, stage2)) {
            return gran;
        }
        break;
    case Gran64K:
        if (have64k(cpu, stage2)) {
            return gran;
        }
        break;
    case GranInvalid:
        break;
    }
    /*
     * If the guest selects a granule size that isn't implemented,
     * the architecture requires that we behave as if it selected one
     * that is (with an IMPDEF choice of which one to pick). We choose
     * to implement the smallest supported granule size.
     */
    if (have4k(cpu, stage2)) {
        return Gran4K;
    }
    if (have16k(cpu, stage2)) {
        return Gran16K;
    }
    assert(have64k(cpu, stage2));
    return Gran64K;
}

ARMVAParameters aa64_va_parameters(CPUARMState *env, uint64_t va,
                                   ARMMMUIdx mmu_idx, bool data,
                                   bool el1_is_aa32)
{
    uint64_t tcr = regime_tcr(env, mmu_idx);
    bool epd, hpd, tsz_oob, ds, ha, hd;
    int select, tsz, tbi, max_tsz, min_tsz, ps, sh;
    ARMGranuleSize gran;
    ARMCPU *cpu = env_archcpu(env);
    bool stage2 = regime_is_stage2(mmu_idx);

    if (!regime_has_2_ranges(mmu_idx)) {
        select = 0;
        tsz = extract32(tcr, 0, 6);
        gran = tg0_to_gran_size(extract32(tcr, 14, 2));
        if (stage2) {
            /* VTCR_EL2 */
            hpd = false;
        } else {
            hpd = extract32(tcr, 24, 1);
        }
        epd = false;
        sh = extract32(tcr, 12, 2);
        ps = extract32(tcr, 16, 3);
        ha = extract32(tcr, 21, 1) && cpu_isar_feature(aa64_hafs, cpu);
        hd = extract32(tcr, 22, 1) && cpu_isar_feature(aa64_hdbs, cpu);
        ds = extract64(tcr, 32, 1);
    } else {
        bool e0pd;

        /*
         * Bit 55 is always between the two regions, and is canonical for
         * determining if address tagging is enabled.
         */
        select = extract64(va, 55, 1);
        if (!select) {
            tsz = extract32(tcr, 0, 6);
            gran = tg0_to_gran_size(extract32(tcr, 14, 2));
            epd = extract32(tcr, 7, 1);
            sh = extract32(tcr, 12, 2);
            hpd = extract64(tcr, 41, 1);
            e0pd = extract64(tcr, 55, 1);
        } else {
            tsz = extract32(tcr, 16, 6);
            gran = tg1_to_gran_size(extract32(tcr, 30, 2));
            epd = extract32(tcr, 23, 1);
            sh = extract32(tcr, 28, 2);
            hpd = extract64(tcr, 42, 1);
            e0pd = extract64(tcr, 56, 1);
        }
        ps = extract64(tcr, 32, 3);
        ha = extract64(tcr, 39, 1) && cpu_isar_feature(aa64_hafs, cpu);
        hd = extract64(tcr, 40, 1) && cpu_isar_feature(aa64_hdbs, cpu);
        ds = extract64(tcr, 59, 1);

        if (e0pd && cpu_isar_feature(aa64_e0pd, cpu) &&
            regime_is_user(env, mmu_idx)) {
            epd = true;
        }
    }

    gran = sanitize_gran_size(cpu, gran, stage2);

    if (cpu_isar_feature(aa64_st, cpu)) {
        max_tsz = 48 - (gran == Gran64K);
    } else {
        max_tsz = 39;
    }

    /*
     * DS is RES0 unless FEAT_LPA2 is supported for the given page size;
     * adjust the effective value of DS, as documented.
     */
    min_tsz = 16;
    if (gran == Gran64K) {
        if (cpu_isar_feature(aa64_lva, cpu)) {
            min_tsz = 12;
        }
        ds = false;
    } else if (ds) {
        if (regime_is_stage2(mmu_idx)) {
            if (gran == Gran16K) {
                ds = cpu_isar_feature(aa64_tgran16_2_lpa2, cpu);
            } else {
                ds = cpu_isar_feature(aa64_tgran4_2_lpa2, cpu);
            }
        } else {
            if (gran == Gran16K) {
                ds = cpu_isar_feature(aa64_tgran16_lpa2, cpu);
            } else {
                ds = cpu_isar_feature(aa64_tgran4_lpa2, cpu);
            }
        }
        if (ds) {
            min_tsz = 12;
        }
    }

    if (stage2 && el1_is_aa32) {
        /*
         * For AArch32 EL1 the min txsz (and thus max IPA size) requirements
         * are loosened: a configured IPA of 40 bits is permitted even if
         * the implemented PA is less than that (and so a 40 bit IPA would
         * fault for an AArch64 EL1). See R_DTLMN.
         */
        min_tsz = MIN(min_tsz, 24);
    }

    if (tsz > max_tsz) {
        tsz = max_tsz;
        tsz_oob = true;
    } else if (tsz < min_tsz) {
        tsz = min_tsz;
        tsz_oob = true;
    } else {
        tsz_oob = false;
    }

    /* Present TBI as a composite with TBID.  */
    tbi = aa64_va_parameter_tbi(tcr, mmu_idx);
    if (!data) {
        tbi &= ~aa64_va_parameter_tbid(tcr, mmu_idx);
    }
    tbi = (tbi >> select) & 1;

    return (ARMVAParameters) {
        .tsz = tsz,
        .ps = ps,
        .sh = sh,
        .select = select,
        .tbi = tbi,
        .epd = epd,
        .hpd = hpd,
        .tsz_oob = tsz_oob,
        .ds = ds,
        .ha = ha,
        .hd = ha && hd,
        .gran = gran,
    };
}

/*
 * Note that signed overflow is undefined in C.  The following routines are
 * careful to use unsigned types where modulo arithmetic is required.
 * Failure to do so _will_ break on newer gcc.
 */

/* Signed saturating arithmetic.  */

/* Perform 16-bit signed saturating addition.  */
static inline uint16_t add16_sat(uint16_t a, uint16_t b)
{
    uint16_t res;

    res = a + b;
    if (((res ^ a) & 0x8000) && !((a ^ b) & 0x8000)) {
        if (a & 0x8000) {
            res = 0x8000;
        } else {
            res = 0x7fff;
        }
    }
    return res;
}

/* Perform 8-bit signed saturating addition.  */
static inline uint8_t add8_sat(uint8_t a, uint8_t b)
{
    uint8_t res;

    res = a + b;
    if (((res ^ a) & 0x80) && !((a ^ b) & 0x80)) {
        if (a & 0x80) {
            res = 0x80;
        } else {
            res = 0x7f;
        }
    }
    return res;
}

/* Perform 16-bit signed saturating subtraction.  */
static inline uint16_t sub16_sat(uint16_t a, uint16_t b)
{
    uint16_t res;

    res = a - b;
    if (((res ^ a) & 0x8000) && ((a ^ b) & 0x8000)) {
        if (a & 0x8000) {
            res = 0x8000;
        } else {
            res = 0x7fff;
        }
    }
    return res;
}

/* Perform 8-bit signed saturating subtraction.  */
static inline uint8_t sub8_sat(uint8_t a, uint8_t b)
{
    uint8_t res;

    res = a - b;
    if (((res ^ a) & 0x80) && ((a ^ b) & 0x80)) {
        if (a & 0x80) {
            res = 0x80;
        } else {
            res = 0x7f;
        }
    }
    return res;
}

#define ADD16(a, b, n) RESULT(add16_sat(a, b), n, 16);
#define SUB16(a, b, n) RESULT(sub16_sat(a, b), n, 16);
#define ADD8(a, b, n)  RESULT(add8_sat(a, b), n, 8);
#define SUB8(a, b, n)  RESULT(sub8_sat(a, b), n, 8);
#define PFX q

#include "op_addsub.h"

/* Unsigned saturating arithmetic.  */
static inline uint16_t add16_usat(uint16_t a, uint16_t b)
{
    uint16_t res;
    res = a + b;
    if (res < a) {
        res = 0xffff;
    }
    return res;
}

static inline uint16_t sub16_usat(uint16_t a, uint16_t b)
{
    if (a > b) {
        return a - b;
    } else {
        return 0;
    }
}

static inline uint8_t add8_usat(uint8_t a, uint8_t b)
{
    uint8_t res;
    res = a + b;
    if (res < a) {
        res = 0xff;
    }
    return res;
}

static inline uint8_t sub8_usat(uint8_t a, uint8_t b)
{
    if (a > b) {
        return a - b;
    } else {
        return 0;
    }
}

#define ADD16(a, b, n) RESULT(add16_usat(a, b), n, 16);
#define SUB16(a, b, n) RESULT(sub16_usat(a, b), n, 16);
#define ADD8(a, b, n)  RESULT(add8_usat(a, b), n, 8);
#define SUB8(a, b, n)  RESULT(sub8_usat(a, b), n, 8);
#define PFX uq

#include "op_addsub.h"

/* Signed modulo arithmetic.  */
#define SARITH16(a, b, n, op) do { \
    int32_t sum; \
    sum = (int32_t)(int16_t)(a) op (int32_t)(int16_t)(b); \
    RESULT(sum, n, 16); \
    if (sum >= 0) \
        ge |= 3 << (n * 2); \
    } while (0)

#define SARITH8(a, b, n, op) do { \
    int32_t sum; \
    sum = (int32_t)(int8_t)(a) op (int32_t)(int8_t)(b); \
    RESULT(sum, n, 8); \
    if (sum >= 0) \
        ge |= 1 << n; \
    } while (0)


#define ADD16(a, b, n) SARITH16(a, b, n, +)
#define SUB16(a, b, n) SARITH16(a, b, n, -)
#define ADD8(a, b, n)  SARITH8(a, b, n, +)
#define SUB8(a, b, n)  SARITH8(a, b, n, -)
#define PFX s
#define ARITH_GE

#include "op_addsub.h"

/* Unsigned modulo arithmetic.  */
#define ADD16(a, b, n) do { \
    uint32_t sum; \
    sum = (uint32_t)(uint16_t)(a) + (uint32_t)(uint16_t)(b); \
    RESULT(sum, n, 16); \
    if ((sum >> 16) == 1) \
        ge |= 3 << (n * 2); \
    } while (0)

#define ADD8(a, b, n) do { \
    uint32_t sum; \
    sum = (uint32_t)(uint8_t)(a) + (uint32_t)(uint8_t)(b); \
    RESULT(sum, n, 8); \
    if ((sum >> 8) == 1) \
        ge |= 1 << n; \
    } while (0)

#define SUB16(a, b, n) do { \
    uint32_t sum; \
    sum = (uint32_t)(uint16_t)(a) - (uint32_t)(uint16_t)(b); \
    RESULT(sum, n, 16); \
    if ((sum >> 16) == 0) \
        ge |= 3 << (n * 2); \
    } while (0)

#define SUB8(a, b, n) do { \
    uint32_t sum; \
    sum = (uint32_t)(uint8_t)(a) - (uint32_t)(uint8_t)(b); \
    RESULT(sum, n, 8); \
    if ((sum >> 8) == 0) \
        ge |= 1 << n; \
    } while (0)

#define PFX u
#define ARITH_GE

#include "op_addsub.h"

/* Halved signed arithmetic.  */
#define ADD16(a, b, n) \
  RESULT(((int32_t)(int16_t)(a) + (int32_t)(int16_t)(b)) >> 1, n, 16)
#define SUB16(a, b, n) \
  RESULT(((int32_t)(int16_t)(a) - (int32_t)(int16_t)(b)) >> 1, n, 16)
#define ADD8(a, b, n) \
  RESULT(((int32_t)(int8_t)(a) + (int32_t)(int8_t)(b)) >> 1, n, 8)
#define SUB8(a, b, n) \
  RESULT(((int32_t)(int8_t)(a) - (int32_t)(int8_t)(b)) >> 1, n, 8)
#define PFX sh

#include "op_addsub.h"

/* Halved unsigned arithmetic.  */
#define ADD16(a, b, n) \
  RESULT(((uint32_t)(uint16_t)(a) + (uint32_t)(uint16_t)(b)) >> 1, n, 16)
#define SUB16(a, b, n) \
  RESULT(((uint32_t)(uint16_t)(a) - (uint32_t)(uint16_t)(b)) >> 1, n, 16)
#define ADD8(a, b, n) \
  RESULT(((uint32_t)(uint8_t)(a) + (uint32_t)(uint8_t)(b)) >> 1, n, 8)
#define SUB8(a, b, n) \
  RESULT(((uint32_t)(uint8_t)(a) - (uint32_t)(uint8_t)(b)) >> 1, n, 8)
#define PFX uh

#include "op_addsub.h"

static inline uint8_t do_usad(uint8_t a, uint8_t b)
{
    if (a > b) {
        return a - b;
    } else {
        return b - a;
    }
}

/* Unsigned sum of absolute byte differences.  */
uint32_t HELPER(usad8)(uint32_t a, uint32_t b)
{
    uint32_t sum;
    sum = do_usad(a, b);
    sum += do_usad(a >> 8, b >> 8);
    sum += do_usad(a >> 16, b >> 16);
    sum += do_usad(a >> 24, b >> 24);
    return sum;
}

/* For ARMv6 SEL instruction.  */
uint32_t HELPER(sel_flags)(uint32_t flags, uint32_t a, uint32_t b)
{
    uint32_t mask;

    mask = 0;
    if (flags & 1) {
        mask |= 0xff;
    }
    if (flags & 2) {
        mask |= 0xff00;
    }
    if (flags & 4) {
        mask |= 0xff0000;
    }
    if (flags & 8) {
        mask |= 0xff000000;
    }
    return (a & mask) | (b & ~mask);
}

/*
 * CRC helpers.
 * The upper bytes of val (above the number specified by 'bytes') must have
 * been zeroed out by the caller.
 */
uint32_t HELPER(crc32)(uint32_t acc, uint32_t val, uint32_t bytes)
{
    uint8_t buf[4];

    stl_le_p(buf, val);

    /* zlib crc32 converts the accumulator and output to one's complement.  */
    return crc32(acc ^ 0xffffffff, buf, bytes) ^ 0xffffffff;
}

uint32_t HELPER(crc32c)(uint32_t acc, uint32_t val, uint32_t bytes)
{
    uint8_t buf[4];

    stl_le_p(buf, val);

    /* Linux crc32c converts the output to one's complement.  */
    return crc32c(acc, buf, bytes) ^ 0xffffffff;
}

/*
 * Return the exception level to which FP-disabled exceptions should
 * be taken, or 0 if FP is enabled.
 */
int fp_exception_el(CPUARMState *env, int cur_el)
{
#ifndef CONFIG_USER_ONLY
    uint64_t hcr_el2;

    /*
     * CPACR and the CPTR registers don't exist before v6, so FP is
     * always accessible
     */
    if (!arm_feature(env, ARM_FEATURE_V6)) {
        return 0;
    }

    if (arm_feature(env, ARM_FEATURE_M)) {
        /* CPACR can cause a NOCP UsageFault taken to current security state */
        if (!v7m_cpacr_pass(env, env->v7m.secure, cur_el != 0)) {
            return 1;
        }

        if (arm_feature(env, ARM_FEATURE_M_SECURITY) && !env->v7m.secure) {
            if (!extract32(env->v7m.nsacr, 10, 1)) {
                /* FP insns cause a NOCP UsageFault taken to Secure */
                return 3;
            }
        }

        return 0;
    }

    hcr_el2 = arm_hcr_el2_eff(env);

    /*
     * The CPACR controls traps to EL1, or PL1 if we're 32 bit:
     * 0, 2 : trap EL0 and EL1/PL1 accesses
     * 1    : trap only EL0 accesses
     * 3    : trap no accesses
     * This register is ignored if E2H+TGE are both set.
     */
    if ((hcr_el2 & (HCR_E2H | HCR_TGE)) != (HCR_E2H | HCR_TGE)) {
        int fpen = FIELD_EX64(env->cp15.cpacr_el1, CPACR_EL1, FPEN);

        switch (fpen) {
        case 1:
            if (cur_el != 0) {
                break;
            }
            /* fall through */
        case 0:
        case 2:
            /* Trap from Secure PL0 or PL1 to Secure PL1. */
            if (!arm_el_is_aa64(env, 3)
                && (cur_el == 3 || arm_is_secure_below_el3(env))) {
                return 3;
            }
            if (cur_el <= 1) {
                return 1;
            }
            break;
        }
    }

    /*
     * The NSACR allows A-profile AArch32 EL3 and M-profile secure mode
     * to control non-secure access to the FPU. It doesn't have any
     * effect if EL3 is AArch64 or if EL3 doesn't exist at all.
     */
    if ((arm_feature(env, ARM_FEATURE_EL3) && !arm_el_is_aa64(env, 3) &&
         cur_el <= 2 && !arm_is_secure_below_el3(env))) {
        if (!extract32(env->cp15.nsacr, 10, 1)) {
            /* FP insns act as UNDEF */
            return cur_el == 2 ? 2 : 1;
        }
    }

    /*
     * CPTR_EL2 is present in v7VE or v8, and changes format
     * with HCR_EL2.E2H (regardless of TGE).
     */
    if (cur_el <= 2) {
        if (hcr_el2 & HCR_E2H) {
            switch (FIELD_EX64(env->cp15.cptr_el[2], CPTR_EL2, FPEN)) {
            case 1:
                if (cur_el != 0 || !(hcr_el2 & HCR_TGE)) {
                    break;
                }
                /* fall through */
            case 0:
            case 2:
                return 2;
            }
        } else if (arm_is_el2_enabled(env)) {
            if (FIELD_EX64(env->cp15.cptr_el[2], CPTR_EL2, TFP)) {
                return 2;
            }
        }
    }

    /* CPTR_EL3 : present in v8 */
    if (FIELD_EX64(env->cp15.cptr_el[3], CPTR_EL3, TFP)) {
        /* Trap all FP ops to EL3 */
        return 3;
    }
#endif
    return 0;
}

/* Return the exception level we're running at if this is our mmu_idx */
int arm_mmu_idx_to_el(ARMMMUIdx mmu_idx)
{
    if (mmu_idx & ARM_MMU_IDX_M) {
        return mmu_idx & ARM_MMU_IDX_M_PRIV;
    }

    switch (mmu_idx) {
    case ARMMMUIdx_E10_0:
    case ARMMMUIdx_E20_0:
        return 0;
    case ARMMMUIdx_E10_1:
    case ARMMMUIdx_E10_1_PAN:
    case ARMMMUIdx_GE10_1:
    case ARMMMUIdx_GE10_1_PAN:
        return 1;
    case ARMMMUIdx_E2:
    case ARMMMUIdx_E20_2:
    case ARMMMUIdx_E20_2_PAN:
    case ARMMMUIdx_GE2:
    case ARMMMUIdx_GE20_2:
    case ARMMMUIdx_GE20_2_PAN:
        return 2;
    case ARMMMUIdx_E3:
        return 3;
    default:
        g_assert_not_reached();
    }
}

int arm_mmu_idx_is_guarded(ARMMMUIdx mmu_idx)
{
    if (mmu_idx & ARM_MMU_IDX_M) {
        return false;
    }

    switch (mmu_idx) {
    case ARMMMUIdx_GE10_1:
    case ARMMMUIdx_GE10_1_PAN:
    case ARMMMUIdx_GE2:
    case ARMMMUIdx_GE20_2:
    case ARMMMUIdx_GE20_2_PAN:
        return true;
    default:
        return false;
    case ARMMMUIdx_Stage1_GE1:
    case ARMMMUIdx_Stage1_GE1_PAN:
        g_assert_not_reached();
    }
}

#ifndef CONFIG_TCG
ARMMMUIdx arm_v7m_mmu_idx_for_secstate(CPUARMState *env, bool secstate)
{
    g_assert_not_reached();
}
#endif

ARMMMUIdx arm_mmu_idx_el(CPUARMState *env, int el)
{
    ARMMMUIdx idx;
    uint64_t hcr;

    if (arm_feature(env, ARM_FEATURE_M)) {
        return arm_v7m_mmu_idx_for_secstate(env, env->v7m.secure);
    }

    /* See ARM pseudo-function ELIsInHost.  */
    switch (el) {
    case 0:
        hcr = arm_hcr_el2_eff(env);
        if ((hcr & (HCR_E2H | HCR_TGE)) == (HCR_E2H | HCR_TGE)) {
            idx = ARMMMUIdx_E20_0;
        } else {
            idx = ARMMMUIdx_E10_0;
        }
        break;
    case 1:
        if (arm_pan_enabled(env)) {
            idx = ARMMMUIdx_E10_1_PAN;
        } else {
            idx = ARMMMUIdx_E10_1;
        }
        break;
    case 2:
        /* Note that TGE does not apply at EL2.  */
        if (arm_hcr_el2_eff(env) & HCR_E2H) {
            if (arm_pan_enabled(env)) {
                idx = ARMMMUIdx_E20_2_PAN;
            } else {
                idx = ARMMMUIdx_E20_2;
            }
        } else {
            idx = ARMMMUIdx_E2;
        }
        break;
    case 3:
        return ARMMMUIdx_E3;
    default:
        g_assert_not_reached();
    }

    if (arm_is_guarded(env) && (el > 0)) {
        idx |= ARM_MMU_IDX_A_GXF;
    }

    return idx;
}

ARMMMUIdx arm_mmu_idx(CPUARMState *env)
{
    return arm_mmu_idx_el(env, arm_current_el(env));
}

static bool mve_no_pred(CPUARMState *env)
{
    /*
     * Return true if there is definitely no predication of MVE
     * instructions by VPR or LTPSIZE. (Returning false even if there
     * isn't any predication is OK; generated code will just be
     * a little worse.)
     * If the CPU does not implement MVE then this TB flag is always 0.
     *
     * NOTE: if you change this logic, the "recalculate s->mve_no_pred"
     * logic in gen_update_fp_context() needs to be updated to match.
     *
     * We do not include the effect of the ECI bits here -- they are
     * tracked in other TB flags. This simplifies the logic for
     * "when did we emit code that changes the MVE_NO_PRED TB flag
     * and thus need to end the TB?".
     */
    if (cpu_isar_feature(aa32_mve, env_archcpu(env))) {
        return false;
    }
    if (env->v7m.vpr) {
        return false;
    }
    if (env->v7m.ltpsize < 4) {
        return false;
    }
    return true;
}

void cpu_get_tb_cpu_state(CPUARMState *env, vaddr *pc,
                          uint64_t *cs_base, uint32_t *pflags)
{
    CPUARMTBFlags flags;

    assert_hflags_rebuild_correctly(env);
    flags = env->hflags;

    if (EX_TBFLAG_ANY(flags, AARCH64_STATE)) {
        *pc = env->pc;
        if (cpu_isar_feature(aa64_bti, env_archcpu(env))) {
            DP_TBFLAG_A64(flags, BTYPE, env->btype);
        }
    } else {
        *pc = env->regs[15];

        if (arm_feature(env, ARM_FEATURE_M)) {
            if (arm_feature(env, ARM_FEATURE_M_SECURITY) &&
                FIELD_EX32(env->v7m.fpccr[M_REG_S], V7M_FPCCR, S)
                != env->v7m.secure) {
                DP_TBFLAG_M32(flags, FPCCR_S_WRONG, 1);
            }

            if ((env->v7m.fpccr[env->v7m.secure] & R_V7M_FPCCR_ASPEN_MASK) &&
                (!(env->v7m.control[M_REG_S] & R_V7M_CONTROL_FPCA_MASK) ||
                 (env->v7m.secure &&
                  !(env->v7m.control[M_REG_S] & R_V7M_CONTROL_SFPA_MASK)))) {
                /*
                 * ASPEN is set, but FPCA/SFPA indicate that there is no
                 * active FP context; we must create a new FP context before
                 * executing any FP insn.
                 */
                DP_TBFLAG_M32(flags, NEW_FP_CTXT_NEEDED, 1);
            }

            bool is_secure = env->v7m.fpccr[M_REG_S] & R_V7M_FPCCR_S_MASK;
            if (env->v7m.fpccr[is_secure] & R_V7M_FPCCR_LSPACT_MASK) {
                DP_TBFLAG_M32(flags, LSPACT, 1);
            }

            if (mve_no_pred(env)) {
                DP_TBFLAG_M32(flags, MVE_NO_PRED, 1);
            }
        } else {
            /*
             * Note that XSCALE_CPAR shares bits with VECSTRIDE.
             * Note that VECLEN+VECSTRIDE are RES0 for M-profile.
             */
            if (arm_feature(env, ARM_FEATURE_XSCALE)) {
                DP_TBFLAG_A32(flags, XSCALE_CPAR, env->cp15.c15_cpar);
            } else {
                DP_TBFLAG_A32(flags, VECLEN, env->vfp.vec_len);
                DP_TBFLAG_A32(flags, VECSTRIDE, env->vfp.vec_stride);
            }
            if (env->vfp.xregs[ARM_VFP_FPEXC] & (1 << 30)) {
                DP_TBFLAG_A32(flags, VFPEN, 1);
            }
        }

        DP_TBFLAG_AM32(flags, THUMB, env->thumb);
        DP_TBFLAG_AM32(flags, CONDEXEC, env->condexec_bits);
    }

    /*
     * The SS_ACTIVE and PSTATE_SS bits correspond to the state machine
     * states defined in the ARM ARM for software singlestep:
     *  SS_ACTIVE   PSTATE.SS   State
     *     0            x       Inactive (the TB flag for SS is always 0)
     *     1            0       Active-pending
     *     1            1       Active-not-pending
     * SS_ACTIVE is set in hflags; PSTATE__SS is computed every TB.
     */
    if (EX_TBFLAG_ANY(flags, SS_ACTIVE) && (env->pstate & PSTATE_SS)) {
        DP_TBFLAG_ANY(flags, PSTATE__SS, 1);
    }

    *pflags = flags.flags;
    *cs_base = flags.flags2;
}

#ifdef TARGET_AARCH64
/*
 * The manual says that when SVE is enabled and VQ is widened the
 * implementation is allowed to zero the previously inaccessible
 * portion of the registers.  The corollary to that is that when
 * SVE is enabled and VQ is narrowed we are also allowed to zero
 * the now inaccessible portion of the registers.
 *
 * The intent of this is that no predicate bit beyond VQ is ever set.
 * Which means that some operations on predicate registers themselves
 * may operate on full uint64_t or even unrolled across the maximum
 * uint64_t[4].  Performing 4 bits of host arithmetic unconditionally
 * may well be cheaper than conditionals to restrict the operation
 * to the relevant portion of a uint16_t[16].
 */
void aarch64_sve_narrow_vq(CPUARMState *env, unsigned vq)
{
    int i, j;
    uint64_t pmask;

    assert(vq >= 1 && vq <= ARM_MAX_VQ);
    assert(vq <= env_archcpu(env)->sve_max_vq);

    /* Zap the high bits of the zregs.  */
    for (i = 0; i < 32; i++) {
        memset(&env->vfp.zregs[i].d[2 * vq], 0, 16 * (ARM_MAX_VQ - vq));
    }

    /* Zap the high bits of the pregs and ffr.  */
    pmask = 0;
    if (vq & 3) {
        pmask = ~(-1ULL << (16 * (vq & 3)));
    }
    for (j = vq / 4; j < ARM_MAX_VQ / 4; j++) {
        for (i = 0; i < 17; ++i) {
            env->vfp.pregs[i].p[j] &= pmask;
        }
        pmask = 0;
    }
}

static uint32_t sve_vqm1_for_el_sm_ena(CPUARMState *env, int el, bool sm)
{
    int exc_el;

    if (sm) {
        exc_el = sme_exception_el(env, el);
    } else {
        exc_el = sve_exception_el(env, el);
    }
    if (exc_el) {
        return 0; /* disabled */
    }
    return sve_vqm1_for_el_sm(env, el, sm);
}

/*
 * Notice a change in SVE vector size when changing EL.
 */
void aarch64_sve_change_el(CPUARMState *env, int old_el,
                           int new_el, bool el0_a64)
{
    ARMCPU *cpu = env_archcpu(env);
    int old_len, new_len;
    bool old_a64, new_a64, sm;

    /* Nothing to do if no SVE.  */
    if (!cpu_isar_feature(aa64_sve, cpu)) {
        return;
    }

    /* Nothing to do if FP is disabled in either EL.  */
    if (fp_exception_el(env, old_el) || fp_exception_el(env, new_el)) {
        return;
    }

    old_a64 = old_el ? arm_el_is_aa64(env, old_el) : el0_a64;
    new_a64 = new_el ? arm_el_is_aa64(env, new_el) : el0_a64;

    /*
     * Both AArch64.TakeException and AArch64.ExceptionReturn
     * invoke ResetSVEState when taking an exception from, or
     * returning to, AArch32 state when PSTATE.SM is enabled.
     */
    sm = FIELD_EX64(env->svcr, SVCR, SM);
    if (old_a64 != new_a64 && sm) {
        arm_reset_sve_state(env);
        return;
    }

    /*
     * DDI0584A.d sec 3.2: "If SVE instructions are disabled or trapped
     * at ELx, or not available because the EL is in AArch32 state, then
     * for all purposes other than a direct read, the ZCR_ELx.LEN field
     * has an effective value of 0".
     *
     * Consider EL2 (aa64, vq=4) -> EL0 (aa32) -> EL1 (aa64, vq=0).
     * If we ignore aa32 state, we would fail to see the vq4->vq0 transition
     * from EL2->EL1.  Thus we go ahead and narrow when entering aa32 so that
     * we already have the correct register contents when encountering the
     * vq0->vq0 transition between EL0->EL1.
     */
    old_len = new_len = 0;
    if (old_a64) {
        old_len = sve_vqm1_for_el_sm_ena(env, old_el, sm);
    }
    if (new_a64) {
        new_len = sve_vqm1_for_el_sm_ena(env, new_el, sm);
    }

    /* When changing vector length, clear inaccessible state.  */
    if (new_len < old_len) {
        aarch64_sve_narrow_vq(env, new_len + 1);
    }
}
#endif

#ifndef CONFIG_USER_ONLY
ARMSecuritySpace arm_security_space(CPUARMState *env)
{
    if (arm_feature(env, ARM_FEATURE_M)) {
        return arm_secure_to_space(env->v7m.secure);
    }

    /*
     * If EL3 is not supported then the secure state is implementation
     * defined, in which case QEMU defaults to non-secure.
     */
    if (!arm_feature(env, ARM_FEATURE_EL3)) {
        return ARMSS_NonSecure;
    }

    /* Check for AArch64 EL3 or AArch32 Mon. */
    if (is_a64(env)) {
        if (extract32(env->pstate, 2, 2) == 3) {
            if (cpu_isar_feature(aa64_rme, env_archcpu(env))) {
                return ARMSS_Root;
            } else {
                return ARMSS_Secure;
            }
        }
    } else {
        if ((env->uncached_cpsr & CPSR_M) == ARM_CPU_MODE_MON) {
            return ARMSS_Secure;
        }
    }

    return arm_security_space_below_el3(env);
}

ARMSecuritySpace arm_security_space_below_el3(CPUARMState *env)
{
    assert(!arm_feature(env, ARM_FEATURE_M));

    /*
     * If EL3 is not supported then the secure state is implementation
     * defined, in which case QEMU defaults to non-secure.
     */
    if (!arm_feature(env, ARM_FEATURE_EL3)) {
        return ARMSS_NonSecure;
    }

    /*
     * Note NSE cannot be set without RME, and NSE & !NS is Reserved.
     * Ignoring NSE when !NS retains consistency without having to
     * modify other predicates.
     */
    if (!(env->cp15.scr_el3 & SCR_NS)) {
        return ARMSS_Secure;
    } else if (env->cp15.scr_el3 & SCR_NSE) {
        return ARMSS_Realm;
    } else {
        return ARMSS_NonSecure;
    }
}
#endif /* !CONFIG_USER_ONLY */<|MERGE_RESOLUTION|>--- conflicted
+++ resolved
@@ -3784,13 +3784,8 @@
             g_assert(ss != ARMSS_Secure);  /* ARMv8.4-SecEL2 is 64-bit only */
             /* fall through */
         case 1:
-<<<<<<< HEAD
-            if (ri->crm == 9 && (env->uncached_cpsr & CPSR_PAN)) {
+            if (ri->crm == 9 && arm_pan_enabled(env)) {
                 mmu_idx = guarded ? ARMMMUIdx_Stage1_GE1_PAN : ARMMMUIdx_Stage1_E1_PAN;
-=======
-            if (ri->crm == 9 && arm_pan_enabled(env)) {
-                mmu_idx = ARMMMUIdx_Stage1_E1_PAN;
->>>>>>> c25df57a
             } else {
                 mmu_idx = guarded ? ARMMMUIdx_Stage1_GE1 : ARMMMUIdx_Stage1_E1;
             }
@@ -3901,26 +3896,17 @@
     ARMMMUIdx mmu_idx;
     uint64_t hcr_el2 = arm_hcr_el2_eff(env);
     bool regime_e20 = (hcr_el2 & (HCR_E2H | HCR_TGE)) == (HCR_E2H | HCR_TGE);
-<<<<<<< HEAD
-    bool guarded = arm_is_guarded(env);
-=======
     bool for_el3 = false;
     ARMSecuritySpace ss;
->>>>>>> c25df57a
+    bool guarded = arm_is_guarded(env);
 
     switch (ri->opc2 & 6) {
     case 0:
         switch (ri->opc1) {
         case 0: /* AT S1E1R, AT S1E1W, AT S1E1RP, AT S1E1WP */
-<<<<<<< HEAD
-            if (ri->crm == 9 && (env->pstate & PSTATE_PAN)) {
+            if (ri->crm == 9 && arm_pan_enabled(env)) {
                 mmu_idx =
                     regime_e20 ? (guarded ? ARMMMUIdx_GE20_2_PAN : ARMMMUIdx_E20_2_PAN) : (guarded ? ARMMMUIdx_Stage1_GE1_PAN : ARMMMUIdx_Stage1_E1_PAN);
-=======
-            if (ri->crm == 9 && arm_pan_enabled(env)) {
-                mmu_idx = regime_e20 ?
-                          ARMMMUIdx_E20_2_PAN : ARMMMUIdx_Stage1_E1_PAN;
->>>>>>> c25df57a
             } else {
                 mmu_idx = regime_e20 ? (guarded ? ARMMMUIdx_GE20_2 : ARMMMUIdx_E20_2) : (guarded ? ARMMMUIdx_Stage1_GE1 : ARMMMUIdx_Stage1_E1);
             }
@@ -11758,14 +11744,12 @@
     if (is_a64(env)) {
         old_mode = pstate_read(env);
         aarch64_save_sp(env, arm_current_el(env));
-<<<<<<< HEAD
 
         if (genter || arm_is_guarded(env)) {
             env->gxf.elr_gl[new_el] = env->pc;
         } else {
             env->elr_el[new_el] = env->pc;
-=======
-        env->elr_el[new_el] = env->pc;
+        }
 
         if (cur_el == 1 && new_el == 1) {
             uint64_t hcr = arm_hcr_el2_eff(env);
@@ -11779,7 +11763,6 @@
                  */
                 old_mode = deposit32(old_mode, 2, 2, 2);
             }
->>>>>>> c25df57a
         }
     } else {
         old_mode = cpsr_read_for_spsr_elx(env);
@@ -11790,13 +11773,13 @@
         env->condexec_bits = 0;
     }
 
-<<<<<<< HEAD
     if (genter || arm_is_guarded(env)) {
         env->gxf.spsr_gl[new_el] = old_mode;
     } else {
         env->banked_spsr[aarch64_banked_spsr_index(new_el)] = old_mode;
     }
 
+    qemu_log_mask(CPU_LOG_INT, "...with SPSR 0x%x\n", old_mode);
     if (genter || arm_is_guarded(env)) {
         qemu_log_mask(CPU_LOG_INT, "...with ELR 0x%" PRIx64 "\n",
                     env->gxf.elr_gl[new_el]);
@@ -11804,11 +11787,6 @@
         qemu_log_mask(CPU_LOG_INT, "...with ELR 0x%" PRIx64 "\n",
                     env->elr_el[new_el]);
     }
-=======
-    qemu_log_mask(CPU_LOG_INT, "...with SPSR 0x%x\n", old_mode);
-    qemu_log_mask(CPU_LOG_INT, "...with ELR 0x%" PRIx64 "\n",
-                  env->elr_el[new_el]);
->>>>>>> c25df57a
 
     if (cpu_isar_feature(aa64_pan, cpu)) {
         /* The value of PSTATE.PAN is normally preserved, except when ... */
