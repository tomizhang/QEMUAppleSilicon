/*
 * ARM generic helpers.
 *
 * This code is licensed under the GNU GPL v2 or later.
 *
 * SPDX-License-Identifier: GPL-2.0-or-later
 */

#include "qemu/osdep.h"
#include "qemu/log.h"
#include "trace.h"
#include "cpu.h"
#include "internals.h"
#include "exec/helper-proto.h"
#include "qemu/main-loop.h"
#include "qemu/timer.h"
#include "qemu/bitops.h"
#include "qemu/crc32c.h"
#include "qemu/qemu-print.h"
#include "exec/exec-all.h"
#include <zlib.h> /* For crc32 */
#include "hw/irq.h"
#include "sysemu/cpu-timers.h"
#include "sysemu/kvm.h"
#include "sysemu/tcg.h"
#include "qapi/error.h"
#include "qemu/guest-random.h"
#ifdef CONFIG_TCG
#include "semihosting/common-semi.h"
#endif
#include "cpregs.h"

#define ARM_CPU_FREQ 1000000000 /* FIXME: 1 GHz, should be configurable */

static void switch_mode(CPUARMState *env, int mode);

uint64_t raw_read(CPUARMState *env, const ARMCPRegInfo *ri)
{
    assert(ri->fieldoffset);
    if (cpreg_field_is_64bit(ri)) {
        return CPREG_FIELD64(env, ri);
    } else {
        return CPREG_FIELD32(env, ri);
    }
}

void raw_write(CPUARMState *env, const ARMCPRegInfo *ri, uint64_t value)
{
    assert(ri->fieldoffset);
    if (cpreg_field_is_64bit(ri)) {
        CPREG_FIELD64(env, ri) = value;
    } else {
        CPREG_FIELD32(env, ri) = value;
    }
}

static void *raw_ptr(CPUARMState *env, const ARMCPRegInfo *ri)
{
    return (char *)env + ri->fieldoffset;
}

uint64_t read_raw_cp_reg(CPUARMState *env, const ARMCPRegInfo *ri)
{
    /* Raw read of a coprocessor register (as needed for migration, etc). */
    if (ri->type & ARM_CP_CONST) {
        return ri->resetvalue;
    } else if (ri->raw_readfn) {
        return ri->raw_readfn(env, ri);
    } else if (ri->readfn) {
        return ri->readfn(env, ri);
    } else {
        return raw_read(env, ri);
    }
}

static void write_raw_cp_reg(CPUARMState *env, const ARMCPRegInfo *ri,
                             uint64_t v)
{
    /*
     * Raw write of a coprocessor register (as needed for migration, etc).
     * Note that constant registers are treated as write-ignored; the
     * caller should check for success by whether a readback gives the
     * value written.
     */
    if (ri->type & ARM_CP_CONST) {
        return;
    } else if (ri->raw_writefn) {
        ri->raw_writefn(env, ri, v);
    } else if (ri->writefn) {
        ri->writefn(env, ri, v);
    } else {
        raw_write(env, ri, v);
    }
}

static bool raw_accessors_invalid(const ARMCPRegInfo *ri)
{
   /*
    * Return true if the regdef would cause an assertion if you called
    * read_raw_cp_reg() or write_raw_cp_reg() on it (ie if it is a
    * program bug for it not to have the NO_RAW flag).
    * NB that returning false here doesn't necessarily mean that calling
    * read/write_raw_cp_reg() is safe, because we can't distinguish "has
    * read/write access functions which are safe for raw use" from "has
    * read/write access functions which have side effects but has forgotten
    * to provide raw access functions".
    * The tests here line up with the conditions in read/write_raw_cp_reg()
    * and assertions in raw_read()/raw_write().
    */
    if ((ri->type & ARM_CP_CONST) ||
        ri->fieldoffset ||
        ((ri->raw_writefn || ri->writefn) && (ri->raw_readfn || ri->readfn))) {
        return false;
    }
    return true;
}

bool write_cpustate_to_list(ARMCPU *cpu, bool kvm_sync)
{
    /* Write the coprocessor state from cpu->env to the (index,value) list. */
    int i;
    bool ok = true;

    for (i = 0; i < cpu->cpreg_array_len; i++) {
        uint32_t regidx = kvm_to_cpreg_id(cpu->cpreg_indexes[i]);
        const ARMCPRegInfo *ri;
        uint64_t newval;

        ri = get_arm_cp_reginfo(cpu->cp_regs, regidx);
        if (!ri) {
            ok = false;
            continue;
        }
        if (ri->type & ARM_CP_NO_RAW) {
            continue;
        }

        newval = read_raw_cp_reg(&cpu->env, ri);
        if (kvm_sync) {
            /*
             * Only sync if the previous list->cpustate sync succeeded.
             * Rather than tracking the success/failure state for every
             * item in the list, we just recheck "does the raw write we must
             * have made in write_list_to_cpustate() read back OK" here.
             */
            uint64_t oldval = cpu->cpreg_values[i];

            if (oldval == newval) {
                continue;
            }

            write_raw_cp_reg(&cpu->env, ri, oldval);
            if (read_raw_cp_reg(&cpu->env, ri) != oldval) {
                continue;
            }

            write_raw_cp_reg(&cpu->env, ri, newval);
        }
        cpu->cpreg_values[i] = newval;
    }
    return ok;
}

bool write_list_to_cpustate(ARMCPU *cpu)
{
    int i;
    bool ok = true;

    for (i = 0; i < cpu->cpreg_array_len; i++) {
        uint32_t regidx = kvm_to_cpreg_id(cpu->cpreg_indexes[i]);
        uint64_t v = cpu->cpreg_values[i];
        const ARMCPRegInfo *ri;

        ri = get_arm_cp_reginfo(cpu->cp_regs, regidx);
        if (!ri) {
            ok = false;
            continue;
        }
        if (ri->type & ARM_CP_NO_RAW) {
            continue;
        }
        /*
         * Write value and confirm it reads back as written
         * (to catch read-only registers and partially read-only
         * registers where the incoming migration value doesn't match)
         */
        write_raw_cp_reg(&cpu->env, ri, v);
        if (read_raw_cp_reg(&cpu->env, ri) != v) {
            ok = false;
        }
    }
    return ok;
}

static void add_cpreg_to_list(gpointer key, gpointer opaque)
{
    ARMCPU *cpu = opaque;
    uint32_t regidx = (uintptr_t)key;
    const ARMCPRegInfo *ri = get_arm_cp_reginfo(cpu->cp_regs, regidx);

    if (!(ri->type & (ARM_CP_NO_RAW | ARM_CP_ALIAS))) {
        cpu->cpreg_indexes[cpu->cpreg_array_len] = cpreg_to_kvm_id(regidx);
        /* The value array need not be initialized at this point */
        cpu->cpreg_array_len++;
    }
}

static void count_cpreg(gpointer key, gpointer opaque)
{
    ARMCPU *cpu = opaque;
    const ARMCPRegInfo *ri;

    ri = g_hash_table_lookup(cpu->cp_regs, key);

    if (!(ri->type & (ARM_CP_NO_RAW | ARM_CP_ALIAS))) {
        cpu->cpreg_array_len++;
    }
}

static gint cpreg_key_compare(gconstpointer a, gconstpointer b)
{
    uint64_t aidx = cpreg_to_kvm_id((uintptr_t)a);
    uint64_t bidx = cpreg_to_kvm_id((uintptr_t)b);

    if (aidx > bidx) {
        return 1;
    }
    if (aidx < bidx) {
        return -1;
    }
    return 0;
}

void init_cpreg_list(ARMCPU *cpu)
{
    /*
     * Initialise the cpreg_tuples[] array based on the cp_regs hash.
     * Note that we require cpreg_tuples[] to be sorted by key ID.
     */
    GList *keys;
    int arraylen;

    keys = g_hash_table_get_keys(cpu->cp_regs);
    keys = g_list_sort(keys, cpreg_key_compare);

    cpu->cpreg_array_len = 0;

    g_list_foreach(keys, count_cpreg, cpu);

    arraylen = cpu->cpreg_array_len;
    cpu->cpreg_indexes = g_new(uint64_t, arraylen);
    cpu->cpreg_values = g_new(uint64_t, arraylen);
    cpu->cpreg_vmstate_indexes = g_new(uint64_t, arraylen);
    cpu->cpreg_vmstate_values = g_new(uint64_t, arraylen);
    cpu->cpreg_vmstate_array_len = cpu->cpreg_array_len;
    cpu->cpreg_array_len = 0;

    g_list_foreach(keys, add_cpreg_to_list, cpu);

    assert(cpu->cpreg_array_len == arraylen);

    g_list_free(keys);
}

/*
 * Some registers are not accessible from AArch32 EL3 if SCR.NS == 0.
 */
static CPAccessResult access_el3_aa32ns(CPUARMState *env,
                                        const ARMCPRegInfo *ri,
                                        bool isread)
{
    if (!is_a64(env) && arm_current_el(env) == 3 &&
        arm_is_secure_below_el3(env)) {
        return CP_ACCESS_TRAP_UNCATEGORIZED;
    }
    return CP_ACCESS_OK;
}

/*
 * Some secure-only AArch32 registers trap to EL3 if used from
 * Secure EL1 (but are just ordinary UNDEF in other non-EL3 contexts).
 * Note that an access from Secure EL1 can only happen if EL3 is AArch64.
 * We assume that the .access field is set to PL1_RW.
 */
static CPAccessResult access_trap_aa32s_el1(CPUARMState *env,
                                            const ARMCPRegInfo *ri,
                                            bool isread)
{
    if (arm_current_el(env) == 3) {
        return CP_ACCESS_OK;
    }
    if (arm_is_secure_below_el3(env)) {
        if (env->cp15.scr_el3 & SCR_EEL2) {
            return CP_ACCESS_TRAP_EL2;
        }
        return CP_ACCESS_TRAP_EL3;
    }
    /* This will be EL1 NS and EL2 NS, which just UNDEF */
    return CP_ACCESS_TRAP_UNCATEGORIZED;
}

/*
 * Check for traps to performance monitor registers, which are controlled
 * by MDCR_EL2.TPM for EL2 and MDCR_EL3.TPM for EL3.
 */
static CPAccessResult access_tpm(CPUARMState *env, const ARMCPRegInfo *ri,
                                 bool isread)
{
    int el = arm_current_el(env);
    uint64_t mdcr_el2 = arm_mdcr_el2_eff(env);

    if (el < 2 && (mdcr_el2 & MDCR_TPM)) {
        return CP_ACCESS_TRAP_EL2;
    }
    if (el < 3 && (env->cp15.mdcr_el3 & MDCR_TPM)) {
        return CP_ACCESS_TRAP_EL3;
    }
    return CP_ACCESS_OK;
}

/* Check for traps from EL1 due to HCR_EL2.TVM and HCR_EL2.TRVM.  */
CPAccessResult access_tvm_trvm(CPUARMState *env, const ARMCPRegInfo *ri,
                               bool isread)
{
    if (arm_current_el(env) == 1) {
        uint64_t trap = isread ? HCR_TRVM : HCR_TVM;
        if (arm_hcr_el2_eff(env) & trap) {
            return CP_ACCESS_TRAP_EL2;
        }
    }
    return CP_ACCESS_OK;
}

/* Check for traps from EL1 due to HCR_EL2.TSW.  */
static CPAccessResult access_tsw(CPUARMState *env, const ARMCPRegInfo *ri,
                                 bool isread)
{
    if (arm_current_el(env) == 1 && (arm_hcr_el2_eff(env) & HCR_TSW)) {
        return CP_ACCESS_TRAP_EL2;
    }
    return CP_ACCESS_OK;
}

/* Check for traps from EL1 due to HCR_EL2.TACR.  */
static CPAccessResult access_tacr(CPUARMState *env, const ARMCPRegInfo *ri,
                                  bool isread)
{
    if (arm_current_el(env) == 1 && (arm_hcr_el2_eff(env) & HCR_TACR)) {
        return CP_ACCESS_TRAP_EL2;
    }
    return CP_ACCESS_OK;
}

/* Check for traps from EL1 due to HCR_EL2.TTLB. */
static CPAccessResult access_ttlb(CPUARMState *env, const ARMCPRegInfo *ri,
                                  bool isread)
{
    if (arm_current_el(env) == 1 && (arm_hcr_el2_eff(env) & HCR_TTLB)) {
        return CP_ACCESS_TRAP_EL2;
    }
    return CP_ACCESS_OK;
}

/* Check for traps from EL1 due to HCR_EL2.TTLB or TTLBIS. */
static CPAccessResult access_ttlbis(CPUARMState *env, const ARMCPRegInfo *ri,
                                    bool isread)
{
    if (arm_current_el(env) == 1 &&
        (arm_hcr_el2_eff(env) & (HCR_TTLB | HCR_TTLBIS))) {
        return CP_ACCESS_TRAP_EL2;
    }
    return CP_ACCESS_OK;
}

#ifdef TARGET_AARCH64
/* Check for traps from EL1 due to HCR_EL2.TTLB or TTLBOS. */
static CPAccessResult access_ttlbos(CPUARMState *env, const ARMCPRegInfo *ri,
                                    bool isread)
{
    if (arm_current_el(env) == 1 &&
        (arm_hcr_el2_eff(env) & (HCR_TTLB | HCR_TTLBOS))) {
        return CP_ACCESS_TRAP_EL2;
    }
    return CP_ACCESS_OK;
}
#endif

static void dacr_write(CPUARMState *env, const ARMCPRegInfo *ri, uint64_t value)
{
    ARMCPU *cpu = env_archcpu(env);

    raw_write(env, ri, value);
    tlb_flush(CPU(cpu)); /* Flush TLB as domain not tracked in TLB */
}

static void fcse_write(CPUARMState *env, const ARMCPRegInfo *ri, uint64_t value)
{
    ARMCPU *cpu = env_archcpu(env);

    if (raw_read(env, ri) != value) {
        /*
         * Unlike real hardware the qemu TLB uses virtual addresses,
         * not modified virtual addresses, so this causes a TLB flush.
         */
        tlb_flush(CPU(cpu));
        raw_write(env, ri, value);
    }
}

static void contextidr_write(CPUARMState *env, const ARMCPRegInfo *ri,
                             uint64_t value)
{
    ARMCPU *cpu = env_archcpu(env);

    if (raw_read(env, ri) != value && !arm_feature(env, ARM_FEATURE_PMSA)
        && !extended_addresses_enabled(env)) {
        /*
         * For VMSA (when not using the LPAE long descriptor page table
         * format) this register includes the ASID, so do a TLB flush.
         * For PMSA it is purely a process ID and no action is needed.
         */
        tlb_flush(CPU(cpu));
    }
    raw_write(env, ri, value);
}

static int alle1_tlbmask(CPUARMState *env)
{
    /*
     * Note that the 'ALL' scope must invalidate both stage 1 and
     * stage 2 translations, whereas most other scopes only invalidate
     * stage 1 translations.
     */
    return (ARMMMUIdxBit_E10_1 |
            ARMMMUIdxBit_E10_1_PAN |
            ARMMMUIdxBit_E10_0 |
            ARMMMUIdxBit_GE10_1 |
            ARMMMUIdxBit_GE10_1_PAN |
            ARMMMUIdxBit_Stage2 |
            ARMMMUIdxBit_Stage2_S);
}


/* IS variants of TLB operations must affect all cores */
static void tlbiall_is_write(CPUARMState *env, const ARMCPRegInfo *ri,
                             uint64_t value)
{
    CPUState *cs = env_cpu(env);

    tlb_flush_all_cpus_synced(cs);
}

static void tlbiasid_is_write(CPUARMState *env, const ARMCPRegInfo *ri,
                             uint64_t value)
{
    CPUState *cs = env_cpu(env);

    tlb_flush_all_cpus_synced(cs);
}

static void tlbimva_is_write(CPUARMState *env, const ARMCPRegInfo *ri,
                             uint64_t value)
{
    CPUState *cs = env_cpu(env);

    tlb_flush_page_all_cpus_synced(cs, value & TARGET_PAGE_MASK);
}

static void tlbimvaa_is_write(CPUARMState *env, const ARMCPRegInfo *ri,
                             uint64_t value)
{
    CPUState *cs = env_cpu(env);

    tlb_flush_page_all_cpus_synced(cs, value & TARGET_PAGE_MASK);
}

/*
 * Non-IS variants of TLB operations are upgraded to
 * IS versions if we are at EL1 and HCR_EL2.FB is effectively set to
 * force broadcast of these operations.
 */
static bool tlb_force_broadcast(CPUARMState *env)
{
    return arm_current_el(env) == 1 && (arm_hcr_el2_eff(env) & HCR_FB);
}

static void tlbiall_write(CPUARMState *env, const ARMCPRegInfo *ri,
                          uint64_t value)
{
    /* Invalidate all (TLBIALL) */
    CPUState *cs = env_cpu(env);

    if (tlb_force_broadcast(env)) {
        tlb_flush_all_cpus_synced(cs);
    } else {
        tlb_flush(cs);
    }
}

static void tlbimva_write(CPUARMState *env, const ARMCPRegInfo *ri,
                          uint64_t value)
{
    /* Invalidate single TLB entry by MVA and ASID (TLBIMVA) */
    CPUState *cs = env_cpu(env);

    value &= TARGET_PAGE_MASK;
    if (tlb_force_broadcast(env)) {
        tlb_flush_page_all_cpus_synced(cs, value);
    } else {
        tlb_flush_page(cs, value);
    }
}

static void tlbiasid_write(CPUARMState *env, const ARMCPRegInfo *ri,
                           uint64_t value)
{
    /* Invalidate by ASID (TLBIASID) */
    CPUState *cs = env_cpu(env);

    if (tlb_force_broadcast(env)) {
        tlb_flush_all_cpus_synced(cs);
    } else {
        tlb_flush(cs);
    }
}

static void tlbimvaa_write(CPUARMState *env, const ARMCPRegInfo *ri,
                           uint64_t value)
{
    /* Invalidate single entry by MVA, all ASIDs (TLBIMVAA) */
    CPUState *cs = env_cpu(env);

    value &= TARGET_PAGE_MASK;
    if (tlb_force_broadcast(env)) {
        tlb_flush_page_all_cpus_synced(cs, value);
    } else {
        tlb_flush_page(cs, value);
    }
}

static void tlbiall_nsnh_write(CPUARMState *env, const ARMCPRegInfo *ri,
                               uint64_t value)
{
    CPUState *cs = env_cpu(env);

    tlb_flush_by_mmuidx(cs, alle1_tlbmask(env));
}

static void tlbiall_nsnh_is_write(CPUARMState *env, const ARMCPRegInfo *ri,
                                  uint64_t value)
{
    CPUState *cs = env_cpu(env);

    tlb_flush_by_mmuidx_all_cpus_synced(cs, alle1_tlbmask(env));
}


static void tlbiall_hyp_write(CPUARMState *env, const ARMCPRegInfo *ri,
                              uint64_t value)
{
    CPUState *cs = env_cpu(env);

    tlb_flush_by_mmuidx(cs, ARMMMUIdxBit_GE2 | ARMMMUIdxBit_E2);
}

static void tlbiall_hyp_is_write(CPUARMState *env, const ARMCPRegInfo *ri,
                                 uint64_t value)
{
    CPUState *cs = env_cpu(env);

    tlb_flush_by_mmuidx_all_cpus_synced(cs, ARMMMUIdxBit_E2 |
                                            ARMMMUIdxBit_GE2);
}

static void tlbimva_hyp_write(CPUARMState *env, const ARMCPRegInfo *ri,
                              uint64_t value)
{
    CPUState *cs = env_cpu(env);
    uint64_t pageaddr = value & ~MAKE_64BIT_MASK(0, 12);

    tlb_flush_page_by_mmuidx(cs, pageaddr, ARMMMUIdxBit_E2 | ARMMMUIdxBit_GE2);
}

static void tlbimva_hyp_is_write(CPUARMState *env, const ARMCPRegInfo *ri,
                                 uint64_t value)
{
    CPUState *cs = env_cpu(env);
    uint64_t pageaddr = value & ~MAKE_64BIT_MASK(0, 12);

    tlb_flush_page_by_mmuidx_all_cpus_synced(cs, pageaddr,
                                             ARMMMUIdxBit_E2 |
                                             ARMMMUIdxBit_GE2);
}

static void tlbiipas2_hyp_write(CPUARMState *env, const ARMCPRegInfo *ri,
                                uint64_t value)
{
    CPUState *cs = env_cpu(env);
    uint64_t pageaddr = (value & MAKE_64BIT_MASK(0, 28)) << 12;

    tlb_flush_page_by_mmuidx(cs, pageaddr, ARMMMUIdxBit_Stage2);
}

static void tlbiipas2is_hyp_write(CPUARMState *env, const ARMCPRegInfo *ri,
                                uint64_t value)
{
    CPUState *cs = env_cpu(env);
    uint64_t pageaddr = (value & MAKE_64BIT_MASK(0, 28)) << 12;

    tlb_flush_page_by_mmuidx_all_cpus_synced(cs, pageaddr, ARMMMUIdxBit_Stage2);
}

static const ARMCPRegInfo cp_reginfo[] = {
    /*
     * Define the secure and non-secure FCSE identifier CP registers
     * separately because there is no secure bank in V8 (no _EL3).  This allows
     * the secure register to be properly reset and migrated. There is also no
     * v8 EL1 version of the register so the non-secure instance stands alone.
     */
    { .name = "FCSEIDR",
      .cp = 15, .opc1 = 0, .crn = 13, .crm = 0, .opc2 = 0,
      .access = PL1_RW, .secure = ARM_CP_SECSTATE_NS,
      .fieldoffset = offsetof(CPUARMState, cp15.fcseidr_ns),
      .resetvalue = 0, .writefn = fcse_write, .raw_writefn = raw_write, },
    { .name = "FCSEIDR_S",
      .cp = 15, .opc1 = 0, .crn = 13, .crm = 0, .opc2 = 0,
      .access = PL1_RW, .secure = ARM_CP_SECSTATE_S,
      .fieldoffset = offsetof(CPUARMState, cp15.fcseidr_s),
      .resetvalue = 0, .writefn = fcse_write, .raw_writefn = raw_write, },
    /*
     * Define the secure and non-secure context identifier CP registers
     * separately because there is no secure bank in V8 (no _EL3).  This allows
     * the secure register to be properly reset and migrated.  In the
     * non-secure case, the 32-bit register will have reset and migration
     * disabled during registration as it is handled by the 64-bit instance.
     */
    { .name = "CONTEXTIDR_EL1", .state = ARM_CP_STATE_BOTH,
      .opc0 = 3, .opc1 = 0, .crn = 13, .crm = 0, .opc2 = 1,
      .access = PL1_RW, .accessfn = access_tvm_trvm,
      .fgt = FGT_CONTEXTIDR_EL1,
      .secure = ARM_CP_SECSTATE_NS,
      .fieldoffset = offsetof(CPUARMState, cp15.contextidr_el[1]),
      .resetvalue = 0, .writefn = contextidr_write, .raw_writefn = raw_write, },
    { .name = "CONTEXTIDR_S", .state = ARM_CP_STATE_AA32,
      .cp = 15, .opc1 = 0, .crn = 13, .crm = 0, .opc2 = 1,
      .access = PL1_RW, .accessfn = access_tvm_trvm,
      .secure = ARM_CP_SECSTATE_S,
      .fieldoffset = offsetof(CPUARMState, cp15.contextidr_s),
      .resetvalue = 0, .writefn = contextidr_write, .raw_writefn = raw_write, },
};

static const ARMCPRegInfo not_v8_cp_reginfo[] = {
    /*
     * NB: Some of these registers exist in v8 but with more precise
     * definitions that don't use CP_ANY wildcards (mostly in v8_cp_reginfo[]).
     */
    /* MMU Domain access control / MPU write buffer control */
    { .name = "DACR",
      .cp = 15, .opc1 = CP_ANY, .crn = 3, .crm = CP_ANY, .opc2 = CP_ANY,
      .access = PL1_RW, .accessfn = access_tvm_trvm, .resetvalue = 0,
      .writefn = dacr_write, .raw_writefn = raw_write,
      .bank_fieldoffsets = { offsetoflow32(CPUARMState, cp15.dacr_s),
                             offsetoflow32(CPUARMState, cp15.dacr_ns) } },
    /*
     * ARMv7 allocates a range of implementation defined TLB LOCKDOWN regs.
     * For v6 and v5, these mappings are overly broad.
     */
    { .name = "TLB_LOCKDOWN", .cp = 15, .crn = 10, .crm = 0,
      .opc1 = CP_ANY, .opc2 = CP_ANY, .access = PL1_RW, .type = ARM_CP_NOP },
    { .name = "TLB_LOCKDOWN", .cp = 15, .crn = 10, .crm = 1,
      .opc1 = CP_ANY, .opc2 = CP_ANY, .access = PL1_RW, .type = ARM_CP_NOP },
    { .name = "TLB_LOCKDOWN", .cp = 15, .crn = 10, .crm = 4,
      .opc1 = CP_ANY, .opc2 = CP_ANY, .access = PL1_RW, .type = ARM_CP_NOP },
    { .name = "TLB_LOCKDOWN", .cp = 15, .crn = 10, .crm = 8,
      .opc1 = CP_ANY, .opc2 = CP_ANY, .access = PL1_RW, .type = ARM_CP_NOP },
    /* Cache maintenance ops; some of this space may be overridden later. */
    { .name = "CACHEMAINT", .cp = 15, .crn = 7, .crm = CP_ANY,
      .opc1 = 0, .opc2 = CP_ANY, .access = PL1_W,
      .type = ARM_CP_NOP | ARM_CP_OVERRIDE },
};

static const ARMCPRegInfo not_v6_cp_reginfo[] = {
    /*
     * Not all pre-v6 cores implemented this WFI, so this is slightly
     * over-broad.
     */
    { .name = "WFI_v5", .cp = 15, .crn = 7, .crm = 8, .opc1 = 0, .opc2 = 2,
      .access = PL1_W, .type = ARM_CP_WFI },
};

static const ARMCPRegInfo not_v7_cp_reginfo[] = {
    /*
     * Standard v6 WFI (also used in some pre-v6 cores); not in v7 (which
     * is UNPREDICTABLE; we choose to NOP as most implementations do).
     */
    { .name = "WFI_v6", .cp = 15, .crn = 7, .crm = 0, .opc1 = 0, .opc2 = 4,
      .access = PL1_W, .type = ARM_CP_WFI },
    /*
     * L1 cache lockdown. Not architectural in v6 and earlier but in practice
     * implemented in 926, 946, 1026, 1136, 1176 and 11MPCore. StrongARM and
     * OMAPCP will override this space.
     */
    { .name = "DLOCKDOWN", .cp = 15, .crn = 9, .crm = 0, .opc1 = 0, .opc2 = 0,
      .access = PL1_RW, .fieldoffset = offsetof(CPUARMState, cp15.c9_data),
      .resetvalue = 0 },
    { .name = "ILOCKDOWN", .cp = 15, .crn = 9, .crm = 0, .opc1 = 0, .opc2 = 1,
      .access = PL1_RW, .fieldoffset = offsetof(CPUARMState, cp15.c9_insn),
      .resetvalue = 0 },
    /* v6 doesn't have the cache ID registers but Linux reads them anyway */
    { .name = "DUMMY", .cp = 15, .crn = 0, .crm = 0, .opc1 = 1, .opc2 = CP_ANY,
      .access = PL1_R, .type = ARM_CP_CONST | ARM_CP_NO_RAW,
      .resetvalue = 0 },
    /*
     * We don't implement pre-v7 debug but most CPUs had at least a DBGDIDR;
     * implementing it as RAZ means the "debug architecture version" bits
     * will read as a reserved value, which should cause Linux to not try
     * to use the debug hardware.
     */
    { .name = "DBGDIDR", .cp = 14, .crn = 0, .crm = 0, .opc1 = 0, .opc2 = 0,
      .access = PL0_R, .type = ARM_CP_CONST, .resetvalue = 0 },
    /*
     * MMU TLB control. Note that the wildcarding means we cover not just
     * the unified TLB ops but also the dside/iside/inner-shareable variants.
     */
    { .name = "TLBIALL", .cp = 15, .crn = 8, .crm = CP_ANY,
      .opc1 = CP_ANY, .opc2 = 0, .access = PL1_W, .writefn = tlbiall_write,
      .type = ARM_CP_NO_RAW },
    { .name = "TLBIMVA", .cp = 15, .crn = 8, .crm = CP_ANY,
      .opc1 = CP_ANY, .opc2 = 1, .access = PL1_W, .writefn = tlbimva_write,
      .type = ARM_CP_NO_RAW },
    { .name = "TLBIASID", .cp = 15, .crn = 8, .crm = CP_ANY,
      .opc1 = CP_ANY, .opc2 = 2, .access = PL1_W, .writefn = tlbiasid_write,
      .type = ARM_CP_NO_RAW },
    { .name = "TLBIMVAA", .cp = 15, .crn = 8, .crm = CP_ANY,
      .opc1 = CP_ANY, .opc2 = 3, .access = PL1_W, .writefn = tlbimvaa_write,
      .type = ARM_CP_NO_RAW },
    { .name = "PRRR", .cp = 15, .crn = 10, .crm = 2,
      .opc1 = 0, .opc2 = 0, .access = PL1_RW, .type = ARM_CP_NOP },
    { .name = "NMRR", .cp = 15, .crn = 10, .crm = 2,
      .opc1 = 0, .opc2 = 1, .access = PL1_RW, .type = ARM_CP_NOP },
};

static void cpacr_write(CPUARMState *env, const ARMCPRegInfo *ri,
                        uint64_t value)
{
    uint32_t mask = 0;

    /* In ARMv8 most bits of CPACR_EL1 are RES0. */
    if (!arm_feature(env, ARM_FEATURE_V8)) {
        /*
         * ARMv7 defines bits for unimplemented coprocessors as RAZ/WI.
         * ASEDIS [31] and D32DIS [30] are both UNK/SBZP without VFP.
         * TRCDIS [28] is RAZ/WI since we do not implement a trace macrocell.
         */
        if (cpu_isar_feature(aa32_vfp_simd, env_archcpu(env))) {
            /* VFP coprocessor: cp10 & cp11 [23:20] */
            mask |= R_CPACR_ASEDIS_MASK |
                    R_CPACR_D32DIS_MASK |
                    R_CPACR_CP11_MASK |
                    R_CPACR_CP10_MASK;

            if (!arm_feature(env, ARM_FEATURE_NEON)) {
                /* ASEDIS [31] bit is RAO/WI */
                value |= R_CPACR_ASEDIS_MASK;
            }

            /*
             * VFPv3 and upwards with NEON implement 32 double precision
             * registers (D0-D31).
             */
            if (!cpu_isar_feature(aa32_simd_r32, env_archcpu(env))) {
                /* D32DIS [30] is RAO/WI if D16-31 are not implemented. */
                value |= R_CPACR_D32DIS_MASK;
            }
        }
        value &= mask;
    }

    /*
     * For A-profile AArch32 EL3 (but not M-profile secure mode), if NSACR.CP10
     * is 0 then CPACR.{CP11,CP10} ignore writes and read as 0b00.
     */
    if (arm_feature(env, ARM_FEATURE_EL3) && !arm_el_is_aa64(env, 3) &&
        !arm_is_secure(env) && !extract32(env->cp15.nsacr, 10, 1)) {
        mask = R_CPACR_CP11_MASK | R_CPACR_CP10_MASK;
        value = (value & ~mask) | (env->cp15.cpacr_el1 & mask);
    }

    env->cp15.cpacr_el1 = value;
}

static uint64_t cpacr_read(CPUARMState *env, const ARMCPRegInfo *ri)
{
    /*
     * For A-profile AArch32 EL3 (but not M-profile secure mode), if NSACR.CP10
     * is 0 then CPACR.{CP11,CP10} ignore writes and read as 0b00.
     */
    uint64_t value = env->cp15.cpacr_el1;

    if (arm_feature(env, ARM_FEATURE_EL3) && !arm_el_is_aa64(env, 3) &&
        !arm_is_secure(env) && !extract32(env->cp15.nsacr, 10, 1)) {
        value = ~(R_CPACR_CP11_MASK | R_CPACR_CP10_MASK);
    }
    return value;
}


static void cpacr_reset(CPUARMState *env, const ARMCPRegInfo *ri)
{
    /*
     * Call cpacr_write() so that we reset with the correct RAO bits set
     * for our CPU features.
     */
    cpacr_write(env, ri, 0);
}

static CPAccessResult cpacr_access(CPUARMState *env, const ARMCPRegInfo *ri,
                                   bool isread)
{
    if (arm_feature(env, ARM_FEATURE_V8)) {
        /* Check if CPACR accesses are to be trapped to EL2 */
        if (arm_current_el(env) == 1 && arm_is_el2_enabled(env) &&
            FIELD_EX64(env->cp15.cptr_el[2], CPTR_EL2, TCPAC)) {
            return CP_ACCESS_TRAP_EL2;
        /* Check if CPACR accesses are to be trapped to EL3 */
        } else if (arm_current_el(env) < 3 &&
                   FIELD_EX64(env->cp15.cptr_el[3], CPTR_EL3, TCPAC)) {
            return CP_ACCESS_TRAP_EL3;
        }
    }

    return CP_ACCESS_OK;
}

static CPAccessResult cptr_access(CPUARMState *env, const ARMCPRegInfo *ri,
                                  bool isread)
{
    /* Check if CPTR accesses are set to trap to EL3 */
    if (arm_current_el(env) == 2 &&
        FIELD_EX64(env->cp15.cptr_el[3], CPTR_EL3, TCPAC)) {
        return CP_ACCESS_TRAP_EL3;
    }

    return CP_ACCESS_OK;
}

static const ARMCPRegInfo v6_cp_reginfo[] = {
    /* prefetch by MVA in v6, NOP in v7 */
    { .name = "MVA_prefetch",
      .cp = 15, .crn = 7, .crm = 13, .opc1 = 0, .opc2 = 1,
      .access = PL1_W, .type = ARM_CP_NOP },
    /*
     * We need to break the TB after ISB to execute self-modifying code
     * correctly and also to take any pending interrupts immediately.
     * So use arm_cp_write_ignore() function instead of ARM_CP_NOP flag.
     */
    { .name = "ISB", .cp = 15, .crn = 7, .crm = 5, .opc1 = 0, .opc2 = 4,
      .access = PL0_W, .type = ARM_CP_NO_RAW, .writefn = arm_cp_write_ignore },
    { .name = "DSB", .cp = 15, .crn = 7, .crm = 10, .opc1 = 0, .opc2 = 4,
      .access = PL0_W, .type = ARM_CP_NOP },
    { .name = "DMB", .cp = 15, .crn = 7, .crm = 10, .opc1 = 0, .opc2 = 5,
      .access = PL0_W, .type = ARM_CP_NOP },
    { .name = "IFAR", .cp = 15, .crn = 6, .crm = 0, .opc1 = 0, .opc2 = 2,
      .access = PL1_RW, .accessfn = access_tvm_trvm,
      .bank_fieldoffsets = { offsetof(CPUARMState, cp15.ifar_s),
                             offsetof(CPUARMState, cp15.ifar_ns) },
      .resetvalue = 0, },
    /*
     * Watchpoint Fault Address Register : should actually only be present
     * for 1136, 1176, 11MPCore.
     */
    { .name = "WFAR", .cp = 15, .crn = 6, .crm = 0, .opc1 = 0, .opc2 = 1,
      .access = PL1_RW, .type = ARM_CP_CONST, .resetvalue = 0, },
    { .name = "CPACR", .state = ARM_CP_STATE_BOTH, .opc0 = 3,
      .crn = 1, .crm = 0, .opc1 = 0, .opc2 = 2, .accessfn = cpacr_access,
      .fgt = FGT_CPACR_EL1,
      .access = PL1_RW, .fieldoffset = offsetof(CPUARMState, cp15.cpacr_el1),
      .resetfn = cpacr_reset, .writefn = cpacr_write, .readfn = cpacr_read },
};

typedef struct pm_event {
    uint16_t number; /* PMEVTYPER.evtCount is 16 bits wide */
    /* If the event is supported on this CPU (used to generate PMCEID[01]) */
    bool (*supported)(CPUARMState *);
    /*
     * Retrieve the current count of the underlying event. The programmed
     * counters hold a difference from the return value from this function
     */
    uint64_t (*get_count)(CPUARMState *);
    /*
     * Return how many nanoseconds it will take (at a minimum) for count events
     * to occur. A negative value indicates the counter will never overflow, or
     * that the counter has otherwise arranged for the overflow bit to be set
     * and the PMU interrupt to be raised on overflow.
     */
    int64_t (*ns_per_count)(uint64_t);
} pm_event;

static bool event_always_supported(CPUARMState *env)
{
    return true;
}

static uint64_t swinc_get_count(CPUARMState *env)
{
    /*
     * SW_INCR events are written directly to the pmevcntr's by writes to
     * PMSWINC, so there is no underlying count maintained by the PMU itself
     */
    return 0;
}

static int64_t swinc_ns_per(uint64_t ignored)
{
    return -1;
}

/*
 * Return the underlying cycle count for the PMU cycle counters. If we're in
 * usermode, simply return 0.
 */
static uint64_t cycles_get_count(CPUARMState *env)
{
#ifndef CONFIG_USER_ONLY
    return muldiv64(qemu_clock_get_ns(QEMU_CLOCK_VIRTUAL),
                   ARM_CPU_FREQ, NANOSECONDS_PER_SECOND);
#else
    return cpu_get_host_ticks();
#endif
}

#ifndef CONFIG_USER_ONLY
static int64_t cycles_ns_per(uint64_t cycles)
{
    return (ARM_CPU_FREQ / NANOSECONDS_PER_SECOND) * cycles;
}

static bool instructions_supported(CPUARMState *env)
{
    return icount_enabled() == 1; /* Precise instruction counting */
}

static uint64_t instructions_get_count(CPUARMState *env)
{
    return (uint64_t)icount_get_raw();
}

static int64_t instructions_ns_per(uint64_t icount)
{
    return icount_to_ns((int64_t)icount);
}
#endif

static bool pmuv3p1_events_supported(CPUARMState *env)
{
    /* For events which are supported in any v8.1 PMU */
    return cpu_isar_feature(any_pmuv3p1, env_archcpu(env));
}

static bool pmuv3p4_events_supported(CPUARMState *env)
{
    /* For events which are supported in any v8.1 PMU */
    return cpu_isar_feature(any_pmuv3p4, env_archcpu(env));
}

static uint64_t zero_event_get_count(CPUARMState *env)
{
    /* For events which on QEMU never fire, so their count is always zero */
    return 0;
}

static int64_t zero_event_ns_per(uint64_t cycles)
{
    /* An event which never fires can never overflow */
    return -1;
}

static const pm_event pm_events[] = {
    { .number = 0x000, /* SW_INCR */
      .supported = event_always_supported,
      .get_count = swinc_get_count,
      .ns_per_count = swinc_ns_per,
    },
#ifndef CONFIG_USER_ONLY
    { .number = 0x008, /* INST_RETIRED, Instruction architecturally executed */
      .supported = instructions_supported,
      .get_count = instructions_get_count,
      .ns_per_count = instructions_ns_per,
    },
    { .number = 0x011, /* CPU_CYCLES, Cycle */
      .supported = event_always_supported,
      .get_count = cycles_get_count,
      .ns_per_count = cycles_ns_per,
    },
#endif
    { .number = 0x023, /* STALL_FRONTEND */
      .supported = pmuv3p1_events_supported,
      .get_count = zero_event_get_count,
      .ns_per_count = zero_event_ns_per,
    },
    { .number = 0x024, /* STALL_BACKEND */
      .supported = pmuv3p1_events_supported,
      .get_count = zero_event_get_count,
      .ns_per_count = zero_event_ns_per,
    },
    { .number = 0x03c, /* STALL */
      .supported = pmuv3p4_events_supported,
      .get_count = zero_event_get_count,
      .ns_per_count = zero_event_ns_per,
    },
};

/*
 * Note: Before increasing MAX_EVENT_ID beyond 0x3f into the 0x40xx range of
 * events (i.e. the statistical profiling extension), this implementation
 * should first be updated to something sparse instead of the current
 * supported_event_map[] array.
 */
#define MAX_EVENT_ID 0x3c
#define UNSUPPORTED_EVENT UINT16_MAX
static uint16_t supported_event_map[MAX_EVENT_ID + 1];

/*
 * Called upon CPU initialization to initialize PMCEID[01]_EL0 and build a map
 * of ARM event numbers to indices in our pm_events array.
 *
 * Note: Events in the 0x40XX range are not currently supported.
 */
void pmu_init(ARMCPU *cpu)
{
    unsigned int i;

    /*
     * Empty supported_event_map and cpu->pmceid[01] before adding supported
     * events to them
     */
    for (i = 0; i < ARRAY_SIZE(supported_event_map); i++) {
        supported_event_map[i] = UNSUPPORTED_EVENT;
    }
    cpu->pmceid0 = 0;
    cpu->pmceid1 = 0;

    for (i = 0; i < ARRAY_SIZE(pm_events); i++) {
        const pm_event *cnt = &pm_events[i];
        assert(cnt->number <= MAX_EVENT_ID);
        /* We do not currently support events in the 0x40xx range */
        assert(cnt->number <= 0x3f);

        if (cnt->supported(&cpu->env)) {
            supported_event_map[cnt->number] = i;
            uint64_t event_mask = 1ULL << (cnt->number & 0x1f);
            if (cnt->number & 0x20) {
                cpu->pmceid1 |= event_mask;
            } else {
                cpu->pmceid0 |= event_mask;
            }
        }
    }
}

/*
 * Check at runtime whether a PMU event is supported for the current machine
 */
static bool event_supported(uint16_t number)
{
    if (number > MAX_EVENT_ID) {
        return false;
    }
    return supported_event_map[number] != UNSUPPORTED_EVENT;
}

static CPAccessResult pmreg_access(CPUARMState *env, const ARMCPRegInfo *ri,
                                   bool isread)
{
    /*
     * Performance monitor registers user accessibility is controlled
     * by PMUSERENR. MDCR_EL2.TPM and MDCR_EL3.TPM allow configurable
     * trapping to EL2 or EL3 for other accesses.
     */
    int el = arm_current_el(env);
    uint64_t mdcr_el2 = arm_mdcr_el2_eff(env);

    if (el == 0 && !(env->cp15.c9_pmuserenr & 1)) {
        return CP_ACCESS_TRAP;
    }
    if (el < 2 && (mdcr_el2 & MDCR_TPM)) {
        return CP_ACCESS_TRAP_EL2;
    }
    if (el < 3 && (env->cp15.mdcr_el3 & MDCR_TPM)) {
        return CP_ACCESS_TRAP_EL3;
    }

    return CP_ACCESS_OK;
}

static CPAccessResult pmreg_access_xevcntr(CPUARMState *env,
                                           const ARMCPRegInfo *ri,
                                           bool isread)
{
    /* ER: event counter read trap control */
    if (arm_feature(env, ARM_FEATURE_V8)
        && arm_current_el(env) == 0
        && (env->cp15.c9_pmuserenr & (1 << 3)) != 0
        && isread) {
        return CP_ACCESS_OK;
    }

    return pmreg_access(env, ri, isread);
}

static CPAccessResult pmreg_access_swinc(CPUARMState *env,
                                         const ARMCPRegInfo *ri,
                                         bool isread)
{
    /* SW: software increment write trap control */
    if (arm_feature(env, ARM_FEATURE_V8)
        && arm_current_el(env) == 0
        && (env->cp15.c9_pmuserenr & (1 << 1)) != 0
        && !isread) {
        return CP_ACCESS_OK;
    }

    return pmreg_access(env, ri, isread);
}

static CPAccessResult pmreg_access_selr(CPUARMState *env,
                                        const ARMCPRegInfo *ri,
                                        bool isread)
{
    /* ER: event counter read trap control */
    if (arm_feature(env, ARM_FEATURE_V8)
        && arm_current_el(env) == 0
        && (env->cp15.c9_pmuserenr & (1 << 3)) != 0) {
        return CP_ACCESS_OK;
    }

    return pmreg_access(env, ri, isread);
}

static CPAccessResult pmreg_access_ccntr(CPUARMState *env,
                                         const ARMCPRegInfo *ri,
                                         bool isread)
{
    /* CR: cycle counter read trap control */
    if (arm_feature(env, ARM_FEATURE_V8)
        && arm_current_el(env) == 0
        && (env->cp15.c9_pmuserenr & (1 << 2)) != 0
        && isread) {
        return CP_ACCESS_OK;
    }

    return pmreg_access(env, ri, isread);
}

/*
 * Bits in MDCR_EL2 and MDCR_EL3 which pmu_counter_enabled() looks at.
 * We use these to decide whether we need to wrap a write to MDCR_EL2
 * or MDCR_EL3 in pmu_op_start()/pmu_op_finish() calls.
 */
#define MDCR_EL2_PMU_ENABLE_BITS \
    (MDCR_HPME | MDCR_HPMD | MDCR_HPMN | MDCR_HCCD | MDCR_HLP)
#define MDCR_EL3_PMU_ENABLE_BITS (MDCR_SPME | MDCR_SCCD)

/*
 * Returns true if the counter (pass 31 for PMCCNTR) should count events using
 * the current EL, security state, and register configuration.
 */
static bool pmu_counter_enabled(CPUARMState *env, uint8_t counter)
{
    uint64_t filter;
    bool e, p, u, nsk, nsu, nsh, m;
    bool enabled, prohibited = false, filtered;
    bool secure = arm_is_secure(env);
    int el = arm_current_el(env);
    uint64_t mdcr_el2 = arm_mdcr_el2_eff(env);
    uint8_t hpmn = mdcr_el2 & MDCR_HPMN;

    if (!arm_feature(env, ARM_FEATURE_PMU)) {
        return false;
    }

    if (!arm_feature(env, ARM_FEATURE_EL2) ||
            (counter < hpmn || counter == 31)) {
        e = env->cp15.c9_pmcr & PMCRE;
    } else {
        e = mdcr_el2 & MDCR_HPME;
    }
    enabled = e && (env->cp15.c9_pmcnten & (1 << counter));

    /* Is event counting prohibited? */
    if (el == 2 && (counter < hpmn || counter == 31)) {
        prohibited = mdcr_el2 & MDCR_HPMD;
    }
    if (secure) {
        prohibited = prohibited || !(env->cp15.mdcr_el3 & MDCR_SPME);
    }

    if (counter == 31) {
        /*
         * The cycle counter defaults to running. PMCR.DP says "disable
         * the cycle counter when event counting is prohibited".
         * Some MDCR bits disable the cycle counter specifically.
         */
        prohibited = prohibited && env->cp15.c9_pmcr & PMCRDP;
        if (cpu_isar_feature(any_pmuv3p5, env_archcpu(env))) {
            if (secure) {
                prohibited = prohibited || (env->cp15.mdcr_el3 & MDCR_SCCD);
            }
            if (el == 2) {
                prohibited = prohibited || (mdcr_el2 & MDCR_HCCD);
            }
        }
    }

    if (counter == 31) {
        filter = env->cp15.pmccfiltr_el0;
    } else {
        filter = env->cp15.c14_pmevtyper[counter];
    }

    p   = filter & PMXEVTYPER_P;
    u   = filter & PMXEVTYPER_U;
    nsk = arm_feature(env, ARM_FEATURE_EL3) && (filter & PMXEVTYPER_NSK);
    nsu = arm_feature(env, ARM_FEATURE_EL3) && (filter & PMXEVTYPER_NSU);
    nsh = arm_feature(env, ARM_FEATURE_EL2) && (filter & PMXEVTYPER_NSH);
    m   = arm_el_is_aa64(env, 1) &&
              arm_feature(env, ARM_FEATURE_EL3) && (filter & PMXEVTYPER_M);

    if (el == 0) {
        filtered = secure ? u : u != nsu;
    } else if (el == 1) {
        filtered = secure ? p : p != nsk;
    } else if (el == 2) {
        filtered = !nsh;
    } else { /* EL3 */
        filtered = m != p;
    }

    if (counter != 31) {
        /*
         * If not checking PMCCNTR, ensure the counter is setup to an event we
         * support
         */
        uint16_t event = filter & PMXEVTYPER_EVTCOUNT;
        if (!event_supported(event)) {
            return false;
        }
    }

    return enabled && !prohibited && !filtered;
}

static void pmu_update_irq(CPUARMState *env)
{
    ARMCPU *cpu = env_archcpu(env);
    qemu_set_irq(cpu->pmu_interrupt, (env->cp15.c9_pmcr & PMCRE) &&
            (env->cp15.c9_pminten & env->cp15.c9_pmovsr));
}

static bool pmccntr_clockdiv_enabled(CPUARMState *env)
{
    /*
     * Return true if the clock divider is enabled and the cycle counter
     * is supposed to tick only once every 64 clock cycles. This is
     * controlled by PMCR.D, but if PMCR.LC is set to enable the long
     * (64-bit) cycle counter PMCR.D has no effect.
     */
    return (env->cp15.c9_pmcr & (PMCRD | PMCRLC)) == PMCRD;
}

static bool pmevcntr_is_64_bit(CPUARMState *env, int counter)
{
    /* Return true if the specified event counter is configured to be 64 bit */

    /* This isn't intended to be used with the cycle counter */
    assert(counter < 31);

    if (!cpu_isar_feature(any_pmuv3p5, env_archcpu(env))) {
        return false;
    }

    if (arm_feature(env, ARM_FEATURE_EL2)) {
        /*
         * MDCR_EL2.HLP still applies even when EL2 is disabled in the
         * current security state, so we don't use arm_mdcr_el2_eff() here.
         */
        bool hlp = env->cp15.mdcr_el2 & MDCR_HLP;
        int hpmn = env->cp15.mdcr_el2 & MDCR_HPMN;

        if (hpmn != 0 && counter >= hpmn) {
            return hlp;
        }
    }
    return env->cp15.c9_pmcr & PMCRLP;
}

/*
 * Ensure c15_ccnt is the guest-visible count so that operations such as
 * enabling/disabling the counter or filtering, modifying the count itself,
 * etc. can be done logically. This is essentially a no-op if the counter is
 * not enabled at the time of the call.
 */
static void pmccntr_op_start(CPUARMState *env)
{
    uint64_t cycles = cycles_get_count(env);

    if (pmu_counter_enabled(env, 31)) {
        uint64_t eff_cycles = cycles;
        if (pmccntr_clockdiv_enabled(env)) {
            eff_cycles /= 64;
        }

        uint64_t new_pmccntr = eff_cycles - env->cp15.c15_ccnt_delta;

        uint64_t overflow_mask = env->cp15.c9_pmcr & PMCRLC ? \
                                 1ull << 63 : 1ull << 31;
        if (env->cp15.c15_ccnt & ~new_pmccntr & overflow_mask) {
            env->cp15.c9_pmovsr |= (1ULL << 31);
            pmu_update_irq(env);
        }

        env->cp15.c15_ccnt = new_pmccntr;
    }
    env->cp15.c15_ccnt_delta = cycles;
}

/*
 * If PMCCNTR is enabled, recalculate the delta between the clock and the
 * guest-visible count. A call to pmccntr_op_finish should follow every call to
 * pmccntr_op_start.
 */
static void pmccntr_op_finish(CPUARMState *env)
{
    if (pmu_counter_enabled(env, 31)) {
#ifndef CONFIG_USER_ONLY
        /* Calculate when the counter will next overflow */
        uint64_t remaining_cycles = -env->cp15.c15_ccnt;
        if (!(env->cp15.c9_pmcr & PMCRLC)) {
            remaining_cycles = (uint32_t)remaining_cycles;
        }
        int64_t overflow_in = cycles_ns_per(remaining_cycles);

        if (overflow_in > 0) {
            int64_t overflow_at;

            if (!sadd64_overflow(qemu_clock_get_ns(QEMU_CLOCK_VIRTUAL),
                                 overflow_in, &overflow_at)) {
                ARMCPU *cpu = env_archcpu(env);
                timer_mod_anticipate_ns(cpu->pmu_timer, overflow_at);
            }
        }
#endif

        uint64_t prev_cycles = env->cp15.c15_ccnt_delta;
        if (pmccntr_clockdiv_enabled(env)) {
            prev_cycles /= 64;
        }
        env->cp15.c15_ccnt_delta = prev_cycles - env->cp15.c15_ccnt;
    }
}

static void pmevcntr_op_start(CPUARMState *env, uint8_t counter)
{

    uint16_t event = env->cp15.c14_pmevtyper[counter] & PMXEVTYPER_EVTCOUNT;
    uint64_t count = 0;
    if (event_supported(event)) {
        uint16_t event_idx = supported_event_map[event];
        count = pm_events[event_idx].get_count(env);
    }

    if (pmu_counter_enabled(env, counter)) {
        uint64_t new_pmevcntr = count - env->cp15.c14_pmevcntr_delta[counter];
        uint64_t overflow_mask = pmevcntr_is_64_bit(env, counter) ?
            1ULL << 63 : 1ULL << 31;

        if (env->cp15.c14_pmevcntr[counter] & ~new_pmevcntr & overflow_mask) {
            env->cp15.c9_pmovsr |= (1 << counter);
            pmu_update_irq(env);
        }
        env->cp15.c14_pmevcntr[counter] = new_pmevcntr;
    }
    env->cp15.c14_pmevcntr_delta[counter] = count;
}

static void pmevcntr_op_finish(CPUARMState *env, uint8_t counter)
{
    if (pmu_counter_enabled(env, counter)) {
#ifndef CONFIG_USER_ONLY
        uint16_t event = env->cp15.c14_pmevtyper[counter] & PMXEVTYPER_EVTCOUNT;
        uint16_t event_idx = supported_event_map[event];
        uint64_t delta = -(env->cp15.c14_pmevcntr[counter] + 1);
        int64_t overflow_in;

        if (!pmevcntr_is_64_bit(env, counter)) {
            delta = (uint32_t)delta;
        }
        overflow_in = pm_events[event_idx].ns_per_count(delta);

        if (overflow_in > 0) {
            int64_t overflow_at;

            if (!sadd64_overflow(qemu_clock_get_ns(QEMU_CLOCK_VIRTUAL),
                                 overflow_in, &overflow_at)) {
                ARMCPU *cpu = env_archcpu(env);
                timer_mod_anticipate_ns(cpu->pmu_timer, overflow_at);
            }
        }
#endif

        env->cp15.c14_pmevcntr_delta[counter] -=
            env->cp15.c14_pmevcntr[counter];
    }
}

void pmu_op_start(CPUARMState *env)
{
    unsigned int i;
    pmccntr_op_start(env);
    for (i = 0; i < pmu_num_counters(env); i++) {
        pmevcntr_op_start(env, i);
    }
}

void pmu_op_finish(CPUARMState *env)
{
    unsigned int i;
    pmccntr_op_finish(env);
    for (i = 0; i < pmu_num_counters(env); i++) {
        pmevcntr_op_finish(env, i);
    }
}

void pmu_pre_el_change(ARMCPU *cpu, void *ignored)
{
    pmu_op_start(&cpu->env);
}

void pmu_post_el_change(ARMCPU *cpu, void *ignored)
{
    pmu_op_finish(&cpu->env);
}

void arm_pmu_timer_cb(void *opaque)
{
    ARMCPU *cpu = opaque;

    /*
     * Update all the counter values based on the current underlying counts,
     * triggering interrupts to be raised, if necessary. pmu_op_finish() also
     * has the effect of setting the cpu->pmu_timer to the next earliest time a
     * counter may expire.
     */
    pmu_op_start(&cpu->env);
    pmu_op_finish(&cpu->env);
}

static void pmcr_write(CPUARMState *env, const ARMCPRegInfo *ri,
                       uint64_t value)
{
    pmu_op_start(env);

    if (value & PMCRC) {
        /* The counter has been reset */
        env->cp15.c15_ccnt = 0;
    }

    if (value & PMCRP) {
        unsigned int i;
        for (i = 0; i < pmu_num_counters(env); i++) {
            env->cp15.c14_pmevcntr[i] = 0;
        }
    }

    env->cp15.c9_pmcr &= ~PMCR_WRITABLE_MASK;
    env->cp15.c9_pmcr |= (value & PMCR_WRITABLE_MASK);

    pmu_op_finish(env);
}

static void pmswinc_write(CPUARMState *env, const ARMCPRegInfo *ri,
                          uint64_t value)
{
    unsigned int i;
    uint64_t overflow_mask, new_pmswinc;

    for (i = 0; i < pmu_num_counters(env); i++) {
        /* Increment a counter's count iff: */
        if ((value & (1 << i)) && /* counter's bit is set */
                /* counter is enabled and not filtered */
                pmu_counter_enabled(env, i) &&
                /* counter is SW_INCR */
                (env->cp15.c14_pmevtyper[i] & PMXEVTYPER_EVTCOUNT) == 0x0) {
            pmevcntr_op_start(env, i);

            /*
             * Detect if this write causes an overflow since we can't predict
             * PMSWINC overflows like we can for other events
             */
            new_pmswinc = env->cp15.c14_pmevcntr[i] + 1;

            overflow_mask = pmevcntr_is_64_bit(env, i) ?
                1ULL << 63 : 1ULL << 31;

            if (env->cp15.c14_pmevcntr[i] & ~new_pmswinc & overflow_mask) {
                env->cp15.c9_pmovsr |= (1 << i);
                pmu_update_irq(env);
            }

            env->cp15.c14_pmevcntr[i] = new_pmswinc;

            pmevcntr_op_finish(env, i);
        }
    }
}

static uint64_t pmccntr_read(CPUARMState *env, const ARMCPRegInfo *ri)
{
    uint64_t ret;
    pmccntr_op_start(env);
    ret = env->cp15.c15_ccnt;
    pmccntr_op_finish(env);
    return ret;
}

static void pmselr_write(CPUARMState *env, const ARMCPRegInfo *ri,
                         uint64_t value)
{
    /*
     * The value of PMSELR.SEL affects the behavior of PMXEVTYPER and
     * PMXEVCNTR. We allow [0..31] to be written to PMSELR here; in the
     * meanwhile, we check PMSELR.SEL when PMXEVTYPER and PMXEVCNTR are
     * accessed.
     */
    env->cp15.c9_pmselr = value & 0x1f;
}

static void pmccntr_write(CPUARMState *env, const ARMCPRegInfo *ri,
                        uint64_t value)
{
    pmccntr_op_start(env);
    env->cp15.c15_ccnt = value;
    pmccntr_op_finish(env);
}

static void pmccntr_write32(CPUARMState *env, const ARMCPRegInfo *ri,
                            uint64_t value)
{
    uint64_t cur_val = pmccntr_read(env, NULL);

    pmccntr_write(env, ri, deposit64(cur_val, 0, 32, value));
}

static void pmccfiltr_write(CPUARMState *env, const ARMCPRegInfo *ri,
                            uint64_t value)
{
    pmccntr_op_start(env);
    env->cp15.pmccfiltr_el0 = value & PMCCFILTR_EL0;
    pmccntr_op_finish(env);
}

static void pmccfiltr_write_a32(CPUARMState *env, const ARMCPRegInfo *ri,
                            uint64_t value)
{
    pmccntr_op_start(env);
    /* M is not accessible from AArch32 */
    env->cp15.pmccfiltr_el0 = (env->cp15.pmccfiltr_el0 & PMCCFILTR_M) |
        (value & PMCCFILTR);
    pmccntr_op_finish(env);
}

static uint64_t pmccfiltr_read_a32(CPUARMState *env, const ARMCPRegInfo *ri)
{
    /* M is not visible in AArch32 */
    return env->cp15.pmccfiltr_el0 & PMCCFILTR;
}

static void pmcntenset_write(CPUARMState *env, const ARMCPRegInfo *ri,
                            uint64_t value)
{
    pmu_op_start(env);
    value &= pmu_counter_mask(env);
    env->cp15.c9_pmcnten |= value;
    pmu_op_finish(env);
}

static void pmcntenclr_write(CPUARMState *env, const ARMCPRegInfo *ri,
                             uint64_t value)
{
    pmu_op_start(env);
    value &= pmu_counter_mask(env);
    env->cp15.c9_pmcnten &= ~value;
    pmu_op_finish(env);
}

static void pmovsr_write(CPUARMState *env, const ARMCPRegInfo *ri,
                         uint64_t value)
{
    value &= pmu_counter_mask(env);
    env->cp15.c9_pmovsr &= ~value;
    pmu_update_irq(env);
}

static void pmovsset_write(CPUARMState *env, const ARMCPRegInfo *ri,
                         uint64_t value)
{
    value &= pmu_counter_mask(env);
    env->cp15.c9_pmovsr |= value;
    pmu_update_irq(env);
}

static void pmevtyper_write(CPUARMState *env, const ARMCPRegInfo *ri,
                             uint64_t value, const uint8_t counter)
{
    if (counter == 31) {
        pmccfiltr_write(env, ri, value);
    } else if (counter < pmu_num_counters(env)) {
        pmevcntr_op_start(env, counter);

        /*
         * If this counter's event type is changing, store the current
         * underlying count for the new type in c14_pmevcntr_delta[counter] so
         * pmevcntr_op_finish has the correct baseline when it converts back to
         * a delta.
         */
        uint16_t old_event = env->cp15.c14_pmevtyper[counter] &
            PMXEVTYPER_EVTCOUNT;
        uint16_t new_event = value & PMXEVTYPER_EVTCOUNT;
        if (old_event != new_event) {
            uint64_t count = 0;
            if (event_supported(new_event)) {
                uint16_t event_idx = supported_event_map[new_event];
                count = pm_events[event_idx].get_count(env);
            }
            env->cp15.c14_pmevcntr_delta[counter] = count;
        }

        env->cp15.c14_pmevtyper[counter] = value & PMXEVTYPER_MASK;
        pmevcntr_op_finish(env, counter);
    }
    /*
     * Attempts to access PMXEVTYPER are CONSTRAINED UNPREDICTABLE when
     * PMSELR value is equal to or greater than the number of implemented
     * counters, but not equal to 0x1f. We opt to behave as a RAZ/WI.
     */
}

static uint64_t pmevtyper_read(CPUARMState *env, const ARMCPRegInfo *ri,
                               const uint8_t counter)
{
    if (counter == 31) {
        return env->cp15.pmccfiltr_el0;
    } else if (counter < pmu_num_counters(env)) {
        return env->cp15.c14_pmevtyper[counter];
    } else {
      /*
       * We opt to behave as a RAZ/WI when attempts to access PMXEVTYPER
       * are CONSTRAINED UNPREDICTABLE. See comments in pmevtyper_write().
       */
        return 0;
    }
}

static void pmevtyper_writefn(CPUARMState *env, const ARMCPRegInfo *ri,
                              uint64_t value)
{
    uint8_t counter = ((ri->crm & 3) << 3) | (ri->opc2 & 7);
    pmevtyper_write(env, ri, value, counter);
}

static void pmevtyper_rawwrite(CPUARMState *env, const ARMCPRegInfo *ri,
                               uint64_t value)
{
    uint8_t counter = ((ri->crm & 3) << 3) | (ri->opc2 & 7);
    env->cp15.c14_pmevtyper[counter] = value;

    /*
     * pmevtyper_rawwrite is called between a pair of pmu_op_start and
     * pmu_op_finish calls when loading saved state for a migration. Because
     * we're potentially updating the type of event here, the value written to
     * c14_pmevcntr_delta by the preceding pmu_op_start call may be for a
     * different counter type. Therefore, we need to set this value to the
     * current count for the counter type we're writing so that pmu_op_finish
     * has the correct count for its calculation.
     */
    uint16_t event = value & PMXEVTYPER_EVTCOUNT;
    if (event_supported(event)) {
        uint16_t event_idx = supported_event_map[event];
        env->cp15.c14_pmevcntr_delta[counter] =
            pm_events[event_idx].get_count(env);
    }
}

static uint64_t pmevtyper_readfn(CPUARMState *env, const ARMCPRegInfo *ri)
{
    uint8_t counter = ((ri->crm & 3) << 3) | (ri->opc2 & 7);
    return pmevtyper_read(env, ri, counter);
}

static void pmxevtyper_write(CPUARMState *env, const ARMCPRegInfo *ri,
                             uint64_t value)
{
    pmevtyper_write(env, ri, value, env->cp15.c9_pmselr & 31);
}

static uint64_t pmxevtyper_read(CPUARMState *env, const ARMCPRegInfo *ri)
{
    return pmevtyper_read(env, ri, env->cp15.c9_pmselr & 31);
}

static void pmevcntr_write(CPUARMState *env, const ARMCPRegInfo *ri,
                             uint64_t value, uint8_t counter)
{
    if (!cpu_isar_feature(any_pmuv3p5, env_archcpu(env))) {
        /* Before FEAT_PMUv3p5, top 32 bits of event counters are RES0 */
        value &= MAKE_64BIT_MASK(0, 32);
    }
    if (counter < pmu_num_counters(env)) {
        pmevcntr_op_start(env, counter);
        env->cp15.c14_pmevcntr[counter] = value;
        pmevcntr_op_finish(env, counter);
    }
    /*
     * We opt to behave as a RAZ/WI when attempts to access PM[X]EVCNTR
     * are CONSTRAINED UNPREDICTABLE.
     */
}

static uint64_t pmevcntr_read(CPUARMState *env, const ARMCPRegInfo *ri,
                              uint8_t counter)
{
    if (counter < pmu_num_counters(env)) {
        uint64_t ret;
        pmevcntr_op_start(env, counter);
        ret = env->cp15.c14_pmevcntr[counter];
        pmevcntr_op_finish(env, counter);
        if (!cpu_isar_feature(any_pmuv3p5, env_archcpu(env))) {
            /* Before FEAT_PMUv3p5, top 32 bits of event counters are RES0 */
            ret &= MAKE_64BIT_MASK(0, 32);
        }
        return ret;
    } else {
      /*
       * We opt to behave as a RAZ/WI when attempts to access PM[X]EVCNTR
       * are CONSTRAINED UNPREDICTABLE.
       */
        return 0;
    }
}

static void pmevcntr_writefn(CPUARMState *env, const ARMCPRegInfo *ri,
                             uint64_t value)
{
    uint8_t counter = ((ri->crm & 3) << 3) | (ri->opc2 & 7);
    pmevcntr_write(env, ri, value, counter);
}

static uint64_t pmevcntr_readfn(CPUARMState *env, const ARMCPRegInfo *ri)
{
    uint8_t counter = ((ri->crm & 3) << 3) | (ri->opc2 & 7);
    return pmevcntr_read(env, ri, counter);
}

static void pmevcntr_rawwrite(CPUARMState *env, const ARMCPRegInfo *ri,
                             uint64_t value)
{
    uint8_t counter = ((ri->crm & 3) << 3) | (ri->opc2 & 7);
    assert(counter < pmu_num_counters(env));
    env->cp15.c14_pmevcntr[counter] = value;
    pmevcntr_write(env, ri, value, counter);
}

static uint64_t pmevcntr_rawread(CPUARMState *env, const ARMCPRegInfo *ri)
{
    uint8_t counter = ((ri->crm & 3) << 3) | (ri->opc2 & 7);
    assert(counter < pmu_num_counters(env));
    return env->cp15.c14_pmevcntr[counter];
}

static void pmxevcntr_write(CPUARMState *env, const ARMCPRegInfo *ri,
                             uint64_t value)
{
    pmevcntr_write(env, ri, value, env->cp15.c9_pmselr & 31);
}

static uint64_t pmxevcntr_read(CPUARMState *env, const ARMCPRegInfo *ri)
{
    return pmevcntr_read(env, ri, env->cp15.c9_pmselr & 31);
}

static void pmuserenr_write(CPUARMState *env, const ARMCPRegInfo *ri,
                            uint64_t value)
{
    if (arm_feature(env, ARM_FEATURE_V8)) {
        env->cp15.c9_pmuserenr = value & 0xf;
    } else {
        env->cp15.c9_pmuserenr = value & 1;
    }
}

static void pmintenset_write(CPUARMState *env, const ARMCPRegInfo *ri,
                             uint64_t value)
{
    /* We have no event counters so only the C bit can be changed */
    value &= pmu_counter_mask(env);
    env->cp15.c9_pminten |= value;
    pmu_update_irq(env);
}

static void pmintenclr_write(CPUARMState *env, const ARMCPRegInfo *ri,
                             uint64_t value)
{
    value &= pmu_counter_mask(env);
    env->cp15.c9_pminten &= ~value;
    pmu_update_irq(env);
}

static void vbar_write(CPUARMState *env, const ARMCPRegInfo *ri,
                       uint64_t value)
{
    /*
     * Note that even though the AArch64 view of this register has bits
     * [10:0] all RES0 we can only mask the bottom 5, to comply with the
     * architectural requirements for bits which are RES0 only in some
     * contexts. (ARMv8 would permit us to do no masking at all, but ARMv7
     * requires the bottom five bits to be RAZ/WI because they're UNK/SBZP.)
     */
    raw_write(env, ri, value & ~0x1FULL);
}

static void scr_write(CPUARMState *env, const ARMCPRegInfo *ri, uint64_t value)
{
    /* Begin with base v8.0 state.  */
    uint64_t valid_mask = 0x3fff;
    ARMCPU *cpu = env_archcpu(env);
    uint64_t changed;

    /*
     * Because SCR_EL3 is the "real" cpreg and SCR is the alias, reset always
     * passes the reginfo for SCR_EL3, which has type ARM_CP_STATE_AA64.
     * Instead, choose the format based on the mode of EL3.
     */
    if (arm_el_is_aa64(env, 3)) {
        value |= SCR_FW | SCR_AW;      /* RES1 */
        valid_mask &= ~SCR_NET;        /* RES0 */

        if (!cpu_isar_feature(aa64_aa32_el1, cpu) &&
            !cpu_isar_feature(aa64_aa32_el2, cpu)) {
            value |= SCR_RW;           /* RAO/WI */
        }
        if (cpu_isar_feature(aa64_ras, cpu)) {
            valid_mask |= SCR_TERR;
        }
        if (cpu_isar_feature(aa64_lor, cpu)) {
            valid_mask |= SCR_TLOR;
        }
        if (cpu_isar_feature(aa64_pauth, cpu)) {
            valid_mask |= SCR_API | SCR_APK;
        }
        if (cpu_isar_feature(aa64_sel2, cpu)) {
            valid_mask |= SCR_EEL2;
        } else if (cpu_isar_feature(aa64_rme, cpu)) {
            /* With RME and without SEL2, NS is RES1 (R_GSWWH, I_DJJQJ). */
            value |= SCR_NS;
        }
        if (cpu_isar_feature(aa64_mte, cpu)) {
            valid_mask |= SCR_ATA;
        }
        if (cpu_isar_feature(aa64_scxtnum, cpu)) {
            valid_mask |= SCR_ENSCXT;
        }
        if (cpu_isar_feature(aa64_doublefault, cpu)) {
            valid_mask |= SCR_EASE | SCR_NMEA;
        }
        if (cpu_isar_feature(aa64_sme, cpu)) {
            valid_mask |= SCR_ENTP2;
        }
        if (cpu_isar_feature(aa64_hcx, cpu)) {
            valid_mask |= SCR_HXEN;
        }
        if (cpu_isar_feature(aa64_fgt, cpu)) {
            valid_mask |= SCR_FGTEN;
        }
        if (cpu_isar_feature(aa64_rme, cpu)) {
            valid_mask |= SCR_NSE | SCR_GPF;
        }
    } else {
        valid_mask &= ~(SCR_RW | SCR_ST);
        if (cpu_isar_feature(aa32_ras, cpu)) {
            valid_mask |= SCR_TERR;
        }
    }

    if (!arm_feature(env, ARM_FEATURE_EL2)) {
        valid_mask &= ~SCR_HCE;

        /*
         * On ARMv7, SMD (or SCD as it is called in v7) is only
         * supported if EL2 exists. The bit is UNK/SBZP when
         * EL2 is unavailable. In QEMU ARMv7, we force it to always zero
         * when EL2 is unavailable.
         * On ARMv8, this bit is always available.
         */
        if (arm_feature(env, ARM_FEATURE_V7) &&
            !arm_feature(env, ARM_FEATURE_V8)) {
            valid_mask &= ~SCR_SMD;
        }
    }

    /* Clear all-context RES0 bits.  */
    value &= valid_mask;
    changed = env->cp15.scr_el3 ^ value;
    env->cp15.scr_el3 = value;

    /*
     * If SCR_EL3.{NS,NSE} changes, i.e. change of security state,
     * we must invalidate all TLBs below EL3.
     */
    if (changed & (SCR_NS | SCR_NSE)) {
        tlb_flush_by_mmuidx(env_cpu(env), (ARMMMUIdxBit_E10_0 |
                                           ARMMMUIdxBit_E20_0 |
                                           ARMMMUIdxBit_E10_1 |
                                           ARMMMUIdxBit_E20_2 |
                                           ARMMMUIdxBit_E10_1_PAN |
                                           ARMMMUIdxBit_E20_2_PAN |
                                           ARMMMUIdxBit_E2 |
                                           ARMMMUIdxBit_GE10_1 |
                                           ARMMMUIdxBit_GE20_2 |
                                           ARMMMUIdxBit_GE10_1_PAN |
                                           ARMMMUIdxBit_GE20_2_PAN |
                                           ARMMMUIdxBit_GE2));
    }
}

static void scr_reset(CPUARMState *env, const ARMCPRegInfo *ri)
{
    /*
     * scr_write will set the RES1 bits on an AArch64-only CPU.
     * The reset value will be 0x30 on an AArch64-only CPU and 0 otherwise.
     */
    scr_write(env, ri, 0);
}

static CPAccessResult access_tid4(CPUARMState *env,
                                  const ARMCPRegInfo *ri,
                                  bool isread)
{
    if (arm_current_el(env) == 1 &&
        (arm_hcr_el2_eff(env) & (HCR_TID2 | HCR_TID4))) {
        return CP_ACCESS_TRAP_EL2;
    }

    return CP_ACCESS_OK;
}

static uint64_t ccsidr_read(CPUARMState *env, const ARMCPRegInfo *ri)
{
    ARMCPU *cpu = env_archcpu(env);

    /*
     * Acquire the CSSELR index from the bank corresponding to the CCSIDR
     * bank
     */
    uint32_t index = A32_BANKED_REG_GET(env, csselr,
                                        ri->secure & ARM_CP_SECSTATE_S);

    return cpu->ccsidr[index];
}

static void csselr_write(CPUARMState *env, const ARMCPRegInfo *ri,
                         uint64_t value)
{
    raw_write(env, ri, value & 0xf);
}

static uint64_t isr_read(CPUARMState *env, const ARMCPRegInfo *ri)
{
    CPUState *cs = env_cpu(env);
    bool el1 = arm_current_el(env) == 1;
    uint64_t hcr_el2 = el1 ? arm_hcr_el2_eff(env) : 0;
    uint64_t ret = 0;

    if (hcr_el2 & HCR_IMO) {
        if (cs->interrupt_request & CPU_INTERRUPT_VIRQ) {
            ret |= CPSR_I;
        }
    } else {
        if (cs->interrupt_request & CPU_INTERRUPT_HARD) {
            ret |= CPSR_I;
        }
    }

    if (hcr_el2 & HCR_FMO) {
        if (cs->interrupt_request & CPU_INTERRUPT_VFIQ) {
            ret |= CPSR_F;
        }
    } else {
        if (cs->interrupt_request & CPU_INTERRUPT_FIQ) {
            ret |= CPSR_F;
        }
    }

    if (hcr_el2 & HCR_AMO) {
        if (cs->interrupt_request & CPU_INTERRUPT_VSERR) {
            ret |= CPSR_A;
        }
    }

    return ret;
}

static CPAccessResult access_aa64_tid1(CPUARMState *env, const ARMCPRegInfo *ri,
                                       bool isread)
{
    if (arm_current_el(env) == 1 && (arm_hcr_el2_eff(env) & HCR_TID1)) {
        return CP_ACCESS_TRAP_EL2;
    }

    return CP_ACCESS_OK;
}

static CPAccessResult access_aa32_tid1(CPUARMState *env, const ARMCPRegInfo *ri,
                                       bool isread)
{
    if (arm_feature(env, ARM_FEATURE_V8)) {
        return access_aa64_tid1(env, ri, isread);
    }

    return CP_ACCESS_OK;
}

static const ARMCPRegInfo v7_cp_reginfo[] = {
    /* the old v6 WFI, UNPREDICTABLE in v7 but we choose to NOP */
    { .name = "NOP", .cp = 15, .crn = 7, .crm = 0, .opc1 = 0, .opc2 = 4,
      .access = PL1_W, .type = ARM_CP_NOP },
    /*
     * Performance monitors are implementation defined in v7,
     * but with an ARM recommended set of registers, which we
     * follow.
     *
     * Performance registers fall into three categories:
     *  (a) always UNDEF in PL0, RW in PL1 (PMINTENSET, PMINTENCLR)
     *  (b) RO in PL0 (ie UNDEF on write), RW in PL1 (PMUSERENR)
     *  (c) UNDEF in PL0 if PMUSERENR.EN==0, otherwise accessible (all others)
     * For the cases controlled by PMUSERENR we must set .access to PL0_RW
     * or PL0_RO as appropriate and then check PMUSERENR in the helper fn.
     */
    { .name = "PMCNTENSET", .cp = 15, .crn = 9, .crm = 12, .opc1 = 0, .opc2 = 1,
      .access = PL0_RW, .type = ARM_CP_ALIAS | ARM_CP_IO,
      .fieldoffset = offsetoflow32(CPUARMState, cp15.c9_pmcnten),
      .writefn = pmcntenset_write,
      .accessfn = pmreg_access,
      .fgt = FGT_PMCNTEN,
      .raw_writefn = raw_write },
    { .name = "PMCNTENSET_EL0", .state = ARM_CP_STATE_AA64, .type = ARM_CP_IO,
      .opc0 = 3, .opc1 = 3, .crn = 9, .crm = 12, .opc2 = 1,
      .access = PL0_RW, .accessfn = pmreg_access,
      .fgt = FGT_PMCNTEN,
      .fieldoffset = offsetof(CPUARMState, cp15.c9_pmcnten), .resetvalue = 0,
      .writefn = pmcntenset_write, .raw_writefn = raw_write },
    { .name = "PMCNTENCLR", .cp = 15, .crn = 9, .crm = 12, .opc1 = 0, .opc2 = 2,
      .access = PL0_RW,
      .fieldoffset = offsetoflow32(CPUARMState, cp15.c9_pmcnten),
      .accessfn = pmreg_access,
      .fgt = FGT_PMCNTEN,
      .writefn = pmcntenclr_write,
      .type = ARM_CP_ALIAS | ARM_CP_IO },
    { .name = "PMCNTENCLR_EL0", .state = ARM_CP_STATE_AA64,
      .opc0 = 3, .opc1 = 3, .crn = 9, .crm = 12, .opc2 = 2,
      .access = PL0_RW, .accessfn = pmreg_access,
      .fgt = FGT_PMCNTEN,
      .type = ARM_CP_ALIAS | ARM_CP_IO,
      .fieldoffset = offsetof(CPUARMState, cp15.c9_pmcnten),
      .writefn = pmcntenclr_write },
    { .name = "PMOVSR", .cp = 15, .crn = 9, .crm = 12, .opc1 = 0, .opc2 = 3,
      .access = PL0_RW, .type = ARM_CP_IO,
      .fieldoffset = offsetoflow32(CPUARMState, cp15.c9_pmovsr),
      .accessfn = pmreg_access,
      .fgt = FGT_PMOVS,
      .writefn = pmovsr_write,
      .raw_writefn = raw_write },
    { .name = "PMOVSCLR_EL0", .state = ARM_CP_STATE_AA64,
      .opc0 = 3, .opc1 = 3, .crn = 9, .crm = 12, .opc2 = 3,
      .access = PL0_RW, .accessfn = pmreg_access,
      .fgt = FGT_PMOVS,
      .type = ARM_CP_ALIAS | ARM_CP_IO,
      .fieldoffset = offsetof(CPUARMState, cp15.c9_pmovsr),
      .writefn = pmovsr_write,
      .raw_writefn = raw_write },
    { .name = "PMSWINC", .cp = 15, .crn = 9, .crm = 12, .opc1 = 0, .opc2 = 4,
      .access = PL0_W, .accessfn = pmreg_access_swinc,
      .fgt = FGT_PMSWINC_EL0,
      .type = ARM_CP_NO_RAW | ARM_CP_IO,
      .writefn = pmswinc_write },
    { .name = "PMSWINC_EL0", .state = ARM_CP_STATE_AA64,
      .opc0 = 3, .opc1 = 3, .crn = 9, .crm = 12, .opc2 = 4,
      .access = PL0_W, .accessfn = pmreg_access_swinc,
      .fgt = FGT_PMSWINC_EL0,
      .type = ARM_CP_NO_RAW | ARM_CP_IO,
      .writefn = pmswinc_write },
    { .name = "PMSELR", .cp = 15, .crn = 9, .crm = 12, .opc1 = 0, .opc2 = 5,
      .access = PL0_RW, .type = ARM_CP_ALIAS,
      .fgt = FGT_PMSELR_EL0,
      .fieldoffset = offsetoflow32(CPUARMState, cp15.c9_pmselr),
      .accessfn = pmreg_access_selr, .writefn = pmselr_write,
      .raw_writefn = raw_write},
    { .name = "PMSELR_EL0", .state = ARM_CP_STATE_AA64,
      .opc0 = 3, .opc1 = 3, .crn = 9, .crm = 12, .opc2 = 5,
      .access = PL0_RW, .accessfn = pmreg_access_selr,
      .fgt = FGT_PMSELR_EL0,
      .fieldoffset = offsetof(CPUARMState, cp15.c9_pmselr),
      .writefn = pmselr_write, .raw_writefn = raw_write, },
    { .name = "PMCCNTR", .cp = 15, .crn = 9, .crm = 13, .opc1 = 0, .opc2 = 0,
      .access = PL0_RW, .resetvalue = 0, .type = ARM_CP_ALIAS | ARM_CP_IO,
      .fgt = FGT_PMCCNTR_EL0,
      .readfn = pmccntr_read, .writefn = pmccntr_write32,
      .accessfn = pmreg_access_ccntr },
    { .name = "PMCCNTR_EL0", .state = ARM_CP_STATE_AA64,
      .opc0 = 3, .opc1 = 3, .crn = 9, .crm = 13, .opc2 = 0,
      .access = PL0_RW, .accessfn = pmreg_access_ccntr,
      .fgt = FGT_PMCCNTR_EL0,
      .type = ARM_CP_IO,
      .fieldoffset = offsetof(CPUARMState, cp15.c15_ccnt),
      .readfn = pmccntr_read, .writefn = pmccntr_write,
      .raw_readfn = raw_read, .raw_writefn = raw_write, },
    { .name = "PMCCFILTR", .cp = 15, .opc1 = 0, .crn = 14, .crm = 15, .opc2 = 7,
      .writefn = pmccfiltr_write_a32, .readfn = pmccfiltr_read_a32,
      .access = PL0_RW, .accessfn = pmreg_access,
      .fgt = FGT_PMCCFILTR_EL0,
      .type = ARM_CP_ALIAS | ARM_CP_IO,
      .resetvalue = 0, },
    { .name = "PMCCFILTR_EL0", .state = ARM_CP_STATE_AA64,
      .opc0 = 3, .opc1 = 3, .crn = 14, .crm = 15, .opc2 = 7,
      .writefn = pmccfiltr_write, .raw_writefn = raw_write,
      .access = PL0_RW, .accessfn = pmreg_access,
      .fgt = FGT_PMCCFILTR_EL0,
      .type = ARM_CP_IO,
      .fieldoffset = offsetof(CPUARMState, cp15.pmccfiltr_el0),
      .resetvalue = 0, },
    { .name = "PMXEVTYPER", .cp = 15, .crn = 9, .crm = 13, .opc1 = 0, .opc2 = 1,
      .access = PL0_RW, .type = ARM_CP_NO_RAW | ARM_CP_IO,
      .accessfn = pmreg_access,
      .fgt = FGT_PMEVTYPERN_EL0,
      .writefn = pmxevtyper_write, .readfn = pmxevtyper_read },
    { .name = "PMXEVTYPER_EL0", .state = ARM_CP_STATE_AA64,
      .opc0 = 3, .opc1 = 3, .crn = 9, .crm = 13, .opc2 = 1,
      .access = PL0_RW, .type = ARM_CP_NO_RAW | ARM_CP_IO,
      .accessfn = pmreg_access,
      .fgt = FGT_PMEVTYPERN_EL0,
      .writefn = pmxevtyper_write, .readfn = pmxevtyper_read },
    { .name = "PMXEVCNTR", .cp = 15, .crn = 9, .crm = 13, .opc1 = 0, .opc2 = 2,
      .access = PL0_RW, .type = ARM_CP_NO_RAW | ARM_CP_IO,
      .accessfn = pmreg_access_xevcntr,
      .fgt = FGT_PMEVCNTRN_EL0,
      .writefn = pmxevcntr_write, .readfn = pmxevcntr_read },
    { .name = "PMXEVCNTR_EL0", .state = ARM_CP_STATE_AA64,
      .opc0 = 3, .opc1 = 3, .crn = 9, .crm = 13, .opc2 = 2,
      .access = PL0_RW, .type = ARM_CP_NO_RAW | ARM_CP_IO,
      .accessfn = pmreg_access_xevcntr,
      .fgt = FGT_PMEVCNTRN_EL0,
      .writefn = pmxevcntr_write, .readfn = pmxevcntr_read },
    { .name = "PMUSERENR", .cp = 15, .crn = 9, .crm = 14, .opc1 = 0, .opc2 = 0,
      .access = PL0_R | PL1_RW, .accessfn = access_tpm,
      .fieldoffset = offsetoflow32(CPUARMState, cp15.c9_pmuserenr),
      .resetvalue = 0,
      .writefn = pmuserenr_write, .raw_writefn = raw_write },
    { .name = "PMUSERENR_EL0", .state = ARM_CP_STATE_AA64,
      .opc0 = 3, .opc1 = 3, .crn = 9, .crm = 14, .opc2 = 0,
      .access = PL0_R | PL1_RW, .accessfn = access_tpm, .type = ARM_CP_ALIAS,
      .fieldoffset = offsetof(CPUARMState, cp15.c9_pmuserenr),
      .resetvalue = 0,
      .writefn = pmuserenr_write, .raw_writefn = raw_write },
    { .name = "PMINTENSET", .cp = 15, .crn = 9, .crm = 14, .opc1 = 0, .opc2 = 1,
      .access = PL1_RW, .accessfn = access_tpm,
      .fgt = FGT_PMINTEN,
      .type = ARM_CP_ALIAS | ARM_CP_IO,
      .fieldoffset = offsetoflow32(CPUARMState, cp15.c9_pminten),
      .resetvalue = 0,
      .writefn = pmintenset_write, .raw_writefn = raw_write },
    { .name = "PMINTENSET_EL1", .state = ARM_CP_STATE_AA64,
      .opc0 = 3, .opc1 = 0, .crn = 9, .crm = 14, .opc2 = 1,
      .access = PL1_RW, .accessfn = access_tpm,
      .fgt = FGT_PMINTEN,
      .type = ARM_CP_IO,
      .fieldoffset = offsetof(CPUARMState, cp15.c9_pminten),
      .writefn = pmintenset_write, .raw_writefn = raw_write,
      .resetvalue = 0x0 },
    { .name = "PMINTENCLR", .cp = 15, .crn = 9, .crm = 14, .opc1 = 0, .opc2 = 2,
      .access = PL1_RW, .accessfn = access_tpm,
      .fgt = FGT_PMINTEN,
      .type = ARM_CP_ALIAS | ARM_CP_IO | ARM_CP_NO_RAW,
      .fieldoffset = offsetof(CPUARMState, cp15.c9_pminten),
      .writefn = pmintenclr_write, },
    { .name = "PMINTENCLR_EL1", .state = ARM_CP_STATE_AA64,
      .opc0 = 3, .opc1 = 0, .crn = 9, .crm = 14, .opc2 = 2,
      .access = PL1_RW, .accessfn = access_tpm,
      .fgt = FGT_PMINTEN,
      .type = ARM_CP_ALIAS | ARM_CP_IO | ARM_CP_NO_RAW,
      .fieldoffset = offsetof(CPUARMState, cp15.c9_pminten),
      .writefn = pmintenclr_write },
    { .name = "CCSIDR", .state = ARM_CP_STATE_BOTH,
      .opc0 = 3, .crn = 0, .crm = 0, .opc1 = 1, .opc2 = 0,
      .access = PL1_R,
      .accessfn = access_tid4,
      .fgt = FGT_CCSIDR_EL1,
      .readfn = ccsidr_read, .type = ARM_CP_NO_RAW },
    { .name = "CSSELR", .state = ARM_CP_STATE_BOTH,
      .opc0 = 3, .crn = 0, .crm = 0, .opc1 = 2, .opc2 = 0,
      .access = PL1_RW,
      .accessfn = access_tid4,
      .fgt = FGT_CSSELR_EL1,
      .writefn = csselr_write, .resetvalue = 0,
      .bank_fieldoffsets = { offsetof(CPUARMState, cp15.csselr_s),
                             offsetof(CPUARMState, cp15.csselr_ns) } },
    /*
     * Auxiliary ID register: this actually has an IMPDEF value but for now
     * just RAZ for all cores:
     */
    { .name = "AIDR", .state = ARM_CP_STATE_BOTH,
      .opc0 = 3, .opc1 = 1, .crn = 0, .crm = 0, .opc2 = 7,
      .access = PL1_R, .type = ARM_CP_CONST,
      .accessfn = access_aa64_tid1,
      .fgt = FGT_AIDR_EL1,
      .resetvalue = 0 },
    /*
     * Auxiliary fault status registers: these also are IMPDEF, and we
     * choose to RAZ/WI for all cores.
     */
    { .name = "AFSR0_EL1", .state = ARM_CP_STATE_BOTH,
      .opc0 = 3, .opc1 = 0, .crn = 5, .crm = 1, .opc2 = 0,
      .access = PL1_RW, .accessfn = access_tvm_trvm,
      .fgt = FGT_AFSR0_EL1,
      .type = ARM_CP_CONST, .resetvalue = 0 },
    { .name = "AFSR1_EL1", .state = ARM_CP_STATE_BOTH,
      .opc0 = 3, .opc1 = 0, .crn = 5, .crm = 1, .opc2 = 1,
      .access = PL1_RW, .accessfn = access_tvm_trvm,
      .fgt = FGT_AFSR1_EL1,
      .type = ARM_CP_CONST, .resetvalue = 0 },
    /*
     * MAIR can just read-as-written because we don't implement caches
     * and so don't need to care about memory attributes.
     */
    { .name = "MAIR_EL1", .state = ARM_CP_STATE_AA64,
      .opc0 = 3, .opc1 = 0, .crn = 10, .crm = 2, .opc2 = 0,
      .access = PL1_RW, .accessfn = access_tvm_trvm,
      .fgt = FGT_MAIR_EL1,
      .fieldoffset = offsetof(CPUARMState, cp15.mair_el[1]),
      .resetvalue = 0 },
    { .name = "MAIR_EL3", .state = ARM_CP_STATE_AA64,
      .opc0 = 3, .opc1 = 6, .crn = 10, .crm = 2, .opc2 = 0,
      .access = PL3_RW, .fieldoffset = offsetof(CPUARMState, cp15.mair_el[3]),
      .resetvalue = 0 },
    /*
     * For non-long-descriptor page tables these are PRRR and NMRR;
     * regardless they still act as reads-as-written for QEMU.
     */
     /*
      * MAIR0/1 are defined separately from their 64-bit counterpart which
      * allows them to assign the correct fieldoffset based on the endianness
      * handled in the field definitions.
      */
    { .name = "MAIR0", .state = ARM_CP_STATE_AA32,
      .cp = 15, .opc1 = 0, .crn = 10, .crm = 2, .opc2 = 0,
      .access = PL1_RW, .accessfn = access_tvm_trvm,
      .bank_fieldoffsets = { offsetof(CPUARMState, cp15.mair0_s),
                             offsetof(CPUARMState, cp15.mair0_ns) },
      .resetfn = arm_cp_reset_ignore },
    { .name = "MAIR1", .state = ARM_CP_STATE_AA32,
      .cp = 15, .opc1 = 0, .crn = 10, .crm = 2, .opc2 = 1,
      .access = PL1_RW, .accessfn = access_tvm_trvm,
      .bank_fieldoffsets = { offsetof(CPUARMState, cp15.mair1_s),
                             offsetof(CPUARMState, cp15.mair1_ns) },
      .resetfn = arm_cp_reset_ignore },
    { .name = "ISR_EL1", .state = ARM_CP_STATE_BOTH,
      .opc0 = 3, .opc1 = 0, .crn = 12, .crm = 1, .opc2 = 0,
      .fgt = FGT_ISR_EL1,
      .type = ARM_CP_NO_RAW, .access = PL1_R, .readfn = isr_read },
    /* 32 bit ITLB invalidates */
    { .name = "ITLBIALL", .cp = 15, .opc1 = 0, .crn = 8, .crm = 5, .opc2 = 0,
      .type = ARM_CP_NO_RAW, .access = PL1_W, .accessfn = access_ttlb,
      .writefn = tlbiall_write },
    { .name = "ITLBIMVA", .cp = 15, .opc1 = 0, .crn = 8, .crm = 5, .opc2 = 1,
      .type = ARM_CP_NO_RAW, .access = PL1_W, .accessfn = access_ttlb,
      .writefn = tlbimva_write },
    { .name = "ITLBIASID", .cp = 15, .opc1 = 0, .crn = 8, .crm = 5, .opc2 = 2,
      .type = ARM_CP_NO_RAW, .access = PL1_W, .accessfn = access_ttlb,
      .writefn = tlbiasid_write },
    /* 32 bit DTLB invalidates */
    { .name = "DTLBIALL", .cp = 15, .opc1 = 0, .crn = 8, .crm = 6, .opc2 = 0,
      .type = ARM_CP_NO_RAW, .access = PL1_W, .accessfn = access_ttlb,
      .writefn = tlbiall_write },
    { .name = "DTLBIMVA", .cp = 15, .opc1 = 0, .crn = 8, .crm = 6, .opc2 = 1,
      .type = ARM_CP_NO_RAW, .access = PL1_W, .accessfn = access_ttlb,
      .writefn = tlbimva_write },
    { .name = "DTLBIASID", .cp = 15, .opc1 = 0, .crn = 8, .crm = 6, .opc2 = 2,
      .type = ARM_CP_NO_RAW, .access = PL1_W, .accessfn = access_ttlb,
      .writefn = tlbiasid_write },
    /* 32 bit TLB invalidates */
    { .name = "TLBIALL", .cp = 15, .opc1 = 0, .crn = 8, .crm = 7, .opc2 = 0,
      .type = ARM_CP_NO_RAW, .access = PL1_W, .accessfn = access_ttlb,
      .writefn = tlbiall_write },
    { .name = "TLBIMVA", .cp = 15, .opc1 = 0, .crn = 8, .crm = 7, .opc2 = 1,
      .type = ARM_CP_NO_RAW, .access = PL1_W, .accessfn = access_ttlb,
      .writefn = tlbimva_write },
    { .name = "TLBIASID", .cp = 15, .opc1 = 0, .crn = 8, .crm = 7, .opc2 = 2,
      .type = ARM_CP_NO_RAW, .access = PL1_W, .accessfn = access_ttlb,
      .writefn = tlbiasid_write },
    { .name = "TLBIMVAA", .cp = 15, .opc1 = 0, .crn = 8, .crm = 7, .opc2 = 3,
      .type = ARM_CP_NO_RAW, .access = PL1_W, .accessfn = access_ttlb,
      .writefn = tlbimvaa_write },
};

static const ARMCPRegInfo v7mp_cp_reginfo[] = {
    /* 32 bit TLB invalidates, Inner Shareable */
    { .name = "TLBIALLIS", .cp = 15, .opc1 = 0, .crn = 8, .crm = 3, .opc2 = 0,
      .type = ARM_CP_NO_RAW, .access = PL1_W, .accessfn = access_ttlbis,
      .writefn = tlbiall_is_write },
    { .name = "TLBIMVAIS", .cp = 15, .opc1 = 0, .crn = 8, .crm = 3, .opc2 = 1,
      .type = ARM_CP_NO_RAW, .access = PL1_W, .accessfn = access_ttlbis,
      .writefn = tlbimva_is_write },
    { .name = "TLBIASIDIS", .cp = 15, .opc1 = 0, .crn = 8, .crm = 3, .opc2 = 2,
      .type = ARM_CP_NO_RAW, .access = PL1_W, .accessfn = access_ttlbis,
      .writefn = tlbiasid_is_write },
    { .name = "TLBIMVAAIS", .cp = 15, .opc1 = 0, .crn = 8, .crm = 3, .opc2 = 3,
      .type = ARM_CP_NO_RAW, .access = PL1_W, .accessfn = access_ttlbis,
      .writefn = tlbimvaa_is_write },
};

static const ARMCPRegInfo pmovsset_cp_reginfo[] = {
    /* PMOVSSET is not implemented in v7 before v7ve */
    { .name = "PMOVSSET", .cp = 15, .opc1 = 0, .crn = 9, .crm = 14, .opc2 = 3,
      .access = PL0_RW, .accessfn = pmreg_access,
      .fgt = FGT_PMOVS,
      .type = ARM_CP_ALIAS | ARM_CP_IO,
      .fieldoffset = offsetoflow32(CPUARMState, cp15.c9_pmovsr),
      .writefn = pmovsset_write,
      .raw_writefn = raw_write },
    { .name = "PMOVSSET_EL0", .state = ARM_CP_STATE_AA64,
      .opc0 = 3, .opc1 = 3, .crn = 9, .crm = 14, .opc2 = 3,
      .access = PL0_RW, .accessfn = pmreg_access,
      .fgt = FGT_PMOVS,
      .type = ARM_CP_ALIAS | ARM_CP_IO,
      .fieldoffset = offsetof(CPUARMState, cp15.c9_pmovsr),
      .writefn = pmovsset_write,
      .raw_writefn = raw_write },
};

static void teecr_write(CPUARMState *env, const ARMCPRegInfo *ri,
                        uint64_t value)
{
    value &= 1;
    env->teecr = value;
}

static CPAccessResult teecr_access(CPUARMState *env, const ARMCPRegInfo *ri,
                                   bool isread)
{
    /*
     * HSTR.TTEE only exists in v7A, not v8A, but v8A doesn't have T2EE
     * at all, so we don't need to check whether we're v8A.
     */
    if (arm_current_el(env) < 2 && !arm_is_secure_below_el3(env) &&
        (env->cp15.hstr_el2 & HSTR_TTEE)) {
        return CP_ACCESS_TRAP_EL2;
    }
    return CP_ACCESS_OK;
}

static CPAccessResult teehbr_access(CPUARMState *env, const ARMCPRegInfo *ri,
                                    bool isread)
{
    if (arm_current_el(env) == 0 && (env->teecr & 1)) {
        return CP_ACCESS_TRAP;
    }
    return teecr_access(env, ri, isread);
}

static const ARMCPRegInfo t2ee_cp_reginfo[] = {
    { .name = "TEECR", .cp = 14, .crn = 0, .crm = 0, .opc1 = 6, .opc2 = 0,
      .access = PL1_RW, .fieldoffset = offsetof(CPUARMState, teecr),
      .resetvalue = 0,
      .writefn = teecr_write, .accessfn = teecr_access },
    { .name = "TEEHBR", .cp = 14, .crn = 1, .crm = 0, .opc1 = 6, .opc2 = 0,
      .access = PL0_RW, .fieldoffset = offsetof(CPUARMState, teehbr),
      .accessfn = teehbr_access, .resetvalue = 0 },
};

static const ARMCPRegInfo v6k_cp_reginfo[] = {
    { .name = "TPIDR_EL0", .state = ARM_CP_STATE_AA64,
      .opc0 = 3, .opc1 = 3, .opc2 = 2, .crn = 13, .crm = 0,
      .access = PL0_RW,
      .fgt = FGT_TPIDR_EL0,
      .fieldoffset = offsetof(CPUARMState, cp15.tpidr_el[0]), .resetvalue = 0 },
    { .name = "TPIDRURW", .cp = 15, .crn = 13, .crm = 0, .opc1 = 0, .opc2 = 2,
      .access = PL0_RW,
      .fgt = FGT_TPIDR_EL0,
      .bank_fieldoffsets = { offsetoflow32(CPUARMState, cp15.tpidrurw_s),
                             offsetoflow32(CPUARMState, cp15.tpidrurw_ns) },
      .resetfn = arm_cp_reset_ignore },
    { .name = "TPIDRRO_EL0", .state = ARM_CP_STATE_AA64,
      .opc0 = 3, .opc1 = 3, .opc2 = 3, .crn = 13, .crm = 0,
      .access = PL0_R | PL1_W,
      .fgt = FGT_TPIDRRO_EL0,
      .fieldoffset = offsetof(CPUARMState, cp15.tpidrro_el[0]),
      .resetvalue = 0},
    { .name = "TPIDRURO", .cp = 15, .crn = 13, .crm = 0, .opc1 = 0, .opc2 = 3,
      .access = PL0_R | PL1_W,
      .fgt = FGT_TPIDRRO_EL0,
      .bank_fieldoffsets = { offsetoflow32(CPUARMState, cp15.tpidruro_s),
                             offsetoflow32(CPUARMState, cp15.tpidruro_ns) },
      .resetfn = arm_cp_reset_ignore },
    { .name = "TPIDR_EL1", .state = ARM_CP_STATE_AA64,
      .opc0 = 3, .opc1 = 0, .opc2 = 4, .crn = 13, .crm = 0,
      .access = PL1_RW,
      .fgt = FGT_TPIDR_EL1,
      .fieldoffset = offsetof(CPUARMState, cp15.tpidr_el[1]), .resetvalue = 0 },
    { .name = "TPIDRPRW", .opc1 = 0, .cp = 15, .crn = 13, .crm = 0, .opc2 = 4,
      .access = PL1_RW,
      .bank_fieldoffsets = { offsetoflow32(CPUARMState, cp15.tpidrprw_s),
                             offsetoflow32(CPUARMState, cp15.tpidrprw_ns) },
      .resetvalue = 0 },
};

#ifndef CONFIG_USER_ONLY

static CPAccessResult gt_cntfrq_access(CPUARMState *env, const ARMCPRegInfo *ri,
                                       bool isread)
{
    /*
     * CNTFRQ: not visible from PL0 if both PL0PCTEN and PL0VCTEN are zero.
     * Writable only at the highest implemented exception level.
     */
    int el = arm_current_el(env);
    uint64_t hcr;
    uint32_t cntkctl;

    switch (el) {
    case 0:
        hcr = arm_hcr_el2_eff(env);
        if ((hcr & (HCR_E2H | HCR_TGE)) == (HCR_E2H | HCR_TGE)) {
            cntkctl = env->cp15.cnthctl_el2;
        } else {
            cntkctl = env->cp15.c14_cntkctl;
        }
        if (!extract32(cntkctl, 0, 2)) {
            return CP_ACCESS_TRAP;
        }
        break;
    case 1:
        if (!isread && ri->state == ARM_CP_STATE_AA32 &&
            arm_is_secure_below_el3(env)) {
            /* Accesses from 32-bit Secure EL1 UNDEF (*not* trap to EL3!) */
            return CP_ACCESS_TRAP_UNCATEGORIZED;
        }
        break;
    case 2:
    case 3:
        break;
    }

    if (!isread && el < arm_highest_el(env)) {
        return CP_ACCESS_TRAP_UNCATEGORIZED;
    }

    return CP_ACCESS_OK;
}

static CPAccessResult gt_counter_access(CPUARMState *env, int timeridx,
                                        bool isread)
{
    unsigned int cur_el = arm_current_el(env);
    bool has_el2 = arm_is_el2_enabled(env);
    uint64_t hcr = arm_hcr_el2_eff(env);

    switch (cur_el) {
    case 0:
        /* If HCR_EL2.<E2H,TGE> == '11': check CNTHCTL_EL2.EL0[PV]CTEN. */
        if ((hcr & (HCR_E2H | HCR_TGE)) == (HCR_E2H | HCR_TGE)) {
            return (extract32(env->cp15.cnthctl_el2, timeridx, 1)
                    ? CP_ACCESS_OK : CP_ACCESS_TRAP_EL2);
        }

        /* CNT[PV]CT: not visible from PL0 if EL0[PV]CTEN is zero */
        if (!extract32(env->cp15.c14_cntkctl, timeridx, 1)) {
            return CP_ACCESS_TRAP;
        }

        /* If HCR_EL2.<E2H,TGE> == '10': check CNTHCTL_EL2.EL1PCTEN. */
        if (hcr & HCR_E2H) {
            if (timeridx == GTIMER_PHYS &&
                !extract32(env->cp15.cnthctl_el2, 10, 1)) {
                return CP_ACCESS_TRAP_EL2;
            }
        } else {
            /* If HCR_EL2.<E2H> == 0: check CNTHCTL_EL2.EL1PCEN. */
            if (has_el2 && timeridx == GTIMER_PHYS &&
                !extract32(env->cp15.cnthctl_el2, 1, 1)) {
                return CP_ACCESS_TRAP_EL2;
            }
        }
        break;

    case 1:
        /* Check CNTHCTL_EL2.EL1PCTEN, which changes location based on E2H. */
        if (has_el2 && timeridx == GTIMER_PHYS &&
            (hcr & HCR_E2H
             ? !extract32(env->cp15.cnthctl_el2, 10, 1)
             : !extract32(env->cp15.cnthctl_el2, 0, 1))) {
            return CP_ACCESS_TRAP_EL2;
        }
        break;
    }
    return CP_ACCESS_OK;
}

static CPAccessResult gt_timer_access(CPUARMState *env, int timeridx,
                                      bool isread)
{
    unsigned int cur_el = arm_current_el(env);
    bool has_el2 = arm_is_el2_enabled(env);
    uint64_t hcr = arm_hcr_el2_eff(env);

    switch (cur_el) {
    case 0:
        if ((hcr & (HCR_E2H | HCR_TGE)) == (HCR_E2H | HCR_TGE)) {
            /* If HCR_EL2.<E2H,TGE> == '11': check CNTHCTL_EL2.EL0[PV]TEN. */
            return (extract32(env->cp15.cnthctl_el2, 9 - timeridx, 1)
                    ? CP_ACCESS_OK : CP_ACCESS_TRAP_EL2);
        }

        /*
         * CNT[PV]_CVAL, CNT[PV]_CTL, CNT[PV]_TVAL: not visible from
         * EL0 if EL0[PV]TEN is zero.
         */
        if (!extract32(env->cp15.c14_cntkctl, 9 - timeridx, 1)) {
            return CP_ACCESS_TRAP;
        }
        /* fall through */

    case 1:
        if (has_el2 && timeridx == GTIMER_PHYS) {
            if (hcr & HCR_E2H) {
                /* If HCR_EL2.<E2H,TGE> == '10': check CNTHCTL_EL2.EL1PTEN. */
                if (!extract32(env->cp15.cnthctl_el2, 11, 1)) {
                    return CP_ACCESS_TRAP_EL2;
                }
            } else {
                /* If HCR_EL2.<E2H> == 0: check CNTHCTL_EL2.EL1PCEN. */
                if (!extract32(env->cp15.cnthctl_el2, 1, 1)) {
                    return CP_ACCESS_TRAP_EL2;
                }
            }
        }
        break;
    }
    return CP_ACCESS_OK;
}

static CPAccessResult gt_pct_access(CPUARMState *env,
                                    const ARMCPRegInfo *ri,
                                    bool isread)
{
    return gt_counter_access(env, GTIMER_PHYS, isread);
}

static CPAccessResult gt_vct_access(CPUARMState *env,
                                    const ARMCPRegInfo *ri,
                                    bool isread)
{
    return gt_counter_access(env, GTIMER_VIRT, isread);
}

static CPAccessResult gt_ptimer_access(CPUARMState *env, const ARMCPRegInfo *ri,
                                       bool isread)
{
    return gt_timer_access(env, GTIMER_PHYS, isread);
}

static CPAccessResult gt_vtimer_access(CPUARMState *env, const ARMCPRegInfo *ri,
                                       bool isread)
{
    return gt_timer_access(env, GTIMER_VIRT, isread);
}

static CPAccessResult gt_stimer_access(CPUARMState *env,
                                       const ARMCPRegInfo *ri,
                                       bool isread)
{
    /*
     * The AArch64 register view of the secure physical timer is
     * always accessible from EL3, and configurably accessible from
     * Secure EL1.
     */
    switch (arm_current_el(env)) {
    case 1:
        if (!arm_is_secure(env)) {
            return CP_ACCESS_TRAP;
        }
        if (!(env->cp15.scr_el3 & SCR_ST)) {
            return CP_ACCESS_TRAP_EL3;
        }
        return CP_ACCESS_OK;
    case 0:
    case 2:
        return CP_ACCESS_TRAP;
    case 3:
        return CP_ACCESS_OK;
    default:
        g_assert_not_reached();
    }
}

static uint64_t gt_get_countervalue(CPUARMState *env)
{
    ARMCPU *cpu = env_archcpu(env);

    return qemu_clock_get_ns(QEMU_CLOCK_VIRTUAL) / gt_cntfrq_period_ns(cpu);
}

static void gt_recalc_timer(ARMCPU *cpu, int timeridx)
{
    ARMGenericTimer *gt = &cpu->env.cp15.c14_timer[timeridx];

    if (gt->ctl & 1) {
        /*
         * Timer enabled: calculate and set current ISTATUS, irq, and
         * reset timer to when ISTATUS next has to change
         */
        uint64_t offset = timeridx == GTIMER_VIRT ?
                                      cpu->env.cp15.cntvoff_el2 : 0;
        uint64_t count = gt_get_countervalue(&cpu->env);
        /* Note that this must be unsigned 64 bit arithmetic: */
        int istatus = count - offset >= gt->cval;
        uint64_t nexttick;
        int irqstate;

        gt->ctl = deposit32(gt->ctl, 2, 1, istatus);

        irqstate = (istatus && !(gt->ctl & 2));
        qemu_set_irq(cpu->gt_timer_outputs[timeridx], irqstate);

        if (istatus) {
            /* Next transition is when count rolls back over to zero */
            nexttick = UINT64_MAX;
        } else {
            /* Next transition is when we hit cval */
            nexttick = gt->cval + offset;
        }
        /*
         * Note that the desired next expiry time might be beyond the
         * signed-64-bit range of a QEMUTimer -- in this case we just
         * set the timer for as far in the future as possible. When the
         * timer expires we will reset the timer for any remaining period.
         */
        if (nexttick > INT64_MAX / gt_cntfrq_period_ns(cpu)) {
            timer_mod_ns(cpu->gt_timer[timeridx], INT64_MAX);
        } else {
            timer_mod(cpu->gt_timer[timeridx], nexttick);
        }
        trace_arm_gt_recalc(timeridx, irqstate, nexttick);
    } else {
        /* Timer disabled: ISTATUS and timer output always clear */
        gt->ctl &= ~4;
        qemu_set_irq(cpu->gt_timer_outputs[timeridx], 0);
        timer_del(cpu->gt_timer[timeridx]);
        trace_arm_gt_recalc_disabled(timeridx);
    }
}

static void gt_timer_reset(CPUARMState *env, const ARMCPRegInfo *ri,
                           int timeridx)
{
    ARMCPU *cpu = env_archcpu(env);

    timer_del(cpu->gt_timer[timeridx]);
}

static uint64_t gt_cnt_read(CPUARMState *env, const ARMCPRegInfo *ri)
{
    return gt_get_countervalue(env);
}

static uint64_t gt_virt_cnt_offset(CPUARMState *env)
{
    uint64_t hcr;

    switch (arm_current_el(env)) {
    case 2:
        hcr = arm_hcr_el2_eff(env);
        if (hcr & HCR_E2H) {
            return 0;
        }
        break;
    case 0:
        hcr = arm_hcr_el2_eff(env);
        if ((hcr & (HCR_E2H | HCR_TGE)) == (HCR_E2H | HCR_TGE)) {
            return 0;
        }
        break;
    }

    return env->cp15.cntvoff_el2;
}

static uint64_t gt_virt_cnt_read(CPUARMState *env, const ARMCPRegInfo *ri)
{
    return gt_get_countervalue(env) - gt_virt_cnt_offset(env);
}

static void gt_cval_write(CPUARMState *env, const ARMCPRegInfo *ri,
                          int timeridx,
                          uint64_t value)
{
    trace_arm_gt_cval_write(timeridx, value);
    env->cp15.c14_timer[timeridx].cval = value;
    gt_recalc_timer(env_archcpu(env), timeridx);
}

static uint64_t gt_tval_read(CPUARMState *env, const ARMCPRegInfo *ri,
                             int timeridx)
{
    uint64_t offset = 0;

    switch (timeridx) {
    case GTIMER_VIRT:
    case GTIMER_HYPVIRT:
        offset = gt_virt_cnt_offset(env);
        break;
    }

    return (uint32_t)(env->cp15.c14_timer[timeridx].cval -
                      (gt_get_countervalue(env) - offset));
}

static void gt_tval_write(CPUARMState *env, const ARMCPRegInfo *ri,
                          int timeridx,
                          uint64_t value)
{
    uint64_t offset = 0;

    switch (timeridx) {
    case GTIMER_VIRT:
    case GTIMER_HYPVIRT:
        offset = gt_virt_cnt_offset(env);
        break;
    }

    trace_arm_gt_tval_write(timeridx, value);
    env->cp15.c14_timer[timeridx].cval = gt_get_countervalue(env) - offset +
                                         sextract64(value, 0, 32);
    gt_recalc_timer(env_archcpu(env), timeridx);
}

static void gt_ctl_write(CPUARMState *env, const ARMCPRegInfo *ri,
                         int timeridx,
                         uint64_t value)
{
    ARMCPU *cpu = env_archcpu(env);
    uint32_t oldval = env->cp15.c14_timer[timeridx].ctl;

    trace_arm_gt_ctl_write(timeridx, value);
    env->cp15.c14_timer[timeridx].ctl = deposit64(oldval, 0, 2, value);
    if ((oldval ^ value) & 1) {
        /* Enable toggled */
        gt_recalc_timer(cpu, timeridx);
    } else if ((oldval ^ value) & 2) {
        /*
         * IMASK toggled: don't need to recalculate,
         * just set the interrupt line based on ISTATUS
         */
        int irqstate = (oldval & 4) && !(value & 2);

        trace_arm_gt_imask_toggle(timeridx, irqstate);
        qemu_set_irq(cpu->gt_timer_outputs[timeridx], irqstate);
    }
}

static void gt_phys_timer_reset(CPUARMState *env, const ARMCPRegInfo *ri)
{
    gt_timer_reset(env, ri, GTIMER_PHYS);
}

static void gt_phys_cval_write(CPUARMState *env, const ARMCPRegInfo *ri,
                               uint64_t value)
{
    gt_cval_write(env, ri, GTIMER_PHYS, value);
}

static uint64_t gt_phys_tval_read(CPUARMState *env, const ARMCPRegInfo *ri)
{
    return gt_tval_read(env, ri, GTIMER_PHYS);
}

static void gt_phys_tval_write(CPUARMState *env, const ARMCPRegInfo *ri,
                               uint64_t value)
{
    gt_tval_write(env, ri, GTIMER_PHYS, value);
}

static void gt_phys_ctl_write(CPUARMState *env, const ARMCPRegInfo *ri,
                              uint64_t value)
{
    gt_ctl_write(env, ri, GTIMER_PHYS, value);
}

static int gt_phys_redir_timeridx(CPUARMState *env)
{
    switch (arm_mmu_idx(env)) {
    case ARMMMUIdx_E20_0:
    case ARMMMUIdx_E20_2:
    case ARMMMUIdx_E20_2_PAN:
    case ARMMMUIdx_GE20_2:
    case ARMMMUIdx_GE20_2_PAN:
        return GTIMER_HYP;
    default:
        return GTIMER_PHYS;
    }
}

static int gt_virt_redir_timeridx(CPUARMState *env)
{
    switch (arm_mmu_idx(env)) {
    case ARMMMUIdx_E20_0:
    case ARMMMUIdx_E20_2:
    case ARMMMUIdx_E20_2_PAN:
    case ARMMMUIdx_GE20_2:
    case ARMMMUIdx_GE20_2_PAN:
        return GTIMER_HYPVIRT;
    default:
        return GTIMER_VIRT;
    }
}

static uint64_t gt_phys_redir_cval_read(CPUARMState *env,
                                        const ARMCPRegInfo *ri)
{
    int timeridx = gt_phys_redir_timeridx(env);
    return env->cp15.c14_timer[timeridx].cval;
}

static void gt_phys_redir_cval_write(CPUARMState *env, const ARMCPRegInfo *ri,
                                     uint64_t value)
{
    int timeridx = gt_phys_redir_timeridx(env);
    gt_cval_write(env, ri, timeridx, value);
}

static uint64_t gt_phys_redir_tval_read(CPUARMState *env,
                                        const ARMCPRegInfo *ri)
{
    int timeridx = gt_phys_redir_timeridx(env);
    return gt_tval_read(env, ri, timeridx);
}

static void gt_phys_redir_tval_write(CPUARMState *env, const ARMCPRegInfo *ri,
                                     uint64_t value)
{
    int timeridx = gt_phys_redir_timeridx(env);
    gt_tval_write(env, ri, timeridx, value);
}

static uint64_t gt_phys_redir_ctl_read(CPUARMState *env,
                                       const ARMCPRegInfo *ri)
{
    int timeridx = gt_phys_redir_timeridx(env);
    return env->cp15.c14_timer[timeridx].ctl;
}

static void gt_phys_redir_ctl_write(CPUARMState *env, const ARMCPRegInfo *ri,
                                    uint64_t value)
{
    int timeridx = gt_phys_redir_timeridx(env);
    gt_ctl_write(env, ri, timeridx, value);
}

static void gt_virt_timer_reset(CPUARMState *env, const ARMCPRegInfo *ri)
{
    gt_timer_reset(env, ri, GTIMER_VIRT);
}

static void gt_virt_cval_write(CPUARMState *env, const ARMCPRegInfo *ri,
                               uint64_t value)
{
    gt_cval_write(env, ri, GTIMER_VIRT, value);
}

static uint64_t gt_virt_tval_read(CPUARMState *env, const ARMCPRegInfo *ri)
{
    return gt_tval_read(env, ri, GTIMER_VIRT);
}

static void gt_virt_tval_write(CPUARMState *env, const ARMCPRegInfo *ri,
                               uint64_t value)
{
    gt_tval_write(env, ri, GTIMER_VIRT, value);
}

static void gt_virt_ctl_write(CPUARMState *env, const ARMCPRegInfo *ri,
                              uint64_t value)
{
    gt_ctl_write(env, ri, GTIMER_VIRT, value);
}

static void gt_cntvoff_write(CPUARMState *env, const ARMCPRegInfo *ri,
                              uint64_t value)
{
    ARMCPU *cpu = env_archcpu(env);

    trace_arm_gt_cntvoff_write(value);
    raw_write(env, ri, value);
    gt_recalc_timer(cpu, GTIMER_VIRT);
}

static uint64_t gt_virt_redir_cval_read(CPUARMState *env,
                                        const ARMCPRegInfo *ri)
{
    int timeridx = gt_virt_redir_timeridx(env);
    return env->cp15.c14_timer[timeridx].cval;
}

static void gt_virt_redir_cval_write(CPUARMState *env, const ARMCPRegInfo *ri,
                                     uint64_t value)
{
    int timeridx = gt_virt_redir_timeridx(env);
    gt_cval_write(env, ri, timeridx, value);
}

static uint64_t gt_virt_redir_tval_read(CPUARMState *env,
                                        const ARMCPRegInfo *ri)
{
    int timeridx = gt_virt_redir_timeridx(env);
    return gt_tval_read(env, ri, timeridx);
}

static void gt_virt_redir_tval_write(CPUARMState *env, const ARMCPRegInfo *ri,
                                     uint64_t value)
{
    int timeridx = gt_virt_redir_timeridx(env);
    gt_tval_write(env, ri, timeridx, value);
}

static uint64_t gt_virt_redir_ctl_read(CPUARMState *env,
                                       const ARMCPRegInfo *ri)
{
    int timeridx = gt_virt_redir_timeridx(env);
    return env->cp15.c14_timer[timeridx].ctl;
}

static void gt_virt_redir_ctl_write(CPUARMState *env, const ARMCPRegInfo *ri,
                                    uint64_t value)
{
    int timeridx = gt_virt_redir_timeridx(env);
    gt_ctl_write(env, ri, timeridx, value);
}

static void gt_hyp_timer_reset(CPUARMState *env, const ARMCPRegInfo *ri)
{
    gt_timer_reset(env, ri, GTIMER_HYP);
}

static void gt_hyp_cval_write(CPUARMState *env, const ARMCPRegInfo *ri,
                              uint64_t value)
{
    gt_cval_write(env, ri, GTIMER_HYP, value);
}

static uint64_t gt_hyp_tval_read(CPUARMState *env, const ARMCPRegInfo *ri)
{
    return gt_tval_read(env, ri, GTIMER_HYP);
}

static void gt_hyp_tval_write(CPUARMState *env, const ARMCPRegInfo *ri,
                              uint64_t value)
{
    gt_tval_write(env, ri, GTIMER_HYP, value);
}

static void gt_hyp_ctl_write(CPUARMState *env, const ARMCPRegInfo *ri,
                              uint64_t value)
{
    gt_ctl_write(env, ri, GTIMER_HYP, value);
}

static void gt_sec_timer_reset(CPUARMState *env, const ARMCPRegInfo *ri)
{
    gt_timer_reset(env, ri, GTIMER_SEC);
}

static void gt_sec_cval_write(CPUARMState *env, const ARMCPRegInfo *ri,
                              uint64_t value)
{
    gt_cval_write(env, ri, GTIMER_SEC, value);
}

static uint64_t gt_sec_tval_read(CPUARMState *env, const ARMCPRegInfo *ri)
{
    return gt_tval_read(env, ri, GTIMER_SEC);
}

static void gt_sec_tval_write(CPUARMState *env, const ARMCPRegInfo *ri,
                              uint64_t value)
{
    gt_tval_write(env, ri, GTIMER_SEC, value);
}

static void gt_sec_ctl_write(CPUARMState *env, const ARMCPRegInfo *ri,
                              uint64_t value)
{
    gt_ctl_write(env, ri, GTIMER_SEC, value);
}

static void gt_hv_timer_reset(CPUARMState *env, const ARMCPRegInfo *ri)
{
    gt_timer_reset(env, ri, GTIMER_HYPVIRT);
}

static void gt_hv_cval_write(CPUARMState *env, const ARMCPRegInfo *ri,
                             uint64_t value)
{
    gt_cval_write(env, ri, GTIMER_HYPVIRT, value);
}

static uint64_t gt_hv_tval_read(CPUARMState *env, const ARMCPRegInfo *ri)
{
    return gt_tval_read(env, ri, GTIMER_HYPVIRT);
}

static void gt_hv_tval_write(CPUARMState *env, const ARMCPRegInfo *ri,
                             uint64_t value)
{
    gt_tval_write(env, ri, GTIMER_HYPVIRT, value);
}

static void gt_hv_ctl_write(CPUARMState *env, const ARMCPRegInfo *ri,
                            uint64_t value)
{
    gt_ctl_write(env, ri, GTIMER_HYPVIRT, value);
}

void arm_gt_ptimer_cb(void *opaque)
{
    ARMCPU *cpu = opaque;

    gt_recalc_timer(cpu, GTIMER_PHYS);
}

void arm_gt_vtimer_cb(void *opaque)
{
    ARMCPU *cpu = opaque;

    gt_recalc_timer(cpu, GTIMER_VIRT);
}

void arm_gt_htimer_cb(void *opaque)
{
    ARMCPU *cpu = opaque;

    gt_recalc_timer(cpu, GTIMER_HYP);
}

void arm_gt_stimer_cb(void *opaque)
{
    ARMCPU *cpu = opaque;

    gt_recalc_timer(cpu, GTIMER_SEC);
}

void arm_gt_hvtimer_cb(void *opaque)
{
    ARMCPU *cpu = opaque;

    gt_recalc_timer(cpu, GTIMER_HYPVIRT);
}

static void arm_gt_cntfrq_reset(CPUARMState *env, const ARMCPRegInfo *opaque)
{
    ARMCPU *cpu = env_archcpu(env);

    cpu->env.cp15.c14_cntfrq = cpu->gt_cntfrq_hz;
}

static const ARMCPRegInfo generic_timer_cp_reginfo[] = {
    /*
     * Note that CNTFRQ is purely reads-as-written for the benefit
     * of software; writing it doesn't actually change the timer frequency.
     * Our reset value matches the fixed frequency we implement the timer at.
     */
    { .name = "CNTFRQ", .cp = 15, .crn = 14, .crm = 0, .opc1 = 0, .opc2 = 0,
      .type = ARM_CP_ALIAS,
      .access = PL1_RW | PL0_R, .accessfn = gt_cntfrq_access,
      .fieldoffset = offsetoflow32(CPUARMState, cp15.c14_cntfrq),
    },
    { .name = "CNTFRQ_EL0", .state = ARM_CP_STATE_AA64,
      .opc0 = 3, .opc1 = 3, .crn = 14, .crm = 0, .opc2 = 0,
      .access = PL1_RW | PL0_R, .accessfn = gt_cntfrq_access,
      .fieldoffset = offsetof(CPUARMState, cp15.c14_cntfrq),
      .resetfn = arm_gt_cntfrq_reset,
    },
    /* overall control: mostly access permissions */
    { .name = "CNTKCTL", .state = ARM_CP_STATE_BOTH,
      .opc0 = 3, .opc1 = 0, .crn = 14, .crm = 1, .opc2 = 0,
      .access = PL1_RW,
      .fieldoffset = offsetof(CPUARMState, cp15.c14_cntkctl),
      .resetvalue = 0,
    },
    /* per-timer control */
    { .name = "CNTP_CTL", .cp = 15, .crn = 14, .crm = 2, .opc1 = 0, .opc2 = 1,
      .secure = ARM_CP_SECSTATE_NS,
      .type = ARM_CP_IO | ARM_CP_ALIAS, .access = PL0_RW,
      .accessfn = gt_ptimer_access,
      .fieldoffset = offsetoflow32(CPUARMState,
                                   cp15.c14_timer[GTIMER_PHYS].ctl),
      .readfn = gt_phys_redir_ctl_read, .raw_readfn = raw_read,
      .writefn = gt_phys_redir_ctl_write, .raw_writefn = raw_write,
    },
    { .name = "CNTP_CTL_S",
      .cp = 15, .crn = 14, .crm = 2, .opc1 = 0, .opc2 = 1,
      .secure = ARM_CP_SECSTATE_S,
      .type = ARM_CP_IO | ARM_CP_ALIAS, .access = PL0_RW,
      .accessfn = gt_ptimer_access,
      .fieldoffset = offsetoflow32(CPUARMState,
                                   cp15.c14_timer[GTIMER_SEC].ctl),
      .writefn = gt_sec_ctl_write, .raw_writefn = raw_write,
    },
    { .name = "CNTP_CTL_EL0", .state = ARM_CP_STATE_AA64,
      .opc0 = 3, .opc1 = 3, .crn = 14, .crm = 2, .opc2 = 1,
      .type = ARM_CP_IO, .access = PL0_RW,
      .accessfn = gt_ptimer_access,
      .fieldoffset = offsetof(CPUARMState, cp15.c14_timer[GTIMER_PHYS].ctl),
      .resetvalue = 0,
      .readfn = gt_phys_redir_ctl_read, .raw_readfn = raw_read,
      .writefn = gt_phys_redir_ctl_write, .raw_writefn = raw_write,
    },
    { .name = "CNTV_CTL", .cp = 15, .crn = 14, .crm = 3, .opc1 = 0, .opc2 = 1,
      .type = ARM_CP_IO | ARM_CP_ALIAS, .access = PL0_RW,
      .accessfn = gt_vtimer_access,
      .fieldoffset = offsetoflow32(CPUARMState,
                                   cp15.c14_timer[GTIMER_VIRT].ctl),
      .readfn = gt_virt_redir_ctl_read, .raw_readfn = raw_read,
      .writefn = gt_virt_redir_ctl_write, .raw_writefn = raw_write,
    },
    { .name = "CNTV_CTL_EL0", .state = ARM_CP_STATE_AA64,
      .opc0 = 3, .opc1 = 3, .crn = 14, .crm = 3, .opc2 = 1,
      .type = ARM_CP_IO, .access = PL0_RW,
      .accessfn = gt_vtimer_access,
      .fieldoffset = offsetof(CPUARMState, cp15.c14_timer[GTIMER_VIRT].ctl),
      .resetvalue = 0,
      .readfn = gt_virt_redir_ctl_read, .raw_readfn = raw_read,
      .writefn = gt_virt_redir_ctl_write, .raw_writefn = raw_write,
    },
    /* TimerValue views: a 32 bit downcounting view of the underlying state */
    { .name = "CNTP_TVAL", .cp = 15, .crn = 14, .crm = 2, .opc1 = 0, .opc2 = 0,
      .secure = ARM_CP_SECSTATE_NS,
      .type = ARM_CP_NO_RAW | ARM_CP_IO, .access = PL0_RW,
      .accessfn = gt_ptimer_access,
      .readfn = gt_phys_redir_tval_read, .writefn = gt_phys_redir_tval_write,
    },
    { .name = "CNTP_TVAL_S",
      .cp = 15, .crn = 14, .crm = 2, .opc1 = 0, .opc2 = 0,
      .secure = ARM_CP_SECSTATE_S,
      .type = ARM_CP_NO_RAW | ARM_CP_IO, .access = PL0_RW,
      .accessfn = gt_ptimer_access,
      .readfn = gt_sec_tval_read, .writefn = gt_sec_tval_write,
    },
    { .name = "CNTP_TVAL_EL0", .state = ARM_CP_STATE_AA64,
      .opc0 = 3, .opc1 = 3, .crn = 14, .crm = 2, .opc2 = 0,
      .type = ARM_CP_NO_RAW | ARM_CP_IO, .access = PL0_RW,
      .accessfn = gt_ptimer_access, .resetfn = gt_phys_timer_reset,
      .readfn = gt_phys_redir_tval_read, .writefn = gt_phys_redir_tval_write,
    },
    { .name = "CNTV_TVAL", .cp = 15, .crn = 14, .crm = 3, .opc1 = 0, .opc2 = 0,
      .type = ARM_CP_NO_RAW | ARM_CP_IO, .access = PL0_RW,
      .accessfn = gt_vtimer_access,
      .readfn = gt_virt_redir_tval_read, .writefn = gt_virt_redir_tval_write,
    },
    { .name = "CNTV_TVAL_EL0", .state = ARM_CP_STATE_AA64,
      .opc0 = 3, .opc1 = 3, .crn = 14, .crm = 3, .opc2 = 0,
      .type = ARM_CP_NO_RAW | ARM_CP_IO, .access = PL0_RW,
      .accessfn = gt_vtimer_access, .resetfn = gt_virt_timer_reset,
      .readfn = gt_virt_redir_tval_read, .writefn = gt_virt_redir_tval_write,
    },
    /* The counter itself */
    { .name = "CNTPCT", .cp = 15, .crm = 14, .opc1 = 0,
      .access = PL0_R, .type = ARM_CP_64BIT | ARM_CP_NO_RAW | ARM_CP_IO,
      .accessfn = gt_pct_access,
      .readfn = gt_cnt_read, .resetfn = arm_cp_reset_ignore,
    },
    { .name = "CNTPCT_EL0", .state = ARM_CP_STATE_AA64,
      .opc0 = 3, .opc1 = 3, .crn = 14, .crm = 0, .opc2 = 1,
      .access = PL0_R, .type = ARM_CP_NO_RAW | ARM_CP_IO,
      .accessfn = gt_pct_access, .readfn = gt_cnt_read,
    },
    { .name = "CNTVCT", .cp = 15, .crm = 14, .opc1 = 1,
      .access = PL0_R, .type = ARM_CP_64BIT | ARM_CP_NO_RAW | ARM_CP_IO,
      .accessfn = gt_vct_access,
      .readfn = gt_virt_cnt_read, .resetfn = arm_cp_reset_ignore,
    },
    { .name = "CNTVCT_EL0", .state = ARM_CP_STATE_AA64,
      .opc0 = 3, .opc1 = 3, .crn = 14, .crm = 0, .opc2 = 2,
      .access = PL0_R, .type = ARM_CP_NO_RAW | ARM_CP_IO,
      .accessfn = gt_vct_access, .readfn = gt_virt_cnt_read,
    },
    /* Comparison value, indicating when the timer goes off */
    { .name = "CNTP_CVAL", .cp = 15, .crm = 14, .opc1 = 2,
      .secure = ARM_CP_SECSTATE_NS,
      .access = PL0_RW,
      .type = ARM_CP_64BIT | ARM_CP_IO | ARM_CP_ALIAS,
      .fieldoffset = offsetof(CPUARMState, cp15.c14_timer[GTIMER_PHYS].cval),
      .accessfn = gt_ptimer_access,
      .readfn = gt_phys_redir_cval_read, .raw_readfn = raw_read,
      .writefn = gt_phys_redir_cval_write, .raw_writefn = raw_write,
    },
    { .name = "CNTP_CVAL_S", .cp = 15, .crm = 14, .opc1 = 2,
      .secure = ARM_CP_SECSTATE_S,
      .access = PL0_RW,
      .type = ARM_CP_64BIT | ARM_CP_IO | ARM_CP_ALIAS,
      .fieldoffset = offsetof(CPUARMState, cp15.c14_timer[GTIMER_SEC].cval),
      .accessfn = gt_ptimer_access,
      .writefn = gt_sec_cval_write, .raw_writefn = raw_write,
    },
    { .name = "CNTP_CVAL_EL0", .state = ARM_CP_STATE_AA64,
      .opc0 = 3, .opc1 = 3, .crn = 14, .crm = 2, .opc2 = 2,
      .access = PL0_RW,
      .type = ARM_CP_IO,
      .fieldoffset = offsetof(CPUARMState, cp15.c14_timer[GTIMER_PHYS].cval),
      .resetvalue = 0, .accessfn = gt_ptimer_access,
      .readfn = gt_phys_redir_cval_read, .raw_readfn = raw_read,
      .writefn = gt_phys_redir_cval_write, .raw_writefn = raw_write,
    },
    { .name = "CNTV_CVAL", .cp = 15, .crm = 14, .opc1 = 3,
      .access = PL0_RW,
      .type = ARM_CP_64BIT | ARM_CP_IO | ARM_CP_ALIAS,
      .fieldoffset = offsetof(CPUARMState, cp15.c14_timer[GTIMER_VIRT].cval),
      .accessfn = gt_vtimer_access,
      .readfn = gt_virt_redir_cval_read, .raw_readfn = raw_read,
      .writefn = gt_virt_redir_cval_write, .raw_writefn = raw_write,
    },
    { .name = "CNTV_CVAL_EL0", .state = ARM_CP_STATE_AA64,
      .opc0 = 3, .opc1 = 3, .crn = 14, .crm = 3, .opc2 = 2,
      .access = PL0_RW,
      .type = ARM_CP_IO,
      .fieldoffset = offsetof(CPUARMState, cp15.c14_timer[GTIMER_VIRT].cval),
      .resetvalue = 0, .accessfn = gt_vtimer_access,
      .readfn = gt_virt_redir_cval_read, .raw_readfn = raw_read,
      .writefn = gt_virt_redir_cval_write, .raw_writefn = raw_write,
    },
    /*
     * Secure timer -- this is actually restricted to only EL3
     * and configurably Secure-EL1 via the accessfn.
     */
    { .name = "CNTPS_TVAL_EL1", .state = ARM_CP_STATE_AA64,
      .opc0 = 3, .opc1 = 7, .crn = 14, .crm = 2, .opc2 = 0,
      .type = ARM_CP_NO_RAW | ARM_CP_IO, .access = PL1_RW,
      .accessfn = gt_stimer_access,
      .readfn = gt_sec_tval_read,
      .writefn = gt_sec_tval_write,
      .resetfn = gt_sec_timer_reset,
    },
    { .name = "CNTPS_CTL_EL1", .state = ARM_CP_STATE_AA64,
      .opc0 = 3, .opc1 = 7, .crn = 14, .crm = 2, .opc2 = 1,
      .type = ARM_CP_IO, .access = PL1_RW,
      .accessfn = gt_stimer_access,
      .fieldoffset = offsetof(CPUARMState, cp15.c14_timer[GTIMER_SEC].ctl),
      .resetvalue = 0,
      .writefn = gt_sec_ctl_write, .raw_writefn = raw_write,
    },
    { .name = "CNTPS_CVAL_EL1", .state = ARM_CP_STATE_AA64,
      .opc0 = 3, .opc1 = 7, .crn = 14, .crm = 2, .opc2 = 2,
      .type = ARM_CP_IO, .access = PL1_RW,
      .accessfn = gt_stimer_access,
      .fieldoffset = offsetof(CPUARMState, cp15.c14_timer[GTIMER_SEC].cval),
      .writefn = gt_sec_cval_write, .raw_writefn = raw_write,
    },
};

static CPAccessResult e2h_access(CPUARMState *env, const ARMCPRegInfo *ri,
                                 bool isread)
{
    if (!(arm_hcr_el2_eff(env) & HCR_E2H)) {
        return CP_ACCESS_TRAP;
    }
    return CP_ACCESS_OK;
}

#else

/*
 * In user-mode most of the generic timer registers are inaccessible
 * however modern kernels (4.12+) allow access to cntvct_el0
 */

static uint64_t gt_virt_cnt_read(CPUARMState *env, const ARMCPRegInfo *ri)
{
    ARMCPU *cpu = env_archcpu(env);

    /*
     * Currently we have no support for QEMUTimer in linux-user so we
     * can't call gt_get_countervalue(env), instead we directly
     * call the lower level functions.
     */
    return cpu_get_clock() / gt_cntfrq_period_ns(cpu);
}

static const ARMCPRegInfo generic_timer_cp_reginfo[] = {
    { .name = "CNTFRQ_EL0", .state = ARM_CP_STATE_AA64,
      .opc0 = 3, .opc1 = 3, .crn = 14, .crm = 0, .opc2 = 0,
      .type = ARM_CP_CONST, .access = PL0_R /* no PL1_RW in linux-user */,
      .fieldoffset = offsetof(CPUARMState, cp15.c14_cntfrq),
      .resetvalue = NANOSECONDS_PER_SECOND / GTIMER_SCALE,
    },
    { .name = "CNTVCT_EL0", .state = ARM_CP_STATE_AA64,
      .opc0 = 3, .opc1 = 3, .crn = 14, .crm = 0, .opc2 = 2,
      .access = PL0_R, .type = ARM_CP_NO_RAW | ARM_CP_IO,
      .readfn = gt_virt_cnt_read,
    },
};

#endif

static void par_write(CPUARMState *env, const ARMCPRegInfo *ri, uint64_t value)
{
    if (arm_feature(env, ARM_FEATURE_LPAE)) {
        raw_write(env, ri, value);
    } else if (arm_feature(env, ARM_FEATURE_V7)) {
        raw_write(env, ri, value & 0xfffff6ff);
    } else {
        raw_write(env, ri, value & 0xfffff1ff);
    }
}

#ifndef CONFIG_USER_ONLY
/* get_phys_addr() isn't present for user-mode-only targets */

static CPAccessResult ats_access(CPUARMState *env, const ARMCPRegInfo *ri,
                                 bool isread)
{
    if (ri->opc2 & 4) {
        /*
         * The ATS12NSO* operations must trap to EL3 or EL2 if executed in
         * Secure EL1 (which can only happen if EL3 is AArch64).
         * They are simply UNDEF if executed from NS EL1.
         * They function normally from EL2 or EL3.
         */
        if (arm_current_el(env) == 1) {
            if (arm_is_secure_below_el3(env)) {
                if (env->cp15.scr_el3 & SCR_EEL2) {
                    return CP_ACCESS_TRAP_EL2;
                }
                return CP_ACCESS_TRAP_EL3;
            }
            return CP_ACCESS_TRAP_UNCATEGORIZED;
        }
    }
    return CP_ACCESS_OK;
}

#ifdef CONFIG_TCG
static uint64_t do_ats_write(CPUARMState *env, uint64_t value,
                             MMUAccessType access_type, ARMMMUIdx mmu_idx,
                             bool is_secure)
{
    bool ret;
    uint64_t par64;
    bool format64 = false;
    ARMMMUFaultInfo fi = {};
    GetPhysAddrResult res = {};

    ret = get_phys_addr_with_secure(env, value, access_type, mmu_idx,
                                    is_secure, &res, &fi);

    /*
     * ATS operations only do S1 or S1+S2 translations, so we never
     * have to deal with the ARMCacheAttrs format for S2 only.
     */
    assert(!res.cacheattrs.is_s2_format);

    if (ret) {
        /*
         * Some kinds of translation fault must cause exceptions rather
         * than being reported in the PAR.
         */
        int current_el = arm_current_el(env);
        int target_el;
        uint32_t syn, fsr, fsc;
        bool take_exc = false;

        if (fi.s1ptw && current_el == 1
            && arm_mmu_idx_is_stage1_of_2(mmu_idx)) {
            /*
             * Synchronous stage 2 fault on an access made as part of the
             * translation table walk for AT S1E0* or AT S1E1* insn
             * executed from NS EL1. If this is a synchronous external abort
             * and SCR_EL3.EA == 1, then we take a synchronous external abort
             * to EL3. Otherwise the fault is taken as an exception to EL2,
             * and HPFAR_EL2 holds the faulting IPA.
             */
            if (fi.type == ARMFault_SyncExternalOnWalk &&
                (env->cp15.scr_el3 & SCR_EA)) {
                target_el = 3;
            } else {
                env->cp15.hpfar_el2 = extract64(fi.s2addr, 12, 47) << 4;
                if (arm_is_secure_below_el3(env) && fi.s1ns) {
                    env->cp15.hpfar_el2 |= HPFAR_NS;
                }
                target_el = 2;
            }
            take_exc = true;
        } else if (fi.type == ARMFault_SyncExternalOnWalk) {
            /*
             * Synchronous external aborts during a translation table walk
             * are taken as Data Abort exceptions.
             */
            if (fi.stage2) {
                if (current_el == 3) {
                    target_el = 3;
                } else {
                    target_el = 2;
                }
            } else {
                target_el = exception_target_el(env);
            }
            take_exc = true;
        }

        if (take_exc) {
            /* Construct FSR and FSC using same logic as arm_deliver_fault() */
            if (target_el == 2 || arm_el_is_aa64(env, target_el) ||
                arm_s1_regime_using_lpae_format(env, mmu_idx)) {
                fsr = arm_fi_to_lfsc(&fi);
                fsc = extract32(fsr, 0, 6);
            } else {
                fsr = arm_fi_to_sfsc(&fi);
                fsc = 0x3f;
            }
            /*
             * Report exception with ESR indicating a fault due to a
             * translation table walk for a cache maintenance instruction.
             */
            syn = syn_data_abort_no_iss(current_el == target_el, 0,
                                        fi.ea, 1, fi.s1ptw, 1, fsc);
            env->exception.vaddress = value;
            env->exception.fsr = fsr;
            raise_exception(env, EXCP_DATA_ABORT, syn, target_el);
        }
    }

    if (is_a64(env)) {
        format64 = true;
    } else if (arm_feature(env, ARM_FEATURE_LPAE)) {
        /*
         * ATS1Cxx:
         * * TTBCR.EAE determines whether the result is returned using the
         *   32-bit or the 64-bit PAR format
         * * Instructions executed in Hyp mode always use the 64bit format
         *
         * ATS1S2NSOxx uses the 64bit format if any of the following is true:
         * * The Non-secure TTBCR.EAE bit is set to 1
         * * The implementation includes EL2, and the value of HCR.VM is 1
         *
         * (Note that HCR.DC makes HCR.VM behave as if it is 1.)
         *
         * ATS1Hx always uses the 64bit format.
         */
        format64 = arm_s1_regime_using_lpae_format(env, mmu_idx);

        if (arm_feature(env, ARM_FEATURE_EL2)) {
            if (mmu_idx == ARMMMUIdx_E10_0 ||
                mmu_idx == ARMMMUIdx_E10_1 ||
                mmu_idx == ARMMMUIdx_E10_1_PAN ||
                mmu_idx == ARMMMUIdx_GE10_1 ||
                mmu_idx == ARMMMUIdx_GE10_1_PAN) {
                format64 |= env->cp15.hcr_el2 & (HCR_VM | HCR_DC);
            } else {
                format64 |= arm_current_el(env) == 2;
            }
        }
    }

    if (format64) {
        /* Create a 64-bit PAR */
        par64 = (1 << 11); /* LPAE bit always set */
        if (!ret) {
            par64 |= res.f.phys_addr & ~0xfffULL;
            if (!res.f.attrs.secure) {
                par64 |= (1 << 9); /* NS */
            }
            par64 |= (uint64_t)res.cacheattrs.attrs << 56; /* ATTR */
            par64 |= res.cacheattrs.shareability << 7; /* SH */
        } else {
            uint32_t fsr = arm_fi_to_lfsc(&fi);

            par64 |= 1; /* F */
            par64 |= (fsr & 0x3f) << 1; /* FS */
            if (fi.stage2) {
                par64 |= (1 << 9); /* S */
            }
            if (fi.s1ptw) {
                par64 |= (1 << 8); /* PTW */
            }
        }
    } else {
        /*
         * fsr is a DFSR/IFSR value for the short descriptor
         * translation table format (with WnR always clear).
         * Convert it to a 32-bit PAR.
         */
        if (!ret) {
            /* We do not set any attribute bits in the PAR */
            if (res.f.lg_page_size == 24
                && arm_feature(env, ARM_FEATURE_V7)) {
                par64 = (res.f.phys_addr & 0xff000000) | (1 << 1);
            } else {
                par64 = res.f.phys_addr & 0xfffff000;
            }
            if (!res.f.attrs.secure) {
                par64 |= (1 << 9); /* NS */
            }
        } else {
            uint32_t fsr = arm_fi_to_sfsc(&fi);

            par64 = ((fsr & (1 << 10)) >> 5) | ((fsr & (1 << 12)) >> 6) |
                    ((fsr & 0xf) << 1) | 1;
        }
    }
    return par64;
}
#endif /* CONFIG_TCG */

static void ats_write(CPUARMState *env, const ARMCPRegInfo *ri, uint64_t value)
{
#ifdef CONFIG_TCG
    MMUAccessType access_type = ri->opc2 & 1 ? MMU_DATA_STORE : MMU_DATA_LOAD;
    uint64_t par64;
    ARMMMUIdx mmu_idx;
    int el = arm_current_el(env);
    bool secure = arm_is_secure_below_el3(env);
    bool guarded = arm_is_guarded(env);

    switch (ri->opc2 & 6) {
    case 0:
        /* stage 1 current state PL1: ATS1CPR, ATS1CPW, ATS1CPRP, ATS1CPWP */
        switch (el) {
        case 3:
            mmu_idx = ARMMMUIdx_E3;
            secure = true;
            break;
        case 2:
            g_assert(!secure);  /* ARMv8.4-SecEL2 is 64-bit only */
            /* fall through */
        case 1:
            if (ri->crm == 9 && (env->uncached_cpsr & CPSR_PAN)) {
                mmu_idx = guarded ? ARMMMUIdx_Stage1_GE1_PAN : ARMMMUIdx_Stage1_E1_PAN;
            } else {
                mmu_idx = guarded ? ARMMMUIdx_Stage1_GE1 : ARMMMUIdx_Stage1_E1;
            }
            break;
        default:
            g_assert_not_reached();
        }
        break;
    case 2:
        /* stage 1 current state PL0: ATS1CUR, ATS1CUW */
        switch (el) {
        case 3:
            mmu_idx = ARMMMUIdx_E10_0;
            secure = true;
            break;
        case 2:
            g_assert(!secure);  /* ARMv8.4-SecEL2 is 64-bit only */
            mmu_idx = ARMMMUIdx_Stage1_E0;
            break;
        case 1:
            mmu_idx = ARMMMUIdx_Stage1_E0;
            break;
        default:
            g_assert_not_reached();
        }
        break;
    case 4:
        /* stage 1+2 NonSecure PL1: ATS12NSOPR, ATS12NSOPW */
        mmu_idx = (guarded ? ARMMMUIdx_GE10_1 : ARMMMUIdx_E10_1);
        secure = false;
        break;
    case 6:
        /* stage 1+2 NonSecure PL0: ATS12NSOUR, ATS12NSOUW */
        mmu_idx = ARMMMUIdx_E10_0;
        secure = false;
        break;
    default:
        g_assert_not_reached();
    }

    par64 = do_ats_write(env, value, access_type, mmu_idx, secure);

    A32_BANKED_CURRENT_REG_SET(env, par, par64);
#else
    /* Handled by hardware accelerator. */
    g_assert_not_reached();
#endif /* CONFIG_TCG */
}

static void ats1h_write(CPUARMState *env, const ARMCPRegInfo *ri,
                        uint64_t value)
{
#ifdef CONFIG_TCG
    MMUAccessType access_type = ri->opc2 & 1 ? MMU_DATA_STORE : MMU_DATA_LOAD;
    uint64_t par64;
    bool guarded = arm_is_guarded(env);

    /* There is no SecureEL2 for AArch32. */
    par64 = do_ats_write(env, value, access_type, (guarded ? ARMMMUIdx_GE2 : ARMMMUIdx_E2), false);

    A32_BANKED_CURRENT_REG_SET(env, par, par64);
#else
    /* Handled by hardware accelerator. */
    g_assert_not_reached();
#endif /* CONFIG_TCG */
}

static CPAccessResult at_s1e2_access(CPUARMState *env, const ARMCPRegInfo *ri,
                                     bool isread)
{
    if (arm_current_el(env) == 3 &&
        !(env->cp15.scr_el3 & (SCR_NS | SCR_EEL2))) {
        return CP_ACCESS_TRAP;
    }
    return CP_ACCESS_OK;
}

static void ats_write64(CPUARMState *env, const ARMCPRegInfo *ri,
                        uint64_t value)
{
#ifdef CONFIG_TCG
    MMUAccessType access_type = ri->opc2 & 1 ? MMU_DATA_STORE : MMU_DATA_LOAD;
    ARMMMUIdx mmu_idx;
    int secure = arm_is_secure_below_el3(env);
    uint64_t hcr_el2 = arm_hcr_el2_eff(env);
    bool regime_e20 = (hcr_el2 & (HCR_E2H | HCR_TGE)) == (HCR_E2H | HCR_TGE);
    bool guarded = arm_is_guarded(env);

    switch (ri->opc2 & 6) {
    case 0:
        switch (ri->opc1) {
        case 0: /* AT S1E1R, AT S1E1W, AT S1E1RP, AT S1E1WP */
            if (ri->crm == 9 && (env->pstate & PSTATE_PAN)) {
                mmu_idx =
                    regime_e20 ? (guarded ? ARMMMUIdx_GE20_2_PAN : ARMMMUIdx_E20_2_PAN) : (guarded ? ARMMMUIdx_Stage1_GE1_PAN : ARMMMUIdx_Stage1_E1_PAN);
            } else {
                mmu_idx = regime_e20 ? (guarded ? ARMMMUIdx_GE20_2 : ARMMMUIdx_E20_2) : (guarded ? ARMMMUIdx_Stage1_GE1 : ARMMMUIdx_Stage1_E1);
            }
            break;
        case 4: /* AT S1E2R, AT S1E2W */
            mmu_idx = hcr_el2 & HCR_E2H ? (guarded ? ARMMMUIdx_GE20_2 : ARMMMUIdx_E20_2) : (guarded ? ARMMMUIdx_GE2 : ARMMMUIdx_E2);
            break;
        case 6: /* AT S1E3R, AT S1E3W */
            mmu_idx = ARMMMUIdx_E3;
            secure = true;
            break;
        default:
            g_assert_not_reached();
        }
        break;
    case 2: /* AT S1E0R, AT S1E0W */
        mmu_idx = regime_e20 ? ARMMMUIdx_E20_0 : ARMMMUIdx_Stage1_E0;
        break;
    case 4: /* AT S12E1R, AT S12E1W */
        mmu_idx = regime_e20 ? (guarded ? ARMMMUIdx_GE20_2 : ARMMMUIdx_E20_2) : (guarded ? ARMMMUIdx_GE10_1 : ARMMMUIdx_E10_1);
        break;
    case 6: /* AT S12E0R, AT S12E0W */
        mmu_idx = regime_e20 ? ARMMMUIdx_E20_0 : ARMMMUIdx_E10_0;
        break;
    default:
        g_assert_not_reached();
    }

    env->cp15.par_el[1] = do_ats_write(env, value, access_type,
                                       mmu_idx, secure);
#else
    /* Handled by hardware accelerator. */
    g_assert_not_reached();
#endif /* CONFIG_TCG */
}
#endif

static const ARMCPRegInfo vapa_cp_reginfo[] = {
    { .name = "PAR", .cp = 15, .crn = 7, .crm = 4, .opc1 = 0, .opc2 = 0,
      .access = PL1_RW, .resetvalue = 0,
      .bank_fieldoffsets = { offsetoflow32(CPUARMState, cp15.par_s),
                             offsetoflow32(CPUARMState, cp15.par_ns) },
      .writefn = par_write },
#ifndef CONFIG_USER_ONLY
    /* This underdecoding is safe because the reginfo is NO_RAW. */
    { .name = "ATS", .cp = 15, .crn = 7, .crm = 8, .opc1 = 0, .opc2 = CP_ANY,
      .access = PL1_W, .accessfn = ats_access,
      .writefn = ats_write, .type = ARM_CP_NO_RAW | ARM_CP_RAISES_EXC },
#endif
};

/* Return basic MPU access permission bits.  */
static uint32_t simple_mpu_ap_bits(uint32_t val)
{
    uint32_t ret;
    uint32_t mask;
    int i;
    ret = 0;
    mask = 3;
    for (i = 0; i < 16; i += 2) {
        ret |= (val >> i) & mask;
        mask <<= 2;
    }
    return ret;
}

/* Pad basic MPU access permission bits to extended format.  */
static uint32_t extended_mpu_ap_bits(uint32_t val)
{
    uint32_t ret;
    uint32_t mask;
    int i;
    ret = 0;
    mask = 3;
    for (i = 0; i < 16; i += 2) {
        ret |= (val & mask) << i;
        mask <<= 2;
    }
    return ret;
}

static void pmsav5_data_ap_write(CPUARMState *env, const ARMCPRegInfo *ri,
                                 uint64_t value)
{
    env->cp15.pmsav5_data_ap = extended_mpu_ap_bits(value);
}

static uint64_t pmsav5_data_ap_read(CPUARMState *env, const ARMCPRegInfo *ri)
{
    return simple_mpu_ap_bits(env->cp15.pmsav5_data_ap);
}

static void pmsav5_insn_ap_write(CPUARMState *env, const ARMCPRegInfo *ri,
                                 uint64_t value)
{
    env->cp15.pmsav5_insn_ap = extended_mpu_ap_bits(value);
}

static uint64_t pmsav5_insn_ap_read(CPUARMState *env, const ARMCPRegInfo *ri)
{
    return simple_mpu_ap_bits(env->cp15.pmsav5_insn_ap);
}

static uint64_t pmsav7_read(CPUARMState *env, const ARMCPRegInfo *ri)
{
    uint32_t *u32p = *(uint32_t **)raw_ptr(env, ri);

    if (!u32p) {
        return 0;
    }

    u32p += env->pmsav7.rnr[M_REG_NS];
    return *u32p;
}

static void pmsav7_write(CPUARMState *env, const ARMCPRegInfo *ri,
                         uint64_t value)
{
    ARMCPU *cpu = env_archcpu(env);
    uint32_t *u32p = *(uint32_t **)raw_ptr(env, ri);

    if (!u32p) {
        return;
    }

    u32p += env->pmsav7.rnr[M_REG_NS];
    tlb_flush(CPU(cpu)); /* Mappings may have changed - purge! */
    *u32p = value;
}

static void pmsav7_rgnr_write(CPUARMState *env, const ARMCPRegInfo *ri,
                              uint64_t value)
{
    ARMCPU *cpu = env_archcpu(env);
    uint32_t nrgs = cpu->pmsav7_dregion;

    if (value >= nrgs) {
        qemu_log_mask(LOG_GUEST_ERROR,
                      "PMSAv7 RGNR write >= # supported regions, %" PRIu32
                      " > %" PRIu32 "\n", (uint32_t)value, nrgs);
        return;
    }

    raw_write(env, ri, value);
}

static void prbar_write(CPUARMState *env, const ARMCPRegInfo *ri,
                          uint64_t value)
{
    ARMCPU *cpu = env_archcpu(env);

    tlb_flush(CPU(cpu)); /* Mappings may have changed - purge! */
    env->pmsav8.rbar[M_REG_NS][env->pmsav7.rnr[M_REG_NS]] = value;
}

static uint64_t prbar_read(CPUARMState *env, const ARMCPRegInfo *ri)
{
    return env->pmsav8.rbar[M_REG_NS][env->pmsav7.rnr[M_REG_NS]];
}

static void prlar_write(CPUARMState *env, const ARMCPRegInfo *ri,
                          uint64_t value)
{
    ARMCPU *cpu = env_archcpu(env);

    tlb_flush(CPU(cpu)); /* Mappings may have changed - purge! */
    env->pmsav8.rlar[M_REG_NS][env->pmsav7.rnr[M_REG_NS]] = value;
}

static uint64_t prlar_read(CPUARMState *env, const ARMCPRegInfo *ri)
{
    return env->pmsav8.rlar[M_REG_NS][env->pmsav7.rnr[M_REG_NS]];
}

static void prselr_write(CPUARMState *env, const ARMCPRegInfo *ri,
                           uint64_t value)
{
    ARMCPU *cpu = env_archcpu(env);

    /*
     * Ignore writes that would select not implemented region.
     * This is architecturally UNPREDICTABLE.
     */
    if (value >= cpu->pmsav7_dregion) {
        return;
    }

    env->pmsav7.rnr[M_REG_NS] = value;
}

static void hprbar_write(CPUARMState *env, const ARMCPRegInfo *ri,
                          uint64_t value)
{
    ARMCPU *cpu = env_archcpu(env);

    tlb_flush(CPU(cpu)); /* Mappings may have changed - purge! */
    env->pmsav8.hprbar[env->pmsav8.hprselr] = value;
}

static uint64_t hprbar_read(CPUARMState *env, const ARMCPRegInfo *ri)
{
    return env->pmsav8.hprbar[env->pmsav8.hprselr];
}

static void hprlar_write(CPUARMState *env, const ARMCPRegInfo *ri,
                          uint64_t value)
{
    ARMCPU *cpu = env_archcpu(env);

    tlb_flush(CPU(cpu)); /* Mappings may have changed - purge! */
    env->pmsav8.hprlar[env->pmsav8.hprselr] = value;
}

static uint64_t hprlar_read(CPUARMState *env, const ARMCPRegInfo *ri)
{
    return env->pmsav8.hprlar[env->pmsav8.hprselr];
}

static void hprenr_write(CPUARMState *env, const ARMCPRegInfo *ri,
                          uint64_t value)
{
    uint32_t n;
    uint32_t bit;
    ARMCPU *cpu = env_archcpu(env);

    /* Ignore writes to unimplemented regions */
    int rmax = MIN(cpu->pmsav8r_hdregion, 32);
    value &= MAKE_64BIT_MASK(0, rmax);

    tlb_flush(CPU(cpu)); /* Mappings may have changed - purge! */

    /* Register alias is only valid for first 32 indexes */
    for (n = 0; n < rmax; ++n) {
        bit = extract32(value, n, 1);
        env->pmsav8.hprlar[n] = deposit32(
                    env->pmsav8.hprlar[n], 0, 1, bit);
    }
}

static uint64_t hprenr_read(CPUARMState *env, const ARMCPRegInfo *ri)
{
    uint32_t n;
    uint32_t result = 0x0;
    ARMCPU *cpu = env_archcpu(env);

    /* Register alias is only valid for first 32 indexes */
    for (n = 0; n < MIN(cpu->pmsav8r_hdregion, 32); ++n) {
        if (env->pmsav8.hprlar[n] & 0x1) {
            result |= (0x1 << n);
        }
    }
    return result;
}

static void hprselr_write(CPUARMState *env, const ARMCPRegInfo *ri,
                           uint64_t value)
{
    ARMCPU *cpu = env_archcpu(env);

    /*
     * Ignore writes that would select not implemented region.
     * This is architecturally UNPREDICTABLE.
     */
    if (value >= cpu->pmsav8r_hdregion) {
        return;
    }

    env->pmsav8.hprselr = value;
}

static void pmsav8r_regn_write(CPUARMState *env, const ARMCPRegInfo *ri,
                          uint64_t value)
{
    ARMCPU *cpu = env_archcpu(env);
    uint8_t index = (extract32(ri->opc0, 0, 1) << 4) |
                    (extract32(ri->crm, 0, 3) << 1) | extract32(ri->opc2, 2, 1);

    tlb_flush(CPU(cpu)); /* Mappings may have changed - purge! */

    if (ri->opc1 & 4) {
        if (index >= cpu->pmsav8r_hdregion) {
            return;
        }
        if (ri->opc2 & 0x1) {
            env->pmsav8.hprlar[index] = value;
        } else {
            env->pmsav8.hprbar[index] = value;
        }
    } else {
        if (index >= cpu->pmsav7_dregion) {
            return;
        }
        if (ri->opc2 & 0x1) {
            env->pmsav8.rlar[M_REG_NS][index] = value;
        } else {
            env->pmsav8.rbar[M_REG_NS][index] = value;
        }
    }
}

static uint64_t pmsav8r_regn_read(CPUARMState *env, const ARMCPRegInfo *ri)
{
    ARMCPU *cpu = env_archcpu(env);
    uint8_t index = (extract32(ri->opc0, 0, 1) << 4) |
                    (extract32(ri->crm, 0, 3) << 1) | extract32(ri->opc2, 2, 1);

    if (ri->opc1 & 4) {
        if (index >= cpu->pmsav8r_hdregion) {
            return 0x0;
        }
        if (ri->opc2 & 0x1) {
            return env->pmsav8.hprlar[index];
        } else {
            return env->pmsav8.hprbar[index];
        }
    } else {
        if (index >= cpu->pmsav7_dregion) {
            return 0x0;
        }
        if (ri->opc2 & 0x1) {
            return env->pmsav8.rlar[M_REG_NS][index];
        } else {
            return env->pmsav8.rbar[M_REG_NS][index];
        }
    }
}

static const ARMCPRegInfo pmsav8r_cp_reginfo[] = {
    { .name = "PRBAR",
      .cp = 15, .opc1 = 0, .crn = 6, .crm = 3, .opc2 = 0,
      .access = PL1_RW, .type = ARM_CP_NO_RAW,
      .accessfn = access_tvm_trvm,
      .readfn = prbar_read, .writefn = prbar_write },
    { .name = "PRLAR",
      .cp = 15, .opc1 = 0, .crn = 6, .crm = 3, .opc2 = 1,
      .access = PL1_RW, .type = ARM_CP_NO_RAW,
      .accessfn = access_tvm_trvm,
      .readfn = prlar_read, .writefn = prlar_write },
    { .name = "PRSELR", .resetvalue = 0,
      .cp = 15, .opc1 = 0, .crn = 6, .crm = 2, .opc2 = 1,
      .access = PL1_RW, .accessfn = access_tvm_trvm,
      .writefn = prselr_write,
      .fieldoffset = offsetof(CPUARMState, pmsav7.rnr[M_REG_NS]) },
    { .name = "HPRBAR", .resetvalue = 0,
      .cp = 15, .opc1 = 4, .crn = 6, .crm = 3, .opc2 = 0,
      .access = PL2_RW, .type = ARM_CP_NO_RAW,
      .readfn = hprbar_read, .writefn = hprbar_write },
    { .name = "HPRLAR",
      .cp = 15, .opc1 = 4, .crn = 6, .crm = 3, .opc2 = 1,
      .access = PL2_RW, .type = ARM_CP_NO_RAW,
      .readfn = hprlar_read, .writefn = hprlar_write },
    { .name = "HPRSELR", .resetvalue = 0,
      .cp = 15, .opc1 = 4, .crn = 6, .crm = 2, .opc2 = 1,
      .access = PL2_RW,
      .writefn = hprselr_write,
      .fieldoffset = offsetof(CPUARMState, pmsav8.hprselr) },
    { .name = "HPRENR",
      .cp = 15, .opc1 = 4, .crn = 6, .crm = 1, .opc2 = 1,
      .access = PL2_RW, .type = ARM_CP_NO_RAW,
      .readfn = hprenr_read, .writefn = hprenr_write },
};

static const ARMCPRegInfo pmsav7_cp_reginfo[] = {
    /*
     * Reset for all these registers is handled in arm_cpu_reset(),
     * because the PMSAv7 is also used by M-profile CPUs, which do
     * not register cpregs but still need the state to be reset.
     */
    { .name = "DRBAR", .cp = 15, .crn = 6, .opc1 = 0, .crm = 1, .opc2 = 0,
      .access = PL1_RW, .type = ARM_CP_NO_RAW,
      .fieldoffset = offsetof(CPUARMState, pmsav7.drbar),
      .readfn = pmsav7_read, .writefn = pmsav7_write,
      .resetfn = arm_cp_reset_ignore },
    { .name = "DRSR", .cp = 15, .crn = 6, .opc1 = 0, .crm = 1, .opc2 = 2,
      .access = PL1_RW, .type = ARM_CP_NO_RAW,
      .fieldoffset = offsetof(CPUARMState, pmsav7.drsr),
      .readfn = pmsav7_read, .writefn = pmsav7_write,
      .resetfn = arm_cp_reset_ignore },
    { .name = "DRACR", .cp = 15, .crn = 6, .opc1 = 0, .crm = 1, .opc2 = 4,
      .access = PL1_RW, .type = ARM_CP_NO_RAW,
      .fieldoffset = offsetof(CPUARMState, pmsav7.dracr),
      .readfn = pmsav7_read, .writefn = pmsav7_write,
      .resetfn = arm_cp_reset_ignore },
    { .name = "RGNR", .cp = 15, .crn = 6, .opc1 = 0, .crm = 2, .opc2 = 0,
      .access = PL1_RW,
      .fieldoffset = offsetof(CPUARMState, pmsav7.rnr[M_REG_NS]),
      .writefn = pmsav7_rgnr_write,
      .resetfn = arm_cp_reset_ignore },
};

static const ARMCPRegInfo pmsav5_cp_reginfo[] = {
    { .name = "DATA_AP", .cp = 15, .crn = 5, .crm = 0, .opc1 = 0, .opc2 = 0,
      .access = PL1_RW, .type = ARM_CP_ALIAS,
      .fieldoffset = offsetof(CPUARMState, cp15.pmsav5_data_ap),
      .readfn = pmsav5_data_ap_read, .writefn = pmsav5_data_ap_write, },
    { .name = "INSN_AP", .cp = 15, .crn = 5, .crm = 0, .opc1 = 0, .opc2 = 1,
      .access = PL1_RW, .type = ARM_CP_ALIAS,
      .fieldoffset = offsetof(CPUARMState, cp15.pmsav5_insn_ap),
      .readfn = pmsav5_insn_ap_read, .writefn = pmsav5_insn_ap_write, },
    { .name = "DATA_EXT_AP", .cp = 15, .crn = 5, .crm = 0, .opc1 = 0, .opc2 = 2,
      .access = PL1_RW,
      .fieldoffset = offsetof(CPUARMState, cp15.pmsav5_data_ap),
      .resetvalue = 0, },
    { .name = "INSN_EXT_AP", .cp = 15, .crn = 5, .crm = 0, .opc1 = 0, .opc2 = 3,
      .access = PL1_RW,
      .fieldoffset = offsetof(CPUARMState, cp15.pmsav5_insn_ap),
      .resetvalue = 0, },
    { .name = "DCACHE_CFG", .cp = 15, .crn = 2, .crm = 0, .opc1 = 0, .opc2 = 0,
      .access = PL1_RW,
      .fieldoffset = offsetof(CPUARMState, cp15.c2_data), .resetvalue = 0, },
    { .name = "ICACHE_CFG", .cp = 15, .crn = 2, .crm = 0, .opc1 = 0, .opc2 = 1,
      .access = PL1_RW,
      .fieldoffset = offsetof(CPUARMState, cp15.c2_insn), .resetvalue = 0, },
    /* Protection region base and size registers */
    { .name = "946_PRBS0", .cp = 15, .crn = 6, .crm = 0, .opc1 = 0,
      .opc2 = CP_ANY, .access = PL1_RW, .resetvalue = 0,
      .fieldoffset = offsetof(CPUARMState, cp15.c6_region[0]) },
    { .name = "946_PRBS1", .cp = 15, .crn = 6, .crm = 1, .opc1 = 0,
      .opc2 = CP_ANY, .access = PL1_RW, .resetvalue = 0,
      .fieldoffset = offsetof(CPUARMState, cp15.c6_region[1]) },
    { .name = "946_PRBS2", .cp = 15, .crn = 6, .crm = 2, .opc1 = 0,
      .opc2 = CP_ANY, .access = PL1_RW, .resetvalue = 0,
      .fieldoffset = offsetof(CPUARMState, cp15.c6_region[2]) },
    { .name = "946_PRBS3", .cp = 15, .crn = 6, .crm = 3, .opc1 = 0,
      .opc2 = CP_ANY, .access = PL1_RW, .resetvalue = 0,
      .fieldoffset = offsetof(CPUARMState, cp15.c6_region[3]) },
    { .name = "946_PRBS4", .cp = 15, .crn = 6, .crm = 4, .opc1 = 0,
      .opc2 = CP_ANY, .access = PL1_RW, .resetvalue = 0,
      .fieldoffset = offsetof(CPUARMState, cp15.c6_region[4]) },
    { .name = "946_PRBS5", .cp = 15, .crn = 6, .crm = 5, .opc1 = 0,
      .opc2 = CP_ANY, .access = PL1_RW, .resetvalue = 0,
      .fieldoffset = offsetof(CPUARMState, cp15.c6_region[5]) },
    { .name = "946_PRBS6", .cp = 15, .crn = 6, .crm = 6, .opc1 = 0,
      .opc2 = CP_ANY, .access = PL1_RW, .resetvalue = 0,
      .fieldoffset = offsetof(CPUARMState, cp15.c6_region[6]) },
    { .name = "946_PRBS7", .cp = 15, .crn = 6, .crm = 7, .opc1 = 0,
      .opc2 = CP_ANY, .access = PL1_RW, .resetvalue = 0,
      .fieldoffset = offsetof(CPUARMState, cp15.c6_region[7]) },
};

static void vmsa_ttbcr_write(CPUARMState *env, const ARMCPRegInfo *ri,
                             uint64_t value)
{
    ARMCPU *cpu = env_archcpu(env);

    if (!arm_feature(env, ARM_FEATURE_V8)) {
        if (arm_feature(env, ARM_FEATURE_LPAE) && (value & TTBCR_EAE)) {
            /*
             * Pre ARMv8 bits [21:19], [15:14] and [6:3] are UNK/SBZP when
             * using Long-descriptor translation table format
             */
            value &= ~((7 << 19) | (3 << 14) | (0xf << 3));
        } else if (arm_feature(env, ARM_FEATURE_EL3)) {
            /*
             * In an implementation that includes the Security Extensions
             * TTBCR has additional fields PD0 [4] and PD1 [5] for
             * Short-descriptor translation table format.
             */
            value &= TTBCR_PD1 | TTBCR_PD0 | TTBCR_N;
        } else {
            value &= TTBCR_N;
        }
    }

    if (arm_feature(env, ARM_FEATURE_LPAE)) {
        /*
         * With LPAE the TTBCR could result in a change of ASID
         * via the TTBCR.A1 bit, so do a TLB flush.
         */
        tlb_flush(CPU(cpu));
    }
    raw_write(env, ri, value);
}

static void vmsa_tcr_el12_write(CPUARMState *env, const ARMCPRegInfo *ri,
                               uint64_t value)
{
    ARMCPU *cpu = env_archcpu(env);

    /* For AArch64 the A1 bit could result in a change of ASID, so TLB flush. */
    tlb_flush(CPU(cpu));
    raw_write(env, ri, value);
}

static void vmsa_ttbr_write(CPUARMState *env, const ARMCPRegInfo *ri,
                            uint64_t value)
{
    /* If the ASID changes (with a 64-bit write), we must flush the TLB.  */
    if (cpreg_field_is_64bit(ri) &&
        extract64(raw_read(env, ri) ^ value, 48, 16) != 0) {
        ARMCPU *cpu = env_archcpu(env);
        tlb_flush(CPU(cpu));
    }
    raw_write(env, ri, value);
}

static void vmsa_tcr_ttbr_el2_write(CPUARMState *env, const ARMCPRegInfo *ri,
                                    uint64_t value)
{
    /*
     * If we are running with E2&0 regime, then an ASID is active.
     * Flush if that might be changing.  Note we're not checking
     * TCR_EL2.A1 to know if this is really the TTBRx_EL2 that
     * holds the active ASID, only checking the field that might.
     */
    if (extract64(raw_read(env, ri) ^ value, 48, 16) &&
        (arm_hcr_el2_eff(env) & HCR_E2H)) {
        uint32_t mask = ARMMMUIdxBit_E20_0;
        if (arm_is_guarded(env)) {
            mask |= ARMMMUIdxBit_GE20_2 | ARMMMUIdxBit_GE20_2_PAN;
        } else {
            mask |= ARMMMUIdxBit_E20_2 | ARMMMUIdxBit_E20_2_PAN;
        }
        tlb_flush_by_mmuidx(env_cpu(env), mask);
    }
    raw_write(env, ri, value);
}

static void vttbr_write(CPUARMState *env, const ARMCPRegInfo *ri,
                        uint64_t value)
{
    ARMCPU *cpu = env_archcpu(env);
    CPUState *cs = CPU(cpu);

    /*
     * A change in VMID to the stage2 page table (Stage2) invalidates
     * the stage2 and combined stage 1&2 tlbs (EL10_1 and EL10_0).
     */
    if (extract64(raw_read(env, ri) ^ value, 48, 16) != 0) {
        tlb_flush_by_mmuidx(cs, alle1_tlbmask(env));
    }
    raw_write(env, ri, value);
}

static const ARMCPRegInfo vmsa_pmsa_cp_reginfo[] = {
    { .name = "DFSR", .cp = 15, .crn = 5, .crm = 0, .opc1 = 0, .opc2 = 0,
      .access = PL1_RW, .accessfn = access_tvm_trvm, .type = ARM_CP_ALIAS,
      .bank_fieldoffsets = { offsetoflow32(CPUARMState, cp15.dfsr_s),
                             offsetoflow32(CPUARMState, cp15.dfsr_ns) }, },
    { .name = "IFSR", .cp = 15, .crn = 5, .crm = 0, .opc1 = 0, .opc2 = 1,
      .access = PL1_RW, .accessfn = access_tvm_trvm, .resetvalue = 0,
      .bank_fieldoffsets = { offsetoflow32(CPUARMState, cp15.ifsr_s),
                             offsetoflow32(CPUARMState, cp15.ifsr_ns) } },
    { .name = "DFAR", .cp = 15, .opc1 = 0, .crn = 6, .crm = 0, .opc2 = 0,
      .access = PL1_RW, .accessfn = access_tvm_trvm, .resetvalue = 0,
      .bank_fieldoffsets = { offsetof(CPUARMState, cp15.dfar_s),
                             offsetof(CPUARMState, cp15.dfar_ns) } },
    { .name = "FAR_EL1", .state = ARM_CP_STATE_AA64,
      .opc0 = 3, .crn = 6, .crm = 0, .opc1 = 0, .opc2 = 0,
      .access = PL1_RW, .accessfn = access_tvm_trvm,
      .fgt = FGT_FAR_EL1,
      .fieldoffset = offsetof(CPUARMState, cp15.far_el[1]),
      .resetvalue = 0, },
};

static const ARMCPRegInfo vmsa_cp_reginfo[] = {
    { .name = "ESR_EL1", .state = ARM_CP_STATE_AA64,
      .opc0 = 3, .crn = 5, .crm = 2, .opc1 = 0, .opc2 = 0,
      .access = PL1_RW, .accessfn = access_tvm_trvm,
      .fgt = FGT_ESR_EL1,
      .fieldoffset = offsetof(CPUARMState, cp15.esr_el[1]), .resetvalue = 0, },
    { .name = "TTBR0_EL1", .state = ARM_CP_STATE_BOTH,
      .opc0 = 3, .opc1 = 0, .crn = 2, .crm = 0, .opc2 = 0,
      .access = PL1_RW, .accessfn = access_tvm_trvm,
      .fgt = FGT_TTBR0_EL1,
      .writefn = vmsa_ttbr_write, .resetvalue = 0, .raw_writefn = raw_write,
      .bank_fieldoffsets = { offsetof(CPUARMState, cp15.ttbr0_s),
                             offsetof(CPUARMState, cp15.ttbr0_ns) } },
    { .name = "TTBR1_EL1", .state = ARM_CP_STATE_BOTH,
      .opc0 = 3, .opc1 = 0, .crn = 2, .crm = 0, .opc2 = 1,
      .access = PL1_RW, .accessfn = access_tvm_trvm,
      .fgt = FGT_TTBR1_EL1,
      .writefn = vmsa_ttbr_write, .resetvalue = 0, .raw_writefn = raw_write,
      .bank_fieldoffsets = { offsetof(CPUARMState, cp15.ttbr1_s),
                             offsetof(CPUARMState, cp15.ttbr1_ns) } },
    { .name = "TCR_EL1", .state = ARM_CP_STATE_AA64,
      .opc0 = 3, .crn = 2, .crm = 0, .opc1 = 0, .opc2 = 2,
      .access = PL1_RW, .accessfn = access_tvm_trvm,
      .fgt = FGT_TCR_EL1,
      .writefn = vmsa_tcr_el12_write,
      .raw_writefn = raw_write,
      .resetvalue = 0,
      .fieldoffset = offsetof(CPUARMState, cp15.tcr_el[1]) },
    { .name = "TTBCR", .cp = 15, .crn = 2, .crm = 0, .opc1 = 0, .opc2 = 2,
      .access = PL1_RW, .accessfn = access_tvm_trvm,
      .type = ARM_CP_ALIAS, .writefn = vmsa_ttbcr_write,
      .raw_writefn = raw_write,
      .bank_fieldoffsets = { offsetoflow32(CPUARMState, cp15.tcr_el[3]),
                             offsetoflow32(CPUARMState, cp15.tcr_el[1])} },
};

/*
 * Note that unlike TTBCR, writing to TTBCR2 does not require flushing
 * qemu tlbs nor adjusting cached masks.
 */
static const ARMCPRegInfo ttbcr2_reginfo = {
    .name = "TTBCR2", .cp = 15, .opc1 = 0, .crn = 2, .crm = 0, .opc2 = 3,
    .access = PL1_RW, .accessfn = access_tvm_trvm,
    .type = ARM_CP_ALIAS,
    .bank_fieldoffsets = {
        offsetofhigh32(CPUARMState, cp15.tcr_el[3]),
        offsetofhigh32(CPUARMState, cp15.tcr_el[1]),
    },
};

static void omap_ticonfig_write(CPUARMState *env, const ARMCPRegInfo *ri,
                                uint64_t value)
{
    env->cp15.c15_ticonfig = value & 0xe7;
    /* The OS_TYPE bit in this register changes the reported CPUID! */
    env->cp15.c0_cpuid = (value & (1 << 5)) ?
        ARM_CPUID_TI915T : ARM_CPUID_TI925T;
}

static void omap_threadid_write(CPUARMState *env, const ARMCPRegInfo *ri,
                                uint64_t value)
{
    env->cp15.c15_threadid = value & 0xffff;
}

static void omap_wfi_write(CPUARMState *env, const ARMCPRegInfo *ri,
                           uint64_t value)
{
    /* Wait-for-interrupt (deprecated) */
    cpu_interrupt(env_cpu(env), CPU_INTERRUPT_HALT);
}

static void omap_cachemaint_write(CPUARMState *env, const ARMCPRegInfo *ri,
                                  uint64_t value)
{
    /*
     * On OMAP there are registers indicating the max/min index of dcache lines
     * containing a dirty line; cache flush operations have to reset these.
     */
    env->cp15.c15_i_max = 0x000;
    env->cp15.c15_i_min = 0xff0;
}

static const ARMCPRegInfo omap_cp_reginfo[] = {
    { .name = "DFSR", .cp = 15, .crn = 5, .crm = CP_ANY,
      .opc1 = CP_ANY, .opc2 = CP_ANY, .access = PL1_RW, .type = ARM_CP_OVERRIDE,
      .fieldoffset = offsetoflow32(CPUARMState, cp15.esr_el[1]),
      .resetvalue = 0, },
    { .name = "", .cp = 15, .crn = 15, .crm = 0, .opc1 = 0, .opc2 = 0,
      .access = PL1_RW, .type = ARM_CP_NOP },
    { .name = "TICONFIG", .cp = 15, .crn = 15, .crm = 1, .opc1 = 0, .opc2 = 0,
      .access = PL1_RW,
      .fieldoffset = offsetof(CPUARMState, cp15.c15_ticonfig), .resetvalue = 0,
      .writefn = omap_ticonfig_write },
    { .name = "IMAX", .cp = 15, .crn = 15, .crm = 2, .opc1 = 0, .opc2 = 0,
      .access = PL1_RW,
      .fieldoffset = offsetof(CPUARMState, cp15.c15_i_max), .resetvalue = 0, },
    { .name = "IMIN", .cp = 15, .crn = 15, .crm = 3, .opc1 = 0, .opc2 = 0,
      .access = PL1_RW, .resetvalue = 0xff0,
      .fieldoffset = offsetof(CPUARMState, cp15.c15_i_min) },
    { .name = "THREADID", .cp = 15, .crn = 15, .crm = 4, .opc1 = 0, .opc2 = 0,
      .access = PL1_RW,
      .fieldoffset = offsetof(CPUARMState, cp15.c15_threadid), .resetvalue = 0,
      .writefn = omap_threadid_write },
    { .name = "TI925T_STATUS", .cp = 15, .crn = 15,
      .crm = 8, .opc1 = 0, .opc2 = 0, .access = PL1_RW,
      .type = ARM_CP_NO_RAW,
      .readfn = arm_cp_read_zero, .writefn = omap_wfi_write, },
    /*
     * TODO: Peripheral port remap register:
     * On OMAP2 mcr p15, 0, rn, c15, c2, 4 sets up the interrupt controller
     * base address at $rn & ~0xfff and map size of 0x200 << ($rn & 0xfff),
     * when MMU is off.
     */
    { .name = "OMAP_CACHEMAINT", .cp = 15, .crn = 7, .crm = CP_ANY,
      .opc1 = 0, .opc2 = CP_ANY, .access = PL1_W,
      .type = ARM_CP_OVERRIDE | ARM_CP_NO_RAW,
      .writefn = omap_cachemaint_write },
    { .name = "C9", .cp = 15, .crn = 9,
      .crm = CP_ANY, .opc1 = CP_ANY, .opc2 = CP_ANY, .access = PL1_RW,
      .type = ARM_CP_CONST | ARM_CP_OVERRIDE, .resetvalue = 0 },
};

static void xscale_cpar_write(CPUARMState *env, const ARMCPRegInfo *ri,
                              uint64_t value)
{
    env->cp15.c15_cpar = value & 0x3fff;
}

static const ARMCPRegInfo xscale_cp_reginfo[] = {
    { .name = "XSCALE_CPAR",
      .cp = 15, .crn = 15, .crm = 1, .opc1 = 0, .opc2 = 0, .access = PL1_RW,
      .fieldoffset = offsetof(CPUARMState, cp15.c15_cpar), .resetvalue = 0,
      .writefn = xscale_cpar_write, },
    { .name = "XSCALE_AUXCR",
      .cp = 15, .crn = 1, .crm = 0, .opc1 = 0, .opc2 = 1, .access = PL1_RW,
      .fieldoffset = offsetof(CPUARMState, cp15.c1_xscaleauxcr),
      .resetvalue = 0, },
    /*
     * XScale specific cache-lockdown: since we have no cache we NOP these
     * and hope the guest does not really rely on cache behaviour.
     */
    { .name = "XSCALE_LOCK_ICACHE_LINE",
      .cp = 15, .opc1 = 0, .crn = 9, .crm = 1, .opc2 = 0,
      .access = PL1_W, .type = ARM_CP_NOP },
    { .name = "XSCALE_UNLOCK_ICACHE",
      .cp = 15, .opc1 = 0, .crn = 9, .crm = 1, .opc2 = 1,
      .access = PL1_W, .type = ARM_CP_NOP },
    { .name = "XSCALE_DCACHE_LOCK",
      .cp = 15, .opc1 = 0, .crn = 9, .crm = 2, .opc2 = 0,
      .access = PL1_RW, .type = ARM_CP_NOP },
    { .name = "XSCALE_UNLOCK_DCACHE",
      .cp = 15, .opc1 = 0, .crn = 9, .crm = 2, .opc2 = 1,
      .access = PL1_W, .type = ARM_CP_NOP },
};

static const ARMCPRegInfo dummy_c15_cp_reginfo[] = {
    /*
     * RAZ/WI the whole crn=15 space, when we don't have a more specific
     * implementation of this implementation-defined space.
     * Ideally this should eventually disappear in favour of actually
     * implementing the correct behaviour for all cores.
     */
    { .name = "C15_IMPDEF", .cp = 15, .crn = 15,
      .crm = CP_ANY, .opc1 = CP_ANY, .opc2 = CP_ANY,
      .access = PL1_RW,
      .type = ARM_CP_CONST | ARM_CP_NO_RAW | ARM_CP_OVERRIDE,
      .resetvalue = 0 },
};

static const ARMCPRegInfo cache_dirty_status_cp_reginfo[] = {
    /* Cache status: RAZ because we have no cache so it's always clean */
    { .name = "CDSR", .cp = 15, .crn = 7, .crm = 10, .opc1 = 0, .opc2 = 6,
      .access = PL1_R, .type = ARM_CP_CONST | ARM_CP_NO_RAW,
      .resetvalue = 0 },
};

static const ARMCPRegInfo cache_block_ops_cp_reginfo[] = {
    /* We never have a block transfer operation in progress */
    { .name = "BXSR", .cp = 15, .crn = 7, .crm = 12, .opc1 = 0, .opc2 = 4,
      .access = PL0_R, .type = ARM_CP_CONST | ARM_CP_NO_RAW,
      .resetvalue = 0 },
    /* The cache ops themselves: these all NOP for QEMU */
    { .name = "IICR", .cp = 15, .crm = 5, .opc1 = 0,
      .access = PL1_W, .type = ARM_CP_NOP | ARM_CP_64BIT },
    { .name = "IDCR", .cp = 15, .crm = 6, .opc1 = 0,
      .access = PL1_W, .type = ARM_CP_NOP | ARM_CP_64BIT },
    { .name = "CDCR", .cp = 15, .crm = 12, .opc1 = 0,
      .access = PL0_W, .type = ARM_CP_NOP | ARM_CP_64BIT },
    { .name = "PIR", .cp = 15, .crm = 12, .opc1 = 1,
      .access = PL0_W, .type = ARM_CP_NOP | ARM_CP_64BIT },
    { .name = "PDR", .cp = 15, .crm = 12, .opc1 = 2,
      .access = PL0_W, .type = ARM_CP_NOP | ARM_CP_64BIT },
    { .name = "CIDCR", .cp = 15, .crm = 14, .opc1 = 0,
      .access = PL1_W, .type = ARM_CP_NOP | ARM_CP_64BIT },
};

static const ARMCPRegInfo cache_test_clean_cp_reginfo[] = {
    /*
     * The cache test-and-clean instructions always return (1 << 30)
     * to indicate that there are no dirty cache lines.
     */
    { .name = "TC_DCACHE", .cp = 15, .crn = 7, .crm = 10, .opc1 = 0, .opc2 = 3,
      .access = PL0_R, .type = ARM_CP_CONST | ARM_CP_NO_RAW,
      .resetvalue = (1 << 30) },
    { .name = "TCI_DCACHE", .cp = 15, .crn = 7, .crm = 14, .opc1 = 0, .opc2 = 3,
      .access = PL0_R, .type = ARM_CP_CONST | ARM_CP_NO_RAW,
      .resetvalue = (1 << 30) },
};

static const ARMCPRegInfo strongarm_cp_reginfo[] = {
    /* Ignore ReadBuffer accesses */
    { .name = "C9_READBUFFER", .cp = 15, .crn = 9,
      .crm = CP_ANY, .opc1 = CP_ANY, .opc2 = CP_ANY,
      .access = PL1_RW, .resetvalue = 0,
      .type = ARM_CP_CONST | ARM_CP_OVERRIDE | ARM_CP_NO_RAW },
};

static uint64_t midr_read(CPUARMState *env, const ARMCPRegInfo *ri)
{
    unsigned int cur_el = arm_current_el(env);

    if (arm_is_el2_enabled(env) && cur_el == 1) {
        return env->cp15.vpidr_el2;
    }
    return raw_read(env, ri);
}

static uint64_t mpidr_read_val(CPUARMState *env)
{
    ARMCPU *cpu = env_archcpu(env);
    uint64_t mpidr = cpu->mp_affinity;

    if (arm_feature(env, ARM_FEATURE_V7MP)) {
        mpidr |= (1U << 31);
        /*
         * Cores which are uniprocessor (non-coherent)
         * but still implement the MP extensions set
         * bit 30. (For instance, Cortex-R5).
         */
        if (cpu->mp_is_up) {
            mpidr |= (1u << 30);
        }
    }
    return mpidr;
}

static uint64_t mpidr_read(CPUARMState *env, const ARMCPRegInfo *ri)
{
    unsigned int cur_el = arm_current_el(env);

    if (arm_is_el2_enabled(env) && cur_el == 1) {
        return env->cp15.vmpidr_el2;
    }
    return mpidr_read_val(env);
}

static const ARMCPRegInfo lpae_cp_reginfo[] = {
    /* NOP AMAIR0/1 */
    { .name = "AMAIR0", .state = ARM_CP_STATE_BOTH,
      .opc0 = 3, .crn = 10, .crm = 3, .opc1 = 0, .opc2 = 0,
      .access = PL1_RW, .accessfn = access_tvm_trvm,
      .fgt = FGT_AMAIR_EL1,
      .type = ARM_CP_CONST, .resetvalue = 0 },
    /* AMAIR1 is mapped to AMAIR_EL1[63:32] */
    { .name = "AMAIR1", .cp = 15, .crn = 10, .crm = 3, .opc1 = 0, .opc2 = 1,
      .access = PL1_RW, .accessfn = access_tvm_trvm,
      .type = ARM_CP_CONST, .resetvalue = 0 },
    { .name = "PAR", .cp = 15, .crm = 7, .opc1 = 0,
      .access = PL1_RW, .type = ARM_CP_64BIT, .resetvalue = 0,
      .bank_fieldoffsets = { offsetof(CPUARMState, cp15.par_s),
                             offsetof(CPUARMState, cp15.par_ns)} },
    { .name = "TTBR0", .cp = 15, .crm = 2, .opc1 = 0,
      .access = PL1_RW, .accessfn = access_tvm_trvm,
      .type = ARM_CP_64BIT | ARM_CP_ALIAS,
      .bank_fieldoffsets = { offsetof(CPUARMState, cp15.ttbr0_s),
                             offsetof(CPUARMState, cp15.ttbr0_ns) },
      .writefn = vmsa_ttbr_write, .raw_writefn = raw_write },
    { .name = "TTBR1", .cp = 15, .crm = 2, .opc1 = 1,
      .access = PL1_RW, .accessfn = access_tvm_trvm,
      .type = ARM_CP_64BIT | ARM_CP_ALIAS,
      .bank_fieldoffsets = { offsetof(CPUARMState, cp15.ttbr1_s),
                             offsetof(CPUARMState, cp15.ttbr1_ns) },
      .writefn = vmsa_ttbr_write, .raw_writefn = raw_write },
};

static uint64_t aa64_fpcr_read(CPUARMState *env, const ARMCPRegInfo *ri)
{
    return vfp_get_fpcr(env);
}

static void aa64_fpcr_write(CPUARMState *env, const ARMCPRegInfo *ri,
                            uint64_t value)
{
    vfp_set_fpcr(env, value);
}

static uint64_t aa64_fpsr_read(CPUARMState *env, const ARMCPRegInfo *ri)
{
    return vfp_get_fpsr(env);
}

static void aa64_fpsr_write(CPUARMState *env, const ARMCPRegInfo *ri,
                            uint64_t value)
{
    vfp_set_fpsr(env, value);
}

static CPAccessResult aa64_daif_access(CPUARMState *env, const ARMCPRegInfo *ri,
                                       bool isread)
{
    if (arm_current_el(env) == 0 && !(arm_sctlr(env, 0) & SCTLR_UMA)) {
        return CP_ACCESS_TRAP;
    }
    return CP_ACCESS_OK;
}

static void aa64_daif_write(CPUARMState *env, const ARMCPRegInfo *ri,
                            uint64_t value)
{
    env->daif = value & PSTATE_DAIF;
}

static uint64_t aa64_pan_read(CPUARMState *env, const ARMCPRegInfo *ri)
{
    return env->pstate & PSTATE_PAN;
}

static void aa64_pan_write(CPUARMState *env, const ARMCPRegInfo *ri,
                           uint64_t value)
{
    env->pstate = (env->pstate & ~PSTATE_PAN) | (value & PSTATE_PAN);
}

static const ARMCPRegInfo pan_reginfo = {
    .name = "PAN", .state = ARM_CP_STATE_AA64,
    .opc0 = 3, .opc1 = 0, .crn = 4, .crm = 2, .opc2 = 3,
    .type = ARM_CP_NO_RAW, .access = PL1_RW,
    .readfn = aa64_pan_read, .writefn = aa64_pan_write
};

static uint64_t aa64_uao_read(CPUARMState *env, const ARMCPRegInfo *ri)
{
    return env->pstate & PSTATE_UAO;
}

static void aa64_uao_write(CPUARMState *env, const ARMCPRegInfo *ri,
                           uint64_t value)
{
    env->pstate = (env->pstate & ~PSTATE_UAO) | (value & PSTATE_UAO);
}

static const ARMCPRegInfo uao_reginfo = {
    .name = "UAO", .state = ARM_CP_STATE_AA64,
    .opc0 = 3, .opc1 = 0, .crn = 4, .crm = 2, .opc2 = 4,
    .type = ARM_CP_NO_RAW, .access = PL1_RW,
    .readfn = aa64_uao_read, .writefn = aa64_uao_write
};

static uint64_t aa64_dit_read(CPUARMState *env, const ARMCPRegInfo *ri)
{
    return env->pstate & PSTATE_DIT;
}

static void aa64_dit_write(CPUARMState *env, const ARMCPRegInfo *ri,
                           uint64_t value)
{
    env->pstate = (env->pstate & ~PSTATE_DIT) | (value & PSTATE_DIT);
}

static const ARMCPRegInfo dit_reginfo = {
    .name = "DIT", .state = ARM_CP_STATE_AA64,
    .opc0 = 3, .opc1 = 3, .crn = 4, .crm = 2, .opc2 = 5,
    .type = ARM_CP_NO_RAW, .access = PL0_RW,
    .readfn = aa64_dit_read, .writefn = aa64_dit_write
};

static uint64_t aa64_ssbs_read(CPUARMState *env, const ARMCPRegInfo *ri)
{
    return env->pstate & PSTATE_SSBS;
}

static void aa64_ssbs_write(CPUARMState *env, const ARMCPRegInfo *ri,
                           uint64_t value)
{
    env->pstate = (env->pstate & ~PSTATE_SSBS) | (value & PSTATE_SSBS);
}

static const ARMCPRegInfo ssbs_reginfo = {
    .name = "SSBS", .state = ARM_CP_STATE_AA64,
    .opc0 = 3, .opc1 = 3, .crn = 4, .crm = 2, .opc2 = 6,
    .type = ARM_CP_NO_RAW, .access = PL0_RW,
    .readfn = aa64_ssbs_read, .writefn = aa64_ssbs_write
};

static CPAccessResult aa64_cacheop_poc_access(CPUARMState *env,
                                              const ARMCPRegInfo *ri,
                                              bool isread)
{
    /* Cache invalidate/clean to Point of Coherency or Persistence...  */
    switch (arm_current_el(env)) {
    case 0:
        /* ... EL0 must UNDEF unless SCTLR_EL1.UCI is set.  */
        if (!(arm_sctlr(env, 0) & SCTLR_UCI)) {
            return CP_ACCESS_TRAP;
        }
        /* fall through */
    case 1:
        /* ... EL1 must trap to EL2 if HCR_EL2.TPCP is set.  */
        if (arm_hcr_el2_eff(env) & HCR_TPCP) {
            return CP_ACCESS_TRAP_EL2;
        }
        break;
    }
    return CP_ACCESS_OK;
}

static CPAccessResult do_cacheop_pou_access(CPUARMState *env, uint64_t hcrflags)
{
    /* Cache invalidate/clean to Point of Unification... */
    switch (arm_current_el(env)) {
    case 0:
        /* ... EL0 must UNDEF unless SCTLR_EL1.UCI is set.  */
        if (!(arm_sctlr(env, 0) & SCTLR_UCI)) {
            return CP_ACCESS_TRAP;
        }
        /* fall through */
    case 1:
        /* ... EL1 must trap to EL2 if relevant HCR_EL2 flags are set.  */
        if (arm_hcr_el2_eff(env) & hcrflags) {
            return CP_ACCESS_TRAP_EL2;
        }
        break;
    }
    return CP_ACCESS_OK;
}

static CPAccessResult access_ticab(CPUARMState *env, const ARMCPRegInfo *ri,
                                   bool isread)
{
    return do_cacheop_pou_access(env, HCR_TICAB | HCR_TPU);
}

static CPAccessResult access_tocu(CPUARMState *env, const ARMCPRegInfo *ri,
                                  bool isread)
{
    return do_cacheop_pou_access(env, HCR_TOCU | HCR_TPU);
}

/*
 * See: D4.7.2 TLB maintenance requirements and the TLB maintenance instructions
 * Page D4-1736 (DDI0487A.b)
 */

static uint32_t vae1_tlbmask(CPUARMState *env)
{
    uint64_t hcr = arm_hcr_el2_eff(env);
    uint32_t mask;

    if ((hcr & (HCR_E2H | HCR_TGE)) == (HCR_E2H | HCR_TGE)) {
        mask = ARMMMUIdxBit_E20_2 |
               ARMMMUIdxBit_E20_2_PAN |
               ARMMMUIdxBit_GE20_2 |
               ARMMMUIdxBit_GE20_2_PAN |
               ARMMMUIdxBit_E20_0;
    } else {
        mask = ARMMMUIdxBit_E10_1 |
               ARMMMUIdxBit_E10_1_PAN |
               ARMMMUIdxBit_GE10_1 |
               ARMMMUIdxBit_GE10_1_PAN |
               ARMMMUIdxBit_E10_0;
    }
    return mask;
}

/* Return 56 if TBI is enabled, 64 otherwise. */
static int tlbbits_for_regime(CPUARMState *env, ARMMMUIdx mmu_idx,
                              uint64_t addr)
{
    uint64_t tcr = regime_tcr(env, mmu_idx);
    int tbi = aa64_va_parameter_tbi(tcr, mmu_idx);
    int select = extract64(addr, 55, 1);

    return (tbi >> select) & 1 ? 56 : 64;
}

static int vae1_tlbbits(CPUARMState *env, uint64_t addr)
{
    uint64_t hcr = arm_hcr_el2_eff(env);
    ARMMMUIdx mmu_idx;

    /* Only the regime of the mmu_idx below is significant. */
    if ((hcr & (HCR_E2H | HCR_TGE)) == (HCR_E2H | HCR_TGE)) {
        mmu_idx = ARMMMUIdx_E20_0;
    } else {
        mmu_idx = ARMMMUIdx_E10_0;
    }

    return tlbbits_for_regime(env, mmu_idx, addr);
}

static void tlbi_aa64_vmalle1is_write(CPUARMState *env, const ARMCPRegInfo *ri,
                                      uint64_t value)
{
    CPUState *cs = env_cpu(env);
    int mask = vae1_tlbmask(env);

    tlb_flush_by_mmuidx_all_cpus_synced(cs, mask);
}

static void tlbi_aa64_vmalle1_write(CPUARMState *env, const ARMCPRegInfo *ri,
                                    uint64_t value)
{
    CPUState *cs = env_cpu(env);
    int mask = vae1_tlbmask(env);

    if (tlb_force_broadcast(env)) {
        tlb_flush_by_mmuidx_all_cpus_synced(cs, mask);
    } else {
        tlb_flush_by_mmuidx(cs, mask);
    }
}

static int e2_tlbmask(CPUARMState *env)
{
    return (ARMMMUIdxBit_E20_0 |
            ARMMMUIdxBit_E20_2 |
            ARMMMUIdxBit_E20_2_PAN |
            ARMMMUIdxBit_E2 |
            ARMMMUIdxBit_GE20_2 |
            ARMMMUIdxBit_GE20_2_PAN |
            ARMMMUIdxBit_GE2);
}

static void tlbi_aa64_alle1_write(CPUARMState *env, const ARMCPRegInfo *ri,
                                  uint64_t value)
{
    CPUState *cs = env_cpu(env);
    int mask = alle1_tlbmask(env);

    tlb_flush_by_mmuidx(cs, mask);
}

static void tlbi_aa64_alle2_write(CPUARMState *env, const ARMCPRegInfo *ri,
                                  uint64_t value)
{
    CPUState *cs = env_cpu(env);
    int mask = e2_tlbmask(env);

    tlb_flush_by_mmuidx(cs, mask);
}

static void tlbi_aa64_alle3_write(CPUARMState *env, const ARMCPRegInfo *ri,
                                  uint64_t value)
{
    ARMCPU *cpu = env_archcpu(env);
    CPUState *cs = CPU(cpu);

    tlb_flush_by_mmuidx(cs, ARMMMUIdxBit_E3);
}

static void tlbi_aa64_alle1is_write(CPUARMState *env, const ARMCPRegInfo *ri,
                                    uint64_t value)
{
    CPUState *cs = env_cpu(env);
    int mask = alle1_tlbmask(env);

    tlb_flush_by_mmuidx_all_cpus_synced(cs, mask);
}

static void tlbi_aa64_alle2is_write(CPUARMState *env, const ARMCPRegInfo *ri,
                                    uint64_t value)
{
    CPUState *cs = env_cpu(env);
    int mask = e2_tlbmask(env);

    tlb_flush_by_mmuidx_all_cpus_synced(cs, mask);
}

static void tlbi_aa64_alle3is_write(CPUARMState *env, const ARMCPRegInfo *ri,
                                    uint64_t value)
{
    CPUState *cs = env_cpu(env);

    tlb_flush_by_mmuidx_all_cpus_synced(cs, ARMMMUIdxBit_E3);
}

static void tlbi_aa64_vae2_write(CPUARMState *env, const ARMCPRegInfo *ri,
                                 uint64_t value)
{
    /*
     * Invalidate by VA, EL2
     * Currently handles both VAE2 and VALE2, since we don't support
     * flush-last-level-only.
     */
    CPUState *cs = env_cpu(env);
    int mask = e2_tlbmask(env);
    uint64_t pageaddr = sextract64(value << 12, 0, 56);

    tlb_flush_page_by_mmuidx(cs, pageaddr, mask);
}

static void tlbi_aa64_vae3_write(CPUARMState *env, const ARMCPRegInfo *ri,
                                 uint64_t value)
{
    /*
     * Invalidate by VA, EL3
     * Currently handles both VAE3 and VALE3, since we don't support
     * flush-last-level-only.
     */
    ARMCPU *cpu = env_archcpu(env);
    CPUState *cs = CPU(cpu);
    uint64_t pageaddr = sextract64(value << 12, 0, 56);

    tlb_flush_page_by_mmuidx(cs, pageaddr, ARMMMUIdxBit_E3);
}

static void tlbi_aa64_vae1is_write(CPUARMState *env, const ARMCPRegInfo *ri,
                                   uint64_t value)
{
    CPUState *cs = env_cpu(env);
    int mask = vae1_tlbmask(env);
    uint64_t pageaddr = sextract64(value << 12, 0, 56);
    int bits = vae1_tlbbits(env, pageaddr);

    tlb_flush_page_bits_by_mmuidx_all_cpus_synced(cs, pageaddr, mask, bits);
}

static void tlbi_aa64_vae1_write(CPUARMState *env, const ARMCPRegInfo *ri,
                                 uint64_t value)
{
    /*
     * Invalidate by VA, EL1&0 (AArch64 version).
     * Currently handles all of VAE1, VAAE1, VAALE1 and VALE1,
     * since we don't support flush-for-specific-ASID-only or
     * flush-last-level-only.
     */
    CPUState *cs = env_cpu(env);
    int mask = vae1_tlbmask(env);
    uint64_t pageaddr = sextract64(value << 12, 0, 56);
    int bits = vae1_tlbbits(env, pageaddr);

    if (tlb_force_broadcast(env)) {
        tlb_flush_page_bits_by_mmuidx_all_cpus_synced(cs, pageaddr, mask, bits);
    } else {
        tlb_flush_page_bits_by_mmuidx(cs, pageaddr, mask, bits);
    }
}

static void tlbi_aa64_vae2is_write(CPUARMState *env, const ARMCPRegInfo *ri,
                                   uint64_t value)
{
    CPUState *cs = env_cpu(env);
    uint64_t pageaddr = sextract64(value << 12, 0, 56);
    bool guarded = arm_is_guarded(env);
    int bits = tlbbits_for_regime(env, (guarded ? ARMMMUIdx_GE2 : ARMMMUIdx_E2), pageaddr);

    tlb_flush_page_bits_by_mmuidx_all_cpus_synced(cs, pageaddr,
                                                  ARMMMUIdxBit_E2 | ARMMMUIdxBit_GE2, bits);
}

static void tlbi_aa64_vae3is_write(CPUARMState *env, const ARMCPRegInfo *ri,
                                   uint64_t value)
{
    CPUState *cs = env_cpu(env);
    uint64_t pageaddr = sextract64(value << 12, 0, 56);
    int bits = tlbbits_for_regime(env, ARMMMUIdx_E3, pageaddr);

    tlb_flush_page_bits_by_mmuidx_all_cpus_synced(cs, pageaddr,
                                                  ARMMMUIdxBit_E3, bits);
}

static int ipas2e1_tlbmask(CPUARMState *env, int64_t value)
{
    /*
     * The MSB of value is the NS field, which only applies if SEL2
     * is implemented and SCR_EL3.NS is not set (i.e. in secure mode).
     */
    return (value >= 0
            && cpu_isar_feature(aa64_sel2, env_archcpu(env))
            && arm_is_secure_below_el3(env)
            ? ARMMMUIdxBit_Stage2_S
            : ARMMMUIdxBit_Stage2);
}

static void tlbi_aa64_ipas2e1_write(CPUARMState *env, const ARMCPRegInfo *ri,
                                    uint64_t value)
{
    CPUState *cs = env_cpu(env);
    int mask = ipas2e1_tlbmask(env, value);
    uint64_t pageaddr = sextract64(value << 12, 0, 56);

    if (tlb_force_broadcast(env)) {
        tlb_flush_page_by_mmuidx_all_cpus_synced(cs, pageaddr, mask);
    } else {
        tlb_flush_page_by_mmuidx(cs, pageaddr, mask);
    }
}

static void tlbi_aa64_ipas2e1is_write(CPUARMState *env, const ARMCPRegInfo *ri,
                                      uint64_t value)
{
    CPUState *cs = env_cpu(env);
    int mask = ipas2e1_tlbmask(env, value);
    uint64_t pageaddr = sextract64(value << 12, 0, 56);

    tlb_flush_page_by_mmuidx_all_cpus_synced(cs, pageaddr, mask);
}

#ifdef TARGET_AARCH64
typedef struct {
    uint64_t base;
    uint64_t length;
} TLBIRange;

static ARMGranuleSize tlbi_range_tg_to_gran_size(int tg)
{
    /*
     * Note that the TLBI range TG field encoding differs from both
     * TG0 and TG1 encodings.
     */
    switch (tg) {
    case 1:
        return Gran4K;
    case 2:
        return Gran16K;
    case 3:
        return Gran64K;
    default:
        return GranInvalid;
    }
}

static TLBIRange tlbi_aa64_get_range(CPUARMState *env, ARMMMUIdx mmuidx,
                                     uint64_t value)
{
    unsigned int page_size_granule, page_shift, num, scale, exponent;
    /* Extract one bit to represent the va selector in use. */
    uint64_t select = sextract64(value, 36, 1);
    ARMVAParameters param = aa64_va_parameters(env, select, mmuidx, true, false);
    TLBIRange ret = { };
    ARMGranuleSize gran;

    page_size_granule = extract64(value, 46, 2);
    gran = tlbi_range_tg_to_gran_size(page_size_granule);

    /* The granule encoded in value must match the granule in use. */
    if (gran != param.gran) {
        qemu_log_mask(LOG_GUEST_ERROR, "Invalid tlbi page size granule %d\n",
                      page_size_granule);
        return ret;
    }

    page_shift = arm_granule_bits(gran);
    num = extract64(value, 39, 5);
    scale = extract64(value, 44, 2);
    exponent = (5 * scale) + 1;

    ret.length = (num + 1) << (exponent + page_shift);

    if (param.select) {
        ret.base = sextract64(value, 0, 37);
    } else {
        ret.base = extract64(value, 0, 37);
    }
    if (param.ds) {
        /*
         * With DS=1, BaseADDR is always shifted 16 so that it is able
         * to address all 52 va bits.  The input address is perforce
         * aligned on a 64k boundary regardless of translation granule.
         */
        page_shift = 16;
    }
    ret.base <<= page_shift;

    return ret;
}

static void do_rvae_write(CPUARMState *env, uint64_t value,
                          int idxmap, bool synced)
{
    ARMMMUIdx one_idx = ARM_MMU_IDX_A | ctz32(idxmap);
    TLBIRange range;
    int bits;

    range = tlbi_aa64_get_range(env, one_idx, value);
    bits = tlbbits_for_regime(env, one_idx, range.base);

    if (synced) {
        tlb_flush_range_by_mmuidx_all_cpus_synced(env_cpu(env),
                                                  range.base,
                                                  range.length,
                                                  idxmap,
                                                  bits);
    } else {
        tlb_flush_range_by_mmuidx(env_cpu(env), range.base,
                                  range.length, idxmap, bits);
    }
}

static void tlbi_aa64_rvae1_write(CPUARMState *env,
                                  const ARMCPRegInfo *ri,
                                  uint64_t value)
{
    /*
     * Invalidate by VA range, EL1&0.
     * Currently handles all of RVAE1, RVAAE1, RVAALE1 and RVALE1,
     * since we don't support flush-for-specific-ASID-only or
     * flush-last-level-only.
     */

    do_rvae_write(env, value, vae1_tlbmask(env),
                  tlb_force_broadcast(env));
}

static void tlbi_aa64_rvae1is_write(CPUARMState *env,
                                    const ARMCPRegInfo *ri,
                                    uint64_t value)
{
    /*
     * Invalidate by VA range, Inner/Outer Shareable EL1&0.
     * Currently handles all of RVAE1IS, RVAE1OS, RVAAE1IS, RVAAE1OS,
     * RVAALE1IS, RVAALE1OS, RVALE1IS and RVALE1OS, since we don't support
     * flush-for-specific-ASID-only, flush-last-level-only or inner/outer
     * shareable specific flushes.
     */

    do_rvae_write(env, value, vae1_tlbmask(env), true);
}

static int vae2_tlbmask(CPUARMState *env)
{
    return (ARMMMUIdxBit_E2 | ARMMMUIdxBit_GE2);
}

static void tlbi_aa64_rvae2_write(CPUARMState *env,
                                  const ARMCPRegInfo *ri,
                                  uint64_t value)
{
    /*
     * Invalidate by VA range, EL2.
     * Currently handles all of RVAE2 and RVALE2,
     * since we don't support flush-for-specific-ASID-only or
     * flush-last-level-only.
     */

    do_rvae_write(env, value, vae2_tlbmask(env),
                  tlb_force_broadcast(env));


}

static void tlbi_aa64_rvae2is_write(CPUARMState *env,
                                    const ARMCPRegInfo *ri,
                                    uint64_t value)
{
    /*
     * Invalidate by VA range, Inner/Outer Shareable, EL2.
     * Currently handles all of RVAE2IS, RVAE2OS, RVALE2IS and RVALE2OS,
     * since we don't support flush-for-specific-ASID-only,
     * flush-last-level-only or inner/outer shareable specific flushes.
     */

    do_rvae_write(env, value, vae2_tlbmask(env), true);

}

static void tlbi_aa64_rvae3_write(CPUARMState *env,
                                  const ARMCPRegInfo *ri,
                                  uint64_t value)
{
    /*
     * Invalidate by VA range, EL3.
     * Currently handles all of RVAE3 and RVALE3,
     * since we don't support flush-for-specific-ASID-only or
     * flush-last-level-only.
     */

    do_rvae_write(env, value, ARMMMUIdxBit_E3, tlb_force_broadcast(env));
}

static void tlbi_aa64_rvae3is_write(CPUARMState *env,
                                    const ARMCPRegInfo *ri,
                                    uint64_t value)
{
    /*
     * Invalidate by VA range, EL3, Inner/Outer Shareable.
     * Currently handles all of RVAE3IS, RVAE3OS, RVALE3IS and RVALE3OS,
     * since we don't support flush-for-specific-ASID-only,
     * flush-last-level-only or inner/outer specific flushes.
     */

    do_rvae_write(env, value, ARMMMUIdxBit_E3, true);
}

static void tlbi_aa64_ripas2e1_write(CPUARMState *env, const ARMCPRegInfo *ri,
                                     uint64_t value)
{
    do_rvae_write(env, value, ipas2e1_tlbmask(env, value),
                  tlb_force_broadcast(env));
}

static void tlbi_aa64_ripas2e1is_write(CPUARMState *env,
                                       const ARMCPRegInfo *ri,
                                       uint64_t value)
{
    do_rvae_write(env, value, ipas2e1_tlbmask(env, value), true);
}
#endif

static CPAccessResult aa64_zva_access(CPUARMState *env, const ARMCPRegInfo *ri,
                                      bool isread)
{
    int cur_el = arm_current_el(env);

    if (cur_el < 2) {
        uint64_t hcr = arm_hcr_el2_eff(env);

        if (cur_el == 0) {
            if ((hcr & (HCR_E2H | HCR_TGE)) == (HCR_E2H | HCR_TGE)) {
                if (!(env->cp15.sctlr_el[2] & SCTLR_DZE)) {
                    return CP_ACCESS_TRAP_EL2;
                }
            } else {
                if (!(env->cp15.sctlr_el[1] & SCTLR_DZE)) {
                    return CP_ACCESS_TRAP;
                }
                if (hcr & HCR_TDZ) {
                    return CP_ACCESS_TRAP_EL2;
                }
            }
        } else if (hcr & HCR_TDZ) {
            return CP_ACCESS_TRAP_EL2;
        }
    }
    return CP_ACCESS_OK;
}

static uint64_t aa64_dczid_read(CPUARMState *env, const ARMCPRegInfo *ri)
{
    ARMCPU *cpu = env_archcpu(env);
    int dzp_bit = 1 << 4;

    /* DZP indicates whether DC ZVA access is allowed */
    if (aa64_zva_access(env, NULL, false) == CP_ACCESS_OK) {
        dzp_bit = 0;
    }
    return cpu->dcz_blocksize | dzp_bit;
}

static CPAccessResult sp_el0_access(CPUARMState *env, const ARMCPRegInfo *ri,
                                    bool isread)
{
    if (!(env->pstate & PSTATE_SP)) {
        /*
         * Access to SP_EL0 is undefined if it's being used as
         * the stack pointer.
         */
        return CP_ACCESS_TRAP_UNCATEGORIZED;
    }
    return CP_ACCESS_OK;
}

static uint64_t spsel_read(CPUARMState *env, const ARMCPRegInfo *ri)
{
    return env->pstate & PSTATE_SP;
}

static void spsel_write(CPUARMState *env, const ARMCPRegInfo *ri, uint64_t val)
{
    update_spsel(env, val);
}

static void sctlr_write(CPUARMState *env, const ARMCPRegInfo *ri,
                        uint64_t value)
{
    ARMCPU *cpu = env_archcpu(env);

    if (arm_feature(env, ARM_FEATURE_PMSA) && !cpu->has_mpu) {
        /* M bit is RAZ/WI for PMSA with no MPU implemented */
        value &= ~SCTLR_M;
    }

    /* ??? Lots of these bits are not implemented.  */

    if (ri->state == ARM_CP_STATE_AA64 && !cpu_isar_feature(aa64_mte, cpu)) {
        if (ri->opc1 == 6) { /* SCTLR_EL3 */
            value &= ~(SCTLR_ITFSB | SCTLR_TCF | SCTLR_ATA);
        } else {
            value &= ~(SCTLR_ITFSB | SCTLR_TCF0 | SCTLR_TCF |
                       SCTLR_ATA0 | SCTLR_ATA);
        }
    }

    if (raw_read(env, ri) == value) {
        /*
         * Skip the TLB flush if nothing actually changed; Linux likes
         * to do a lot of pointless SCTLR writes.
         */
        return;
    }

    raw_write(env, ri, value);

    /* This may enable/disable the MMU, so do a TLB flush.  */
    tlb_flush(CPU(cpu));

    if (tcg_enabled() && ri->type & ARM_CP_SUPPRESS_TB_END) {
        /*
         * Normally we would always end the TB on an SCTLR write; see the
         * comment in ARMCPRegInfo sctlr initialization below for why Xscale
         * is special.  Setting ARM_CP_SUPPRESS_TB_END also stops the rebuild
         * of hflags from the translator, so do it here.
         */
        arm_rebuild_hflags(env);
    }
}

static void mdcr_el3_write(CPUARMState *env, const ARMCPRegInfo *ri,
                           uint64_t value)
{
    /*
     * Some MDCR_EL3 bits affect whether PMU counters are running:
     * if we are trying to change any of those then we must
     * bracket this update with PMU start/finish calls.
     */
    bool pmu_op = (env->cp15.mdcr_el3 ^ value) & MDCR_EL3_PMU_ENABLE_BITS;

    if (pmu_op) {
        pmu_op_start(env);
    }
    env->cp15.mdcr_el3 = value;
    if (pmu_op) {
        pmu_op_finish(env);
    }
}

static void sctlr_el1_write(CPUARMState *env, const ARMCPRegInfo *ri,
                        uint64_t value)
{
    if (!arm_is_guarded(env) && env->cp15.vmsa_lock_el1 & VMSA_LOCK_SCTLR_EL1) {
        return;
    }

    if (!arm_is_guarded(env) && env->cp15.vmsa_lock_el1 & VMSA_LOCK_SCTLR_M_BIT) {
        value = (value & ~(SCTLR_M)) | (raw_read(env, ri) & SCTLR_M);
    }

    sctlr_write(env, ri, value);
}

static void vmsa_lock_el1_write(CPUARMState *env, const ARMCPRegInfo *ri,
                        uint64_t value)
{
    //don't unlock any after locked
    raw_write(env, ri, raw_read(env, ri) | value);
}

static void sdcr_write(CPUARMState *env, const ARMCPRegInfo *ri,
                       uint64_t value)
{
    /* Not all bits defined for MDCR_EL3 exist in the AArch32 SDCR */
    mdcr_el3_write(env, ri, value & SDCR_VALID_MASK);
}

static void mdcr_el2_write(CPUARMState *env, const ARMCPRegInfo *ri,
                           uint64_t value)
{
    /*
     * Some MDCR_EL2 bits affect whether PMU counters are running:
     * if we are trying to change any of those then we must
     * bracket this update with PMU start/finish calls.
     */
    bool pmu_op = (env->cp15.mdcr_el2 ^ value) & MDCR_EL2_PMU_ENABLE_BITS;

    if (pmu_op) {
        pmu_op_start(env);
    }
    env->cp15.mdcr_el2 = value;
    if (pmu_op) {
        pmu_op_finish(env);
    }
}

#ifdef CONFIG_USER_ONLY
/*
 * `IC IVAU` is handled to improve compatibility with JITs that dual-map their
 * code to get around W^X restrictions, where one region is writable and the
 * other is executable.
 *
 * Since the executable region is never written to we cannot detect code
 * changes when running in user mode, and rely on the emulated JIT telling us
 * that the code has changed by executing this instruction.
 */
static void ic_ivau_write(CPUARMState *env, const ARMCPRegInfo *ri,
                          uint64_t value)
{
    uint64_t icache_line_mask, start_address, end_address;
    const ARMCPU *cpu;

    cpu = env_archcpu(env);

    icache_line_mask = (4 << extract32(cpu->ctr, 0, 4)) - 1;
    start_address = value & ~icache_line_mask;
    end_address = value | icache_line_mask;

    mmap_lock();

    tb_invalidate_phys_range(start_address, end_address);

    mmap_unlock();
}
#endif

static const ARMCPRegInfo v8_cp_reginfo[] = {
    /*
     * Minimal set of EL0-visible registers. This will need to be expanded
     * significantly for system emulation of AArch64 CPUs.
     */
    { .name = "NZCV", .state = ARM_CP_STATE_AA64,
      .opc0 = 3, .opc1 = 3, .opc2 = 0, .crn = 4, .crm = 2,
      .access = PL0_RW, .type = ARM_CP_NZCV },
    { .name = "DAIF", .state = ARM_CP_STATE_AA64,
      .opc0 = 3, .opc1 = 3, .opc2 = 1, .crn = 4, .crm = 2,
      .type = ARM_CP_NO_RAW,
      .access = PL0_RW, .accessfn = aa64_daif_access,
      .fieldoffset = offsetof(CPUARMState, daif),
      .writefn = aa64_daif_write, .resetfn = arm_cp_reset_ignore },
    { .name = "FPCR", .state = ARM_CP_STATE_AA64,
      .opc0 = 3, .opc1 = 3, .opc2 = 0, .crn = 4, .crm = 4,
      .access = PL0_RW, .type = ARM_CP_FPU | ARM_CP_SUPPRESS_TB_END,
      .readfn = aa64_fpcr_read, .writefn = aa64_fpcr_write },
    { .name = "FPSR", .state = ARM_CP_STATE_AA64,
      .opc0 = 3, .opc1 = 3, .opc2 = 1, .crn = 4, .crm = 4,
      .access = PL0_RW, .type = ARM_CP_FPU | ARM_CP_SUPPRESS_TB_END,
      .readfn = aa64_fpsr_read, .writefn = aa64_fpsr_write },
    { .name = "DCZID_EL0", .state = ARM_CP_STATE_AA64,
      .opc0 = 3, .opc1 = 3, .opc2 = 7, .crn = 0, .crm = 0,
      .access = PL0_R, .type = ARM_CP_NO_RAW,
      .fgt = FGT_DCZID_EL0,
      .readfn = aa64_dczid_read },
    { .name = "DC_ZVA", .state = ARM_CP_STATE_AA64,
      .opc0 = 1, .opc1 = 3, .crn = 7, .crm = 4, .opc2 = 1,
      .access = PL0_W, .type = ARM_CP_DC_ZVA,
#ifndef CONFIG_USER_ONLY
      /* Avoid overhead of an access check that always passes in user-mode */
      .accessfn = aa64_zva_access,
      .fgt = FGT_DCZVA,
#endif
    },
    { .name = "CURRENTEL", .state = ARM_CP_STATE_AA64,
      .opc0 = 3, .opc1 = 0, .opc2 = 2, .crn = 4, .crm = 2,
      .access = PL1_R, .type = ARM_CP_CURRENTEL },
    /*
     * Instruction cache ops. All of these except `IC IVAU` NOP because we
     * don't emulate caches.
     */
    { .name = "IC_IALLUIS", .state = ARM_CP_STATE_AA64,
      .opc0 = 1, .opc1 = 0, .crn = 7, .crm = 1, .opc2 = 0,
      .access = PL1_W, .type = ARM_CP_NOP,
      .fgt = FGT_ICIALLUIS,
      .accessfn = access_ticab },
    { .name = "IC_IALLU", .state = ARM_CP_STATE_AA64,
      .opc0 = 1, .opc1 = 0, .crn = 7, .crm = 5, .opc2 = 0,
      .access = PL1_W, .type = ARM_CP_NOP,
      .fgt = FGT_ICIALLU,
      .accessfn = access_tocu },
    { .name = "IC_IVAU", .state = ARM_CP_STATE_AA64,
      .opc0 = 1, .opc1 = 3, .crn = 7, .crm = 5, .opc2 = 1,
      .access = PL0_W,
      .fgt = FGT_ICIVAU,
      .accessfn = access_tocu,
#ifdef CONFIG_USER_ONLY
      .type = ARM_CP_NO_RAW,
      .writefn = ic_ivau_write
#else
      .type = ARM_CP_NOP
#endif
    },
    /* Cache ops: all NOPs since we don't emulate caches */
    { .name = "DC_IVAC", .state = ARM_CP_STATE_AA64,
      .opc0 = 1, .opc1 = 0, .crn = 7, .crm = 6, .opc2 = 1,
      .access = PL1_W, .accessfn = aa64_cacheop_poc_access,
      .fgt = FGT_DCIVAC,
      .type = ARM_CP_NOP },
    { .name = "DC_ISW", .state = ARM_CP_STATE_AA64,
      .opc0 = 1, .opc1 = 0, .crn = 7, .crm = 6, .opc2 = 2,
      .fgt = FGT_DCISW,
      .access = PL1_W, .accessfn = access_tsw, .type = ARM_CP_NOP },
    { .name = "DC_CVAC", .state = ARM_CP_STATE_AA64,
      .opc0 = 1, .opc1 = 3, .crn = 7, .crm = 10, .opc2 = 1,
      .access = PL0_W, .type = ARM_CP_NOP,
      .fgt = FGT_DCCVAC,
      .accessfn = aa64_cacheop_poc_access },
    { .name = "DC_CSW", .state = ARM_CP_STATE_AA64,
      .opc0 = 1, .opc1 = 0, .crn = 7, .crm = 10, .opc2 = 2,
      .fgt = FGT_DCCSW,
      .access = PL1_W, .accessfn = access_tsw, .type = ARM_CP_NOP },
    { .name = "DC_CVAU", .state = ARM_CP_STATE_AA64,
      .opc0 = 1, .opc1 = 3, .crn = 7, .crm = 11, .opc2 = 1,
      .access = PL0_W, .type = ARM_CP_NOP,
      .fgt = FGT_DCCVAU,
      .accessfn = access_tocu },
    { .name = "DC_CIVAC", .state = ARM_CP_STATE_AA64,
      .opc0 = 1, .opc1 = 3, .crn = 7, .crm = 14, .opc2 = 1,
      .access = PL0_W, .type = ARM_CP_NOP,
      .fgt = FGT_DCCIVAC,
      .accessfn = aa64_cacheop_poc_access },
    { .name = "DC_CISW", .state = ARM_CP_STATE_AA64,
      .opc0 = 1, .opc1 = 0, .crn = 7, .crm = 14, .opc2 = 2,
      .fgt = FGT_DCCISW,
      .access = PL1_W, .accessfn = access_tsw, .type = ARM_CP_NOP },
    /* TLBI operations */
    { .name = "TLBI_VMALLE1IS", .state = ARM_CP_STATE_AA64,
      .opc0 = 1, .opc1 = 0, .crn = 8, .crm = 3, .opc2 = 0,
      .access = PL1_W, .accessfn = access_ttlbis, .type = ARM_CP_NO_RAW,
      .fgt = FGT_TLBIVMALLE1IS,
      .writefn = tlbi_aa64_vmalle1is_write },
    { .name = "TLBI_VAE1IS", .state = ARM_CP_STATE_AA64,
      .opc0 = 1, .opc1 = 0, .crn = 8, .crm = 3, .opc2 = 1,
      .access = PL1_W, .accessfn = access_ttlbis, .type = ARM_CP_NO_RAW,
      .fgt = FGT_TLBIVAE1IS,
      .writefn = tlbi_aa64_vae1is_write },
    { .name = "TLBI_ASIDE1IS", .state = ARM_CP_STATE_AA64,
      .opc0 = 1, .opc1 = 0, .crn = 8, .crm = 3, .opc2 = 2,
      .access = PL1_W, .accessfn = access_ttlbis, .type = ARM_CP_NO_RAW,
      .fgt = FGT_TLBIASIDE1IS,
      .writefn = tlbi_aa64_vmalle1is_write },
    { .name = "TLBI_VAAE1IS", .state = ARM_CP_STATE_AA64,
      .opc0 = 1, .opc1 = 0, .crn = 8, .crm = 3, .opc2 = 3,
      .access = PL1_W, .accessfn = access_ttlbis, .type = ARM_CP_NO_RAW,
      .fgt = FGT_TLBIVAAE1IS,
      .writefn = tlbi_aa64_vae1is_write },
    { .name = "TLBI_VALE1IS", .state = ARM_CP_STATE_AA64,
      .opc0 = 1, .opc1 = 0, .crn = 8, .crm = 3, .opc2 = 5,
      .access = PL1_W, .accessfn = access_ttlbis, .type = ARM_CP_NO_RAW,
      .fgt = FGT_TLBIVALE1IS,
      .writefn = tlbi_aa64_vae1is_write },
    { .name = "TLBI_VAALE1IS", .state = ARM_CP_STATE_AA64,
      .opc0 = 1, .opc1 = 0, .crn = 8, .crm = 3, .opc2 = 7,
      .access = PL1_W, .accessfn = access_ttlbis, .type = ARM_CP_NO_RAW,
      .fgt = FGT_TLBIVAALE1IS,
      .writefn = tlbi_aa64_vae1is_write },
    { .name = "TLBI_VMALLE1", .state = ARM_CP_STATE_AA64,
      .opc0 = 1, .opc1 = 0, .crn = 8, .crm = 7, .opc2 = 0,
      .access = PL1_W, .accessfn = access_ttlb, .type = ARM_CP_NO_RAW,
      .fgt = FGT_TLBIVMALLE1,
      .writefn = tlbi_aa64_vmalle1_write },
    { .name = "TLBI_VAE1", .state = ARM_CP_STATE_AA64,
      .opc0 = 1, .opc1 = 0, .crn = 8, .crm = 7, .opc2 = 1,
      .access = PL1_W, .accessfn = access_ttlb, .type = ARM_CP_NO_RAW,
      .fgt = FGT_TLBIVAE1,
      .writefn = tlbi_aa64_vae1_write },
    { .name = "TLBI_ASIDE1", .state = ARM_CP_STATE_AA64,
      .opc0 = 1, .opc1 = 0, .crn = 8, .crm = 7, .opc2 = 2,
      .access = PL1_W, .accessfn = access_ttlb, .type = ARM_CP_NO_RAW,
      .fgt = FGT_TLBIASIDE1,
      .writefn = tlbi_aa64_vmalle1_write },
    { .name = "TLBI_VAAE1", .state = ARM_CP_STATE_AA64,
      .opc0 = 1, .opc1 = 0, .crn = 8, .crm = 7, .opc2 = 3,
      .access = PL1_W, .accessfn = access_ttlb, .type = ARM_CP_NO_RAW,
      .fgt = FGT_TLBIVAAE1,
      .writefn = tlbi_aa64_vae1_write },
    { .name = "TLBI_VALE1", .state = ARM_CP_STATE_AA64,
      .opc0 = 1, .opc1 = 0, .crn = 8, .crm = 7, .opc2 = 5,
      .access = PL1_W, .accessfn = access_ttlb, .type = ARM_CP_NO_RAW,
      .fgt = FGT_TLBIVALE1,
      .writefn = tlbi_aa64_vae1_write },
    { .name = "TLBI_VAALE1", .state = ARM_CP_STATE_AA64,
      .opc0 = 1, .opc1 = 0, .crn = 8, .crm = 7, .opc2 = 7,
      .access = PL1_W, .accessfn = access_ttlb, .type = ARM_CP_NO_RAW,
      .fgt = FGT_TLBIVAALE1,
      .writefn = tlbi_aa64_vae1_write },
    { .name = "TLBI_IPAS2E1IS", .state = ARM_CP_STATE_AA64,
      .opc0 = 1, .opc1 = 4, .crn = 8, .crm = 0, .opc2 = 1,
      .access = PL2_W, .type = ARM_CP_NO_RAW,
      .writefn = tlbi_aa64_ipas2e1is_write },
    { .name = "TLBI_IPAS2LE1IS", .state = ARM_CP_STATE_AA64,
      .opc0 = 1, .opc1 = 4, .crn = 8, .crm = 0, .opc2 = 5,
      .access = PL2_W, .type = ARM_CP_NO_RAW,
      .writefn = tlbi_aa64_ipas2e1is_write },
    { .name = "TLBI_ALLE1IS", .state = ARM_CP_STATE_AA64,
      .opc0 = 1, .opc1 = 4, .crn = 8, .crm = 3, .opc2 = 4,
      .access = PL2_W, .type = ARM_CP_NO_RAW,
      .writefn = tlbi_aa64_alle1is_write },
    { .name = "TLBI_VMALLS12E1IS", .state = ARM_CP_STATE_AA64,
      .opc0 = 1, .opc1 = 4, .crn = 8, .crm = 3, .opc2 = 6,
      .access = PL2_W, .type = ARM_CP_NO_RAW,
      .writefn = tlbi_aa64_alle1is_write },
    { .name = "TLBI_IPAS2E1", .state = ARM_CP_STATE_AA64,
      .opc0 = 1, .opc1 = 4, .crn = 8, .crm = 4, .opc2 = 1,
      .access = PL2_W, .type = ARM_CP_NO_RAW,
      .writefn = tlbi_aa64_ipas2e1_write },
    { .name = "TLBI_IPAS2LE1", .state = ARM_CP_STATE_AA64,
      .opc0 = 1, .opc1 = 4, .crn = 8, .crm = 4, .opc2 = 5,
      .access = PL2_W, .type = ARM_CP_NO_RAW,
      .writefn = tlbi_aa64_ipas2e1_write },
    { .name = "TLBI_ALLE1", .state = ARM_CP_STATE_AA64,
      .opc0 = 1, .opc1 = 4, .crn = 8, .crm = 7, .opc2 = 4,
      .access = PL2_W, .type = ARM_CP_NO_RAW,
      .writefn = tlbi_aa64_alle1_write },
    { .name = "TLBI_VMALLS12E1", .state = ARM_CP_STATE_AA64,
      .opc0 = 1, .opc1 = 4, .crn = 8, .crm = 7, .opc2 = 6,
      .access = PL2_W, .type = ARM_CP_NO_RAW,
      .writefn = tlbi_aa64_alle1is_write },
#ifndef CONFIG_USER_ONLY
    /* 64 bit address translation operations */
    { .name = "AT_S1E1R", .state = ARM_CP_STATE_AA64,
      .opc0 = 1, .opc1 = 0, .crn = 7, .crm = 8, .opc2 = 0,
      .access = PL1_W, .type = ARM_CP_NO_RAW | ARM_CP_RAISES_EXC,
      .fgt = FGT_ATS1E1R,
      .writefn = ats_write64 },
    { .name = "AT_S1E1W", .state = ARM_CP_STATE_AA64,
      .opc0 = 1, .opc1 = 0, .crn = 7, .crm = 8, .opc2 = 1,
      .access = PL1_W, .type = ARM_CP_NO_RAW | ARM_CP_RAISES_EXC,
      .fgt = FGT_ATS1E1W,
      .writefn = ats_write64 },
    { .name = "AT_S1E0R", .state = ARM_CP_STATE_AA64,
      .opc0 = 1, .opc1 = 0, .crn = 7, .crm = 8, .opc2 = 2,
      .access = PL1_W, .type = ARM_CP_NO_RAW | ARM_CP_RAISES_EXC,
      .fgt = FGT_ATS1E0R,
      .writefn = ats_write64 },
    { .name = "AT_S1E0W", .state = ARM_CP_STATE_AA64,
      .opc0 = 1, .opc1 = 0, .crn = 7, .crm = 8, .opc2 = 3,
      .access = PL1_W, .type = ARM_CP_NO_RAW | ARM_CP_RAISES_EXC,
      .fgt = FGT_ATS1E0W,
      .writefn = ats_write64 },
    { .name = "AT_S12E1R", .state = ARM_CP_STATE_AA64,
      .opc0 = 1, .opc1 = 4, .crn = 7, .crm = 8, .opc2 = 4,
      .access = PL2_W, .type = ARM_CP_NO_RAW | ARM_CP_RAISES_EXC,
      .writefn = ats_write64 },
    { .name = "AT_S12E1W", .state = ARM_CP_STATE_AA64,
      .opc0 = 1, .opc1 = 4, .crn = 7, .crm = 8, .opc2 = 5,
      .access = PL2_W, .type = ARM_CP_NO_RAW | ARM_CP_RAISES_EXC,
      .writefn = ats_write64 },
    { .name = "AT_S12E0R", .state = ARM_CP_STATE_AA64,
      .opc0 = 1, .opc1 = 4, .crn = 7, .crm = 8, .opc2 = 6,
      .access = PL2_W, .type = ARM_CP_NO_RAW | ARM_CP_RAISES_EXC,
      .writefn = ats_write64 },
    { .name = "AT_S12E0W", .state = ARM_CP_STATE_AA64,
      .opc0 = 1, .opc1 = 4, .crn = 7, .crm = 8, .opc2 = 7,
      .access = PL2_W, .type = ARM_CP_NO_RAW | ARM_CP_RAISES_EXC,
      .writefn = ats_write64 },
    /* AT S1E2* are elsewhere as they UNDEF from EL3 if EL2 is not present */
    { .name = "AT_S1E3R", .state = ARM_CP_STATE_AA64,
      .opc0 = 1, .opc1 = 6, .crn = 7, .crm = 8, .opc2 = 0,
      .access = PL3_W, .type = ARM_CP_NO_RAW | ARM_CP_RAISES_EXC,
      .writefn = ats_write64 },
    { .name = "AT_S1E3W", .state = ARM_CP_STATE_AA64,
      .opc0 = 1, .opc1 = 6, .crn = 7, .crm = 8, .opc2 = 1,
      .access = PL3_W, .type = ARM_CP_NO_RAW | ARM_CP_RAISES_EXC,
      .writefn = ats_write64 },
    { .name = "PAR_EL1", .state = ARM_CP_STATE_AA64,
      .type = ARM_CP_ALIAS,
      .opc0 = 3, .opc1 = 0, .crn = 7, .crm = 4, .opc2 = 0,
      .access = PL1_RW, .resetvalue = 0,
      .fgt = FGT_PAR_EL1,
      .fieldoffset = offsetof(CPUARMState, cp15.par_el[1]),
      .writefn = par_write },
#endif
    /* TLB invalidate last level of translation table walk */
    { .name = "TLBIMVALIS", .cp = 15, .opc1 = 0, .crn = 8, .crm = 3, .opc2 = 5,
      .type = ARM_CP_NO_RAW, .access = PL1_W, .accessfn = access_ttlbis,
      .writefn = tlbimva_is_write },
    { .name = "TLBIMVAALIS", .cp = 15, .opc1 = 0, .crn = 8, .crm = 3, .opc2 = 7,
      .type = ARM_CP_NO_RAW, .access = PL1_W, .accessfn = access_ttlbis,
      .writefn = tlbimvaa_is_write },
    { .name = "TLBIMVAL", .cp = 15, .opc1 = 0, .crn = 8, .crm = 7, .opc2 = 5,
      .type = ARM_CP_NO_RAW, .access = PL1_W, .accessfn = access_ttlb,
      .writefn = tlbimva_write },
    { .name = "TLBIMVAAL", .cp = 15, .opc1 = 0, .crn = 8, .crm = 7, .opc2 = 7,
      .type = ARM_CP_NO_RAW, .access = PL1_W, .accessfn = access_ttlb,
      .writefn = tlbimvaa_write },
    { .name = "TLBIMVALH", .cp = 15, .opc1 = 4, .crn = 8, .crm = 7, .opc2 = 5,
      .type = ARM_CP_NO_RAW, .access = PL2_W,
      .writefn = tlbimva_hyp_write },
    { .name = "TLBIMVALHIS",
      .cp = 15, .opc1 = 4, .crn = 8, .crm = 3, .opc2 = 5,
      .type = ARM_CP_NO_RAW, .access = PL2_W,
      .writefn = tlbimva_hyp_is_write },
    { .name = "TLBIIPAS2",
      .cp = 15, .opc1 = 4, .crn = 8, .crm = 4, .opc2 = 1,
      .type = ARM_CP_NO_RAW, .access = PL2_W,
      .writefn = tlbiipas2_hyp_write },
    { .name = "TLBIIPAS2IS",
      .cp = 15, .opc1 = 4, .crn = 8, .crm = 0, .opc2 = 1,
      .type = ARM_CP_NO_RAW, .access = PL2_W,
      .writefn = tlbiipas2is_hyp_write },
    { .name = "TLBIIPAS2L",
      .cp = 15, .opc1 = 4, .crn = 8, .crm = 4, .opc2 = 5,
      .type = ARM_CP_NO_RAW, .access = PL2_W,
      .writefn = tlbiipas2_hyp_write },
    { .name = "TLBIIPAS2LIS",
      .cp = 15, .opc1 = 4, .crn = 8, .crm = 0, .opc2 = 5,
      .type = ARM_CP_NO_RAW, .access = PL2_W,
      .writefn = tlbiipas2is_hyp_write },
    /* 32 bit cache operations */
    { .name = "ICIALLUIS", .cp = 15, .opc1 = 0, .crn = 7, .crm = 1, .opc2 = 0,
      .type = ARM_CP_NOP, .access = PL1_W, .accessfn = access_ticab },
    { .name = "BPIALLUIS", .cp = 15, .opc1 = 0, .crn = 7, .crm = 1, .opc2 = 6,
      .type = ARM_CP_NOP, .access = PL1_W },
    { .name = "ICIALLU", .cp = 15, .opc1 = 0, .crn = 7, .crm = 5, .opc2 = 0,
      .type = ARM_CP_NOP, .access = PL1_W, .accessfn = access_tocu },
    { .name = "ICIMVAU", .cp = 15, .opc1 = 0, .crn = 7, .crm = 5, .opc2 = 1,
      .type = ARM_CP_NOP, .access = PL1_W, .accessfn = access_tocu },
    { .name = "BPIALL", .cp = 15, .opc1 = 0, .crn = 7, .crm = 5, .opc2 = 6,
      .type = ARM_CP_NOP, .access = PL1_W },
    { .name = "BPIMVA", .cp = 15, .opc1 = 0, .crn = 7, .crm = 5, .opc2 = 7,
      .type = ARM_CP_NOP, .access = PL1_W },
    { .name = "DCIMVAC", .cp = 15, .opc1 = 0, .crn = 7, .crm = 6, .opc2 = 1,
      .type = ARM_CP_NOP, .access = PL1_W, .accessfn = aa64_cacheop_poc_access },
    { .name = "DCISW", .cp = 15, .opc1 = 0, .crn = 7, .crm = 6, .opc2 = 2,
      .type = ARM_CP_NOP, .access = PL1_W, .accessfn = access_tsw },
    { .name = "DCCMVAC", .cp = 15, .opc1 = 0, .crn = 7, .crm = 10, .opc2 = 1,
      .type = ARM_CP_NOP, .access = PL1_W, .accessfn = aa64_cacheop_poc_access },
    { .name = "DCCSW", .cp = 15, .opc1 = 0, .crn = 7, .crm = 10, .opc2 = 2,
      .type = ARM_CP_NOP, .access = PL1_W, .accessfn = access_tsw },
    { .name = "DCCMVAU", .cp = 15, .opc1 = 0, .crn = 7, .crm = 11, .opc2 = 1,
      .type = ARM_CP_NOP, .access = PL1_W, .accessfn = access_tocu },
    { .name = "DCCIMVAC", .cp = 15, .opc1 = 0, .crn = 7, .crm = 14, .opc2 = 1,
      .type = ARM_CP_NOP, .access = PL1_W, .accessfn = aa64_cacheop_poc_access },
    { .name = "DCCISW", .cp = 15, .opc1 = 0, .crn = 7, .crm = 14, .opc2 = 2,
      .type = ARM_CP_NOP, .access = PL1_W, .accessfn = access_tsw },
    /* MMU Domain access control / MPU write buffer control */
    { .name = "DACR", .cp = 15, .opc1 = 0, .crn = 3, .crm = 0, .opc2 = 0,
      .access = PL1_RW, .accessfn = access_tvm_trvm, .resetvalue = 0,
      .writefn = dacr_write, .raw_writefn = raw_write,
      .bank_fieldoffsets = { offsetoflow32(CPUARMState, cp15.dacr_s),
                             offsetoflow32(CPUARMState, cp15.dacr_ns) } },
    { .name = "ELR_EL1", .state = ARM_CP_STATE_AA64,
      .type = ARM_CP_ALIAS,
      .opc0 = 3, .opc1 = 0, .crn = 4, .crm = 0, .opc2 = 1,
      .access = PL1_RW,
      .fieldoffset = offsetof(CPUARMState, elr_el[1]) },
    { .name = "SPSR_EL1", .state = ARM_CP_STATE_AA64,
      .type = ARM_CP_ALIAS,
      .opc0 = 3, .opc1 = 0, .crn = 4, .crm = 0, .opc2 = 0,
      .access = PL1_RW,
      .fieldoffset = offsetof(CPUARMState, banked_spsr[BANK_SVC]) },
    /*
     * We rely on the access checks not allowing the guest to write to the
     * state field when SPSel indicates that it's being used as the stack
     * pointer.
     */
    { .name = "SP_EL0", .state = ARM_CP_STATE_AA64,
      .opc0 = 3, .opc1 = 0, .crn = 4, .crm = 1, .opc2 = 0,
      .access = PL1_RW, .accessfn = sp_el0_access,
      .type = ARM_CP_ALIAS,
      .fieldoffset = offsetof(CPUARMState, sp_el[0]) },
    { .name = "SP_EL1", .state = ARM_CP_STATE_AA64,
      .opc0 = 3, .opc1 = 4, .crn = 4, .crm = 1, .opc2 = 0,
      .access = PL2_RW, .type = ARM_CP_ALIAS | ARM_CP_EL3_NO_EL2_KEEP,
      .fieldoffset = offsetof(CPUARMState, sp_el[1]) },
    { .name = "SPSel", .state = ARM_CP_STATE_AA64,
      .opc0 = 3, .opc1 = 0, .crn = 4, .crm = 2, .opc2 = 0,
      .type = ARM_CP_NO_RAW,
      .access = PL1_RW, .readfn = spsel_read, .writefn = spsel_write },
    { .name = "FPEXC32_EL2", .state = ARM_CP_STATE_AA64,
      .opc0 = 3, .opc1 = 4, .crn = 5, .crm = 3, .opc2 = 0,
      .access = PL2_RW,
      .type = ARM_CP_ALIAS | ARM_CP_FPU | ARM_CP_EL3_NO_EL2_KEEP,
      .fieldoffset = offsetof(CPUARMState, vfp.xregs[ARM_VFP_FPEXC]) },
    { .name = "DACR32_EL2", .state = ARM_CP_STATE_AA64,
      .opc0 = 3, .opc1 = 4, .crn = 3, .crm = 0, .opc2 = 0,
      .access = PL2_RW, .resetvalue = 0, .type = ARM_CP_EL3_NO_EL2_KEEP,
      .writefn = dacr_write, .raw_writefn = raw_write,
      .fieldoffset = offsetof(CPUARMState, cp15.dacr32_el2) },
    { .name = "IFSR32_EL2", .state = ARM_CP_STATE_AA64,
      .opc0 = 3, .opc1 = 4, .crn = 5, .crm = 0, .opc2 = 1,
      .access = PL2_RW, .resetvalue = 0, .type = ARM_CP_EL3_NO_EL2_KEEP,
      .fieldoffset = offsetof(CPUARMState, cp15.ifsr32_el2) },
    { .name = "SPSR_IRQ", .state = ARM_CP_STATE_AA64,
      .type = ARM_CP_ALIAS,
      .opc0 = 3, .opc1 = 4, .crn = 4, .crm = 3, .opc2 = 0,
      .access = PL2_RW,
      .fieldoffset = offsetof(CPUARMState, banked_spsr[BANK_IRQ]) },
    { .name = "SPSR_ABT", .state = ARM_CP_STATE_AA64,
      .type = ARM_CP_ALIAS,
      .opc0 = 3, .opc1 = 4, .crn = 4, .crm = 3, .opc2 = 1,
      .access = PL2_RW,
      .fieldoffset = offsetof(CPUARMState, banked_spsr[BANK_ABT]) },
    { .name = "SPSR_UND", .state = ARM_CP_STATE_AA64,
      .type = ARM_CP_ALIAS,
      .opc0 = 3, .opc1 = 4, .crn = 4, .crm = 3, .opc2 = 2,
      .access = PL2_RW,
      .fieldoffset = offsetof(CPUARMState, banked_spsr[BANK_UND]) },
    { .name = "SPSR_FIQ", .state = ARM_CP_STATE_AA64,
      .type = ARM_CP_ALIAS,
      .opc0 = 3, .opc1 = 4, .crn = 4, .crm = 3, .opc2 = 3,
      .access = PL2_RW,
      .fieldoffset = offsetof(CPUARMState, banked_spsr[BANK_FIQ]) },
    { .name = "MDCR_EL3", .state = ARM_CP_STATE_AA64,
      .type = ARM_CP_IO,
      .opc0 = 3, .opc1 = 6, .crn = 1, .crm = 3, .opc2 = 1,
      .resetvalue = 0,
      .access = PL3_RW,
      .writefn = mdcr_el3_write,
      .fieldoffset = offsetof(CPUARMState, cp15.mdcr_el3) },
    { .name = "SDCR", .type = ARM_CP_ALIAS | ARM_CP_IO,
      .cp = 15, .opc1 = 0, .crn = 1, .crm = 3, .opc2 = 1,
      .access = PL1_RW, .accessfn = access_trap_aa32s_el1,
      .writefn = sdcr_write,
      .fieldoffset = offsetoflow32(CPUARMState, cp15.mdcr_el3) },
};

static void do_hcr_write(CPUARMState *env, uint64_t value, uint64_t valid_mask)
{
    ARMCPU *cpu = env_archcpu(env);

    if (arm_feature(env, ARM_FEATURE_V8)) {
        valid_mask |= MAKE_64BIT_MASK(0, 34);  /* ARMv8.0 */
    } else {
        valid_mask |= MAKE_64BIT_MASK(0, 28);  /* ARMv7VE */
    }

    if (arm_feature(env, ARM_FEATURE_EL3)) {
        valid_mask &= ~HCR_HCD;
    } else if (cpu->psci_conduit != QEMU_PSCI_CONDUIT_SMC) {
        /*
         * Architecturally HCR.TSC is RES0 if EL3 is not implemented.
         * However, if we're using the SMC PSCI conduit then QEMU is
         * effectively acting like EL3 firmware and so the guest at
         * EL2 should retain the ability to prevent EL1 from being
         * able to make SMC calls into the ersatz firmware, so in
         * that case HCR.TSC should be read/write.
         */
        valid_mask &= ~HCR_TSC;
    }

    if (arm_feature(env, ARM_FEATURE_AARCH64)) {
        if (cpu_isar_feature(aa64_vh, cpu)) {
            valid_mask |= HCR_E2H;
        }
        if (cpu_isar_feature(aa64_ras, cpu)) {
            valid_mask |= HCR_TERR | HCR_TEA;
        }
        if (cpu_isar_feature(aa64_lor, cpu)) {
            valid_mask |= HCR_TLOR;
        }
        if (cpu_isar_feature(aa64_pauth, cpu)) {
            valid_mask |= HCR_API | HCR_APK;
        }
        if (cpu_isar_feature(aa64_mte, cpu)) {
            valid_mask |= HCR_ATA | HCR_DCT | HCR_TID5;
        }
        if (cpu_isar_feature(aa64_scxtnum, cpu)) {
            valid_mask |= HCR_ENSCXT;
        }
        if (cpu_isar_feature(aa64_fwb, cpu)) {
            valid_mask |= HCR_FWB;
        }
        if (cpu_isar_feature(aa64_rme, cpu)) {
            valid_mask |= HCR_GPF;
        }
    }

    if (cpu_isar_feature(any_evt, cpu)) {
        valid_mask |= HCR_TTLBIS | HCR_TTLBOS | HCR_TICAB | HCR_TOCU | HCR_TID4;
    } else if (cpu_isar_feature(any_half_evt, cpu)) {
        valid_mask |= HCR_TICAB | HCR_TOCU | HCR_TID4;
    }

    /* Clear RES0 bits.  */
    value &= valid_mask;

    /*
     * These bits change the MMU setup:
     * HCR_VM enables stage 2 translation
     * HCR_PTW forbids certain page-table setups
     * HCR_DC disables stage1 and enables stage2 translation
     * HCR_DCT enables tagging on (disabled) stage1 translation
     * HCR_FWB changes the interpretation of stage2 descriptor bits
     */
    if ((env->cp15.hcr_el2 ^ value) &
        (HCR_VM | HCR_PTW | HCR_DC | HCR_DCT | HCR_FWB)) {
        tlb_flush(CPU(cpu));
    }
    env->cp15.hcr_el2 = value;

    /*
     * Updates to VI and VF require us to update the status of
     * virtual interrupts, which are the logical OR of these bits
     * and the state of the input lines from the GIC. (This requires
     * that we have the iothread lock, which is done by marking the
     * reginfo structs as ARM_CP_IO.)
     * Note that if a write to HCR pends a VIRQ or VFIQ it is never
     * possible for it to be taken immediately, because VIRQ and
     * VFIQ are masked unless running at EL0 or EL1, and HCR
     * can only be written at EL2.
     */
    g_assert(qemu_mutex_iothread_locked());
    arm_cpu_update_virq(cpu);
    arm_cpu_update_vfiq(cpu);
    arm_cpu_update_vserr(cpu);
}

static void hcr_write(CPUARMState *env, const ARMCPRegInfo *ri, uint64_t value)
{
    do_hcr_write(env, value, 0);
}

static void hcr_writehigh(CPUARMState *env, const ARMCPRegInfo *ri,
                          uint64_t value)
{
    /* Handle HCR2 write, i.e. write to high half of HCR_EL2 */
    value = deposit64(env->cp15.hcr_el2, 32, 32, value);
    do_hcr_write(env, value, MAKE_64BIT_MASK(0, 32));
}

static void hcr_writelow(CPUARMState *env, const ARMCPRegInfo *ri,
                         uint64_t value)
{
    /* Handle HCR write, i.e. write to low half of HCR_EL2 */
    value = deposit64(env->cp15.hcr_el2, 0, 32, value);
    do_hcr_write(env, value, MAKE_64BIT_MASK(32, 32));
}

/*
 * Return the effective value of HCR_EL2, at the given security state.
 * Bits that are not included here:
 * RW       (read from SCR_EL3.RW as needed)
 */
uint64_t arm_hcr_el2_eff_secstate(CPUARMState *env, bool secure)
{
    uint64_t ret = env->cp15.hcr_el2;

    if (!arm_is_el2_enabled_secstate(env, secure)) {
        /*
         * "This register has no effect if EL2 is not enabled in the
         * current Security state".  This is ARMv8.4-SecEL2 speak for
         * !(SCR_EL3.NS==1 || SCR_EL3.EEL2==1).
         *
         * Prior to that, the language was "In an implementation that
         * includes EL3, when the value of SCR_EL3.NS is 0 the PE behaves
         * as if this field is 0 for all purposes other than a direct
         * read or write access of HCR_EL2".  With lots of enumeration
         * on a per-field basis.  In current QEMU, this is condition
         * is arm_is_secure_below_el3.
         *
         * Since the v8.4 language applies to the entire register, and
         * appears to be backward compatible, use that.
         */
        return 0;
    }

    /*
     * For a cpu that supports both aarch64 and aarch32, we can set bits
     * in HCR_EL2 (e.g. via EL3) that are RES0 when we enter EL2 as aa32.
     * Ignore all of the bits in HCR+HCR2 that are not valid for aarch32.
     */
    if (!arm_el_is_aa64(env, 2)) {
        uint64_t aa32_valid;

        /*
         * These bits are up-to-date as of ARMv8.6.
         * For HCR, it's easiest to list just the 2 bits that are invalid.
         * For HCR2, list those that are valid.
         */
        aa32_valid = MAKE_64BIT_MASK(0, 32) & ~(HCR_RW | HCR_TDZ);
        aa32_valid |= (HCR_CD | HCR_ID | HCR_TERR | HCR_TEA | HCR_MIOCNCE |
                       HCR_TID4 | HCR_TICAB | HCR_TOCU | HCR_TTLBIS);
        ret &= aa32_valid;
    }

    if (ret & HCR_TGE) {
        /* These bits are up-to-date as of ARMv8.6.  */
        if (ret & HCR_E2H) {
            ret &= ~(HCR_VM | HCR_FMO | HCR_IMO | HCR_AMO |
                     HCR_BSU_MASK | HCR_DC | HCR_TWI | HCR_TWE |
                     HCR_TID0 | HCR_TID2 | HCR_TPCP | HCR_TPU |
                     HCR_TDZ | HCR_CD | HCR_ID | HCR_MIOCNCE |
                     HCR_TID4 | HCR_TICAB | HCR_TOCU | HCR_ENSCXT |
                     HCR_TTLBIS | HCR_TTLBOS | HCR_TID5);
        } else {
            ret |= HCR_FMO | HCR_IMO | HCR_AMO;
        }
        ret &= ~(HCR_SWIO | HCR_PTW | HCR_VF | HCR_VI | HCR_VSE |
                 HCR_FB | HCR_TID1 | HCR_TID3 | HCR_TSC | HCR_TACR |
                 HCR_TSW | HCR_TTLB | HCR_TVM | HCR_HCD | HCR_TRVM |
                 HCR_TLOR);
    }

    return ret;
}

uint64_t arm_hcr_el2_eff(CPUARMState *env)
{
    if (arm_feature(env, ARM_FEATURE_M)) {
        return 0;
    }
    return arm_hcr_el2_eff_secstate(env, arm_is_secure_below_el3(env));
}

/*
 * Corresponds to ARM pseudocode function ELIsInHost().
 */
bool el_is_in_host(CPUARMState *env, int el)
{
    uint64_t mask;

    /*
     * Since we only care about E2H and TGE, we can skip arm_hcr_el2_eff().
     * Perform the simplest bit tests first, and validate EL2 afterward.
     */
    if (el & 1) {
        return false; /* EL1 or EL3 */
    }

    /*
     * Note that hcr_write() checks isar_feature_aa64_vh(),
     * aka HaveVirtHostExt(), in allowing HCR_E2H to be set.
     */
    mask = el ? HCR_E2H : HCR_E2H | HCR_TGE;
    if ((env->cp15.hcr_el2 & mask) != mask) {
        return false;
    }

    /* TGE and/or E2H set: double check those bits are currently legal. */
    return arm_is_el2_enabled(env) && arm_el_is_aa64(env, 2);
}

static void hcrx_write(CPUARMState *env, const ARMCPRegInfo *ri,
                       uint64_t value)
{
    uint64_t valid_mask = 0;

    /* No features adding bits to HCRX are implemented. */

    /* Clear RES0 bits.  */
    env->cp15.hcrx_el2 = value & valid_mask;
}

static CPAccessResult access_hxen(CPUARMState *env, const ARMCPRegInfo *ri,
                                  bool isread)
{
    if (arm_current_el(env) < 3
        && arm_feature(env, ARM_FEATURE_EL3)
        && !(env->cp15.scr_el3 & SCR_HXEN)) {
        return CP_ACCESS_TRAP_EL3;
    }
    return CP_ACCESS_OK;
}

static const ARMCPRegInfo hcrx_el2_reginfo = {
    .name = "HCRX_EL2", .state = ARM_CP_STATE_AA64,
    .opc0 = 3, .opc1 = 4, .crn = 1, .crm = 2, .opc2 = 2,
    .access = PL2_RW, .writefn = hcrx_write, .accessfn = access_hxen,
    .fieldoffset = offsetof(CPUARMState, cp15.hcrx_el2),
};

/* Return the effective value of HCRX_EL2.  */
uint64_t arm_hcrx_el2_eff(CPUARMState *env)
{
    /*
     * The bits in this register behave as 0 for all purposes other than
     * direct reads of the register if:
     *   - EL2 is not enabled in the current security state,
     *   - SCR_EL3.HXEn is 0.
     */
    if (!arm_is_el2_enabled(env)
        || (arm_feature(env, ARM_FEATURE_EL3)
            && !(env->cp15.scr_el3 & SCR_HXEN))) {
        return 0;
    }
    return env->cp15.hcrx_el2;
}

static void cptr_el2_write(CPUARMState *env, const ARMCPRegInfo *ri,
                           uint64_t value)
{
    /*
     * For A-profile AArch32 EL3, if NSACR.CP10
     * is 0 then HCPTR.{TCP11,TCP10} ignore writes and read as 1.
     */
    if (arm_feature(env, ARM_FEATURE_EL3) && !arm_el_is_aa64(env, 3) &&
        !arm_is_secure(env) && !extract32(env->cp15.nsacr, 10, 1)) {
        uint64_t mask = R_HCPTR_TCP11_MASK | R_HCPTR_TCP10_MASK;
        value = (value & ~mask) | (env->cp15.cptr_el[2] & mask);
    }
    env->cp15.cptr_el[2] = value;
}

static uint64_t cptr_el2_read(CPUARMState *env, const ARMCPRegInfo *ri)
{
    /*
     * For A-profile AArch32 EL3, if NSACR.CP10
     * is 0 then HCPTR.{TCP11,TCP10} ignore writes and read as 1.
     */
    uint64_t value = env->cp15.cptr_el[2];

    if (arm_feature(env, ARM_FEATURE_EL3) && !arm_el_is_aa64(env, 3) &&
        !arm_is_secure(env) && !extract32(env->cp15.nsacr, 10, 1)) {
        value |= R_HCPTR_TCP11_MASK | R_HCPTR_TCP10_MASK;
    }
    return value;
}

static const ARMCPRegInfo el2_cp_reginfo[] = {
    { .name = "HCR_EL2", .state = ARM_CP_STATE_AA64,
      .type = ARM_CP_IO,
      .opc0 = 3, .opc1 = 4, .crn = 1, .crm = 1, .opc2 = 0,
      .access = PL2_RW, .fieldoffset = offsetof(CPUARMState, cp15.hcr_el2),
      .writefn = hcr_write, .raw_writefn = raw_write },
    { .name = "HCR", .state = ARM_CP_STATE_AA32,
      .type = ARM_CP_ALIAS | ARM_CP_IO,
      .cp = 15, .opc1 = 4, .crn = 1, .crm = 1, .opc2 = 0,
      .access = PL2_RW, .fieldoffset = offsetof(CPUARMState, cp15.hcr_el2),
      .writefn = hcr_writelow },
    { .name = "HACR_EL2", .state = ARM_CP_STATE_BOTH,
      .opc0 = 3, .opc1 = 4, .crn = 1, .crm = 1, .opc2 = 7,
      .access = PL2_RW, .type = ARM_CP_CONST, .resetvalue = 0 },
    { .name = "ELR_EL2", .state = ARM_CP_STATE_AA64,
      .type = ARM_CP_ALIAS,
      .opc0 = 3, .opc1 = 4, .crn = 4, .crm = 0, .opc2 = 1,
      .access = PL2_RW,
      .fieldoffset = offsetof(CPUARMState, elr_el[2]) },
    { .name = "ESR_EL2", .state = ARM_CP_STATE_BOTH,
      .opc0 = 3, .opc1 = 4, .crn = 5, .crm = 2, .opc2 = 0,
      .access = PL2_RW, .fieldoffset = offsetof(CPUARMState, cp15.esr_el[2]) },
    { .name = "FAR_EL2", .state = ARM_CP_STATE_BOTH,
      .opc0 = 3, .opc1 = 4, .crn = 6, .crm = 0, .opc2 = 0,
      .access = PL2_RW, .fieldoffset = offsetof(CPUARMState, cp15.far_el[2]) },
    { .name = "HIFAR", .state = ARM_CP_STATE_AA32,
      .type = ARM_CP_ALIAS,
      .cp = 15, .opc1 = 4, .crn = 6, .crm = 0, .opc2 = 2,
      .access = PL2_RW,
      .fieldoffset = offsetofhigh32(CPUARMState, cp15.far_el[2]) },
    { .name = "SPSR_EL2", .state = ARM_CP_STATE_AA64,
      .type = ARM_CP_ALIAS,
      .opc0 = 3, .opc1 = 4, .crn = 4, .crm = 0, .opc2 = 0,
      .access = PL2_RW,
      .fieldoffset = offsetof(CPUARMState, banked_spsr[BANK_HYP]) },
    { .name = "VBAR_EL2", .state = ARM_CP_STATE_BOTH,
      .opc0 = 3, .opc1 = 4, .crn = 12, .crm = 0, .opc2 = 0,
      .access = PL2_RW, .writefn = vbar_write,
      .fieldoffset = offsetof(CPUARMState, cp15.vbar_el[2]),
      .resetvalue = 0 },
    { .name = "SP_EL2", .state = ARM_CP_STATE_AA64,
      .opc0 = 3, .opc1 = 6, .crn = 4, .crm = 1, .opc2 = 0,
      .access = PL3_RW, .type = ARM_CP_ALIAS,
      .fieldoffset = offsetof(CPUARMState, sp_el[2]) },
    { .name = "CPTR_EL2", .state = ARM_CP_STATE_BOTH,
      .opc0 = 3, .opc1 = 4, .crn = 1, .crm = 1, .opc2 = 2,
      .access = PL2_RW, .accessfn = cptr_access, .resetvalue = 0,
      .fieldoffset = offsetof(CPUARMState, cp15.cptr_el[2]),
      .readfn = cptr_el2_read, .writefn = cptr_el2_write },
    { .name = "MAIR_EL2", .state = ARM_CP_STATE_BOTH,
      .opc0 = 3, .opc1 = 4, .crn = 10, .crm = 2, .opc2 = 0,
      .access = PL2_RW, .fieldoffset = offsetof(CPUARMState, cp15.mair_el[2]),
      .resetvalue = 0 },
    { .name = "HMAIR1", .state = ARM_CP_STATE_AA32,
      .cp = 15, .opc1 = 4, .crn = 10, .crm = 2, .opc2 = 1,
      .access = PL2_RW, .type = ARM_CP_ALIAS,
      .fieldoffset = offsetofhigh32(CPUARMState, cp15.mair_el[2]) },
    { .name = "AMAIR_EL2", .state = ARM_CP_STATE_BOTH,
      .opc0 = 3, .opc1 = 4, .crn = 10, .crm = 3, .opc2 = 0,
      .access = PL2_RW, .type = ARM_CP_CONST,
      .resetvalue = 0 },
    /* HAMAIR1 is mapped to AMAIR_EL2[63:32] */
    { .name = "HAMAIR1", .state = ARM_CP_STATE_AA32,
      .cp = 15, .opc1 = 4, .crn = 10, .crm = 3, .opc2 = 1,
      .access = PL2_RW, .type = ARM_CP_CONST,
      .resetvalue = 0 },
    { .name = "AFSR0_EL2", .state = ARM_CP_STATE_BOTH,
      .opc0 = 3, .opc1 = 4, .crn = 5, .crm = 1, .opc2 = 0,
      .access = PL2_RW, .type = ARM_CP_CONST,
      .resetvalue = 0 },
    { .name = "AFSR1_EL2", .state = ARM_CP_STATE_BOTH,
      .opc0 = 3, .opc1 = 4, .crn = 5, .crm = 1, .opc2 = 1,
      .access = PL2_RW, .type = ARM_CP_CONST,
      .resetvalue = 0 },
    { .name = "TCR_EL2", .state = ARM_CP_STATE_BOTH,
      .opc0 = 3, .opc1 = 4, .crn = 2, .crm = 0, .opc2 = 2,
      .access = PL2_RW, .writefn = vmsa_tcr_el12_write,
      .raw_writefn = raw_write,
      .fieldoffset = offsetof(CPUARMState, cp15.tcr_el[2]) },
    { .name = "VTCR", .state = ARM_CP_STATE_AA32,
      .cp = 15, .opc1 = 4, .crn = 2, .crm = 1, .opc2 = 2,
      .type = ARM_CP_ALIAS,
      .access = PL2_RW, .accessfn = access_el3_aa32ns,
      .fieldoffset = offsetoflow32(CPUARMState, cp15.vtcr_el2) },
    { .name = "VTCR_EL2", .state = ARM_CP_STATE_AA64,
      .opc0 = 3, .opc1 = 4, .crn = 2, .crm = 1, .opc2 = 2,
      .access = PL2_RW,
      /* no .writefn needed as this can't cause an ASID change */
      .fieldoffset = offsetof(CPUARMState, cp15.vtcr_el2) },
    { .name = "VTTBR", .state = ARM_CP_STATE_AA32,
      .cp = 15, .opc1 = 6, .crm = 2,
      .type = ARM_CP_64BIT | ARM_CP_ALIAS,
      .access = PL2_RW, .accessfn = access_el3_aa32ns,
      .fieldoffset = offsetof(CPUARMState, cp15.vttbr_el2),
      .writefn = vttbr_write, .raw_writefn = raw_write },
    { .name = "VTTBR_EL2", .state = ARM_CP_STATE_AA64,
      .opc0 = 3, .opc1 = 4, .crn = 2, .crm = 1, .opc2 = 0,
      .access = PL2_RW, .writefn = vttbr_write, .raw_writefn = raw_write,
      .fieldoffset = offsetof(CPUARMState, cp15.vttbr_el2) },
    { .name = "SCTLR_EL2", .state = ARM_CP_STATE_BOTH,
      .opc0 = 3, .opc1 = 4, .crn = 1, .crm = 0, .opc2 = 0,
      .access = PL2_RW, .raw_writefn = raw_write, .writefn = sctlr_write,
      .fieldoffset = offsetof(CPUARMState, cp15.sctlr_el[2]) },
    { .name = "TPIDR_EL2", .state = ARM_CP_STATE_BOTH,
      .opc0 = 3, .opc1 = 4, .crn = 13, .crm = 0, .opc2 = 2,
      .access = PL2_RW, .resetvalue = 0,
      .fieldoffset = offsetof(CPUARMState, cp15.tpidr_el[2]) },
    { .name = "TTBR0_EL2", .state = ARM_CP_STATE_AA64,
      .opc0 = 3, .opc1 = 4, .crn = 2, .crm = 0, .opc2 = 0,
      .access = PL2_RW, .resetvalue = 0,
      .writefn = vmsa_tcr_ttbr_el2_write, .raw_writefn = raw_write,
      .fieldoffset = offsetof(CPUARMState, cp15.ttbr0_el[2]) },
    { .name = "HTTBR", .cp = 15, .opc1 = 4, .crm = 2,
      .access = PL2_RW, .type = ARM_CP_64BIT | ARM_CP_ALIAS,
      .fieldoffset = offsetof(CPUARMState, cp15.ttbr0_el[2]) },
    { .name = "TLBIALLNSNH",
      .cp = 15, .opc1 = 4, .crn = 8, .crm = 7, .opc2 = 4,
      .type = ARM_CP_NO_RAW, .access = PL2_W,
      .writefn = tlbiall_nsnh_write },
    { .name = "TLBIALLNSNHIS",
      .cp = 15, .opc1 = 4, .crn = 8, .crm = 3, .opc2 = 4,
      .type = ARM_CP_NO_RAW, .access = PL2_W,
      .writefn = tlbiall_nsnh_is_write },
    { .name = "TLBIALLH", .cp = 15, .opc1 = 4, .crn = 8, .crm = 7, .opc2 = 0,
      .type = ARM_CP_NO_RAW, .access = PL2_W,
      .writefn = tlbiall_hyp_write },
    { .name = "TLBIALLHIS", .cp = 15, .opc1 = 4, .crn = 8, .crm = 3, .opc2 = 0,
      .type = ARM_CP_NO_RAW, .access = PL2_W,
      .writefn = tlbiall_hyp_is_write },
    { .name = "TLBIMVAH", .cp = 15, .opc1 = 4, .crn = 8, .crm = 7, .opc2 = 1,
      .type = ARM_CP_NO_RAW, .access = PL2_W,
      .writefn = tlbimva_hyp_write },
    { .name = "TLBIMVAHIS", .cp = 15, .opc1 = 4, .crn = 8, .crm = 3, .opc2 = 1,
      .type = ARM_CP_NO_RAW, .access = PL2_W,
      .writefn = tlbimva_hyp_is_write },
    { .name = "TLBI_ALLE2", .state = ARM_CP_STATE_AA64,
      .opc0 = 1, .opc1 = 4, .crn = 8, .crm = 7, .opc2 = 0,
      .access = PL2_W, .type = ARM_CP_NO_RAW | ARM_CP_EL3_NO_EL2_UNDEF,
      .writefn = tlbi_aa64_alle2_write },
    { .name = "TLBI_VAE2", .state = ARM_CP_STATE_AA64,
      .opc0 = 1, .opc1 = 4, .crn = 8, .crm = 7, .opc2 = 1,
      .access = PL2_W, .type = ARM_CP_NO_RAW | ARM_CP_EL3_NO_EL2_UNDEF,
      .writefn = tlbi_aa64_vae2_write },
    { .name = "TLBI_VALE2", .state = ARM_CP_STATE_AA64,
      .opc0 = 1, .opc1 = 4, .crn = 8, .crm = 7, .opc2 = 5,
      .access = PL2_W, .type = ARM_CP_NO_RAW | ARM_CP_EL3_NO_EL2_UNDEF,
      .writefn = tlbi_aa64_vae2_write },
    { .name = "TLBI_ALLE2IS", .state = ARM_CP_STATE_AA64,
      .opc0 = 1, .opc1 = 4, .crn = 8, .crm = 3, .opc2 = 0,
      .access = PL2_W, .type = ARM_CP_NO_RAW | ARM_CP_EL3_NO_EL2_UNDEF,
      .writefn = tlbi_aa64_alle2is_write },
    { .name = "TLBI_VAE2IS", .state = ARM_CP_STATE_AA64,
      .opc0 = 1, .opc1 = 4, .crn = 8, .crm = 3, .opc2 = 1,
      .access = PL2_W, .type = ARM_CP_NO_RAW | ARM_CP_EL3_NO_EL2_UNDEF,
      .writefn = tlbi_aa64_vae2is_write },
    { .name = "TLBI_VALE2IS", .state = ARM_CP_STATE_AA64,
      .opc0 = 1, .opc1 = 4, .crn = 8, .crm = 3, .opc2 = 5,
      .access = PL2_W, .type = ARM_CP_NO_RAW | ARM_CP_EL3_NO_EL2_UNDEF,
      .writefn = tlbi_aa64_vae2is_write },
#ifndef CONFIG_USER_ONLY
    /*
     * Unlike the other EL2-related AT operations, these must
     * UNDEF from EL3 if EL2 is not implemented, which is why we
     * define them here rather than with the rest of the AT ops.
     */
    { .name = "AT_S1E2R", .state = ARM_CP_STATE_AA64,
      .opc0 = 1, .opc1 = 4, .crn = 7, .crm = 8, .opc2 = 0,
      .access = PL2_W, .accessfn = at_s1e2_access,
      .type = ARM_CP_NO_RAW | ARM_CP_RAISES_EXC | ARM_CP_EL3_NO_EL2_UNDEF,
      .writefn = ats_write64 },
    { .name = "AT_S1E2W", .state = ARM_CP_STATE_AA64,
      .opc0 = 1, .opc1 = 4, .crn = 7, .crm = 8, .opc2 = 1,
      .access = PL2_W, .accessfn = at_s1e2_access,
      .type = ARM_CP_NO_RAW | ARM_CP_RAISES_EXC | ARM_CP_EL3_NO_EL2_UNDEF,
      .writefn = ats_write64 },
    /*
     * The AArch32 ATS1H* operations are CONSTRAINED UNPREDICTABLE
     * if EL2 is not implemented; we choose to UNDEF. Behaviour at EL3
     * with SCR.NS == 0 outside Monitor mode is UNPREDICTABLE; we choose
     * to behave as if SCR.NS was 1.
     */
    { .name = "ATS1HR", .cp = 15, .opc1 = 4, .crn = 7, .crm = 8, .opc2 = 0,
      .access = PL2_W,
      .writefn = ats1h_write, .type = ARM_CP_NO_RAW | ARM_CP_RAISES_EXC },
    { .name = "ATS1HW", .cp = 15, .opc1 = 4, .crn = 7, .crm = 8, .opc2 = 1,
      .access = PL2_W,
      .writefn = ats1h_write, .type = ARM_CP_NO_RAW | ARM_CP_RAISES_EXC },
    { .name = "CNTHCTL_EL2", .state = ARM_CP_STATE_BOTH,
      .opc0 = 3, .opc1 = 4, .crn = 14, .crm = 1, .opc2 = 0,
      /*
       * ARMv7 requires bit 0 and 1 to reset to 1. ARMv8 defines the
       * reset values as IMPDEF. We choose to reset to 3 to comply with
       * both ARMv7 and ARMv8.
       */
      .access = PL2_RW, .resetvalue = 3,
      .fieldoffset = offsetof(CPUARMState, cp15.cnthctl_el2) },
    { .name = "CNTVOFF_EL2", .state = ARM_CP_STATE_AA64,
      .opc0 = 3, .opc1 = 4, .crn = 14, .crm = 0, .opc2 = 3,
      .access = PL2_RW, .type = ARM_CP_IO, .resetvalue = 0,
      .writefn = gt_cntvoff_write,
      .fieldoffset = offsetof(CPUARMState, cp15.cntvoff_el2) },
    { .name = "CNTVOFF", .cp = 15, .opc1 = 4, .crm = 14,
      .access = PL2_RW, .type = ARM_CP_64BIT | ARM_CP_ALIAS | ARM_CP_IO,
      .writefn = gt_cntvoff_write,
      .fieldoffset = offsetof(CPUARMState, cp15.cntvoff_el2) },
    { .name = "CNTHP_CVAL_EL2", .state = ARM_CP_STATE_AA64,
      .opc0 = 3, .opc1 = 4, .crn = 14, .crm = 2, .opc2 = 2,
      .fieldoffset = offsetof(CPUARMState, cp15.c14_timer[GTIMER_HYP].cval),
      .type = ARM_CP_IO, .access = PL2_RW,
      .writefn = gt_hyp_cval_write, .raw_writefn = raw_write },
    { .name = "CNTHP_CVAL", .cp = 15, .opc1 = 6, .crm = 14,
      .fieldoffset = offsetof(CPUARMState, cp15.c14_timer[GTIMER_HYP].cval),
      .access = PL2_RW, .type = ARM_CP_64BIT | ARM_CP_IO,
      .writefn = gt_hyp_cval_write, .raw_writefn = raw_write },
    { .name = "CNTHP_TVAL_EL2", .state = ARM_CP_STATE_BOTH,
      .opc0 = 3, .opc1 = 4, .crn = 14, .crm = 2, .opc2 = 0,
      .type = ARM_CP_NO_RAW | ARM_CP_IO, .access = PL2_RW,
      .resetfn = gt_hyp_timer_reset,
      .readfn = gt_hyp_tval_read, .writefn = gt_hyp_tval_write },
    { .name = "CNTHP_CTL_EL2", .state = ARM_CP_STATE_BOTH,
      .type = ARM_CP_IO,
      .opc0 = 3, .opc1 = 4, .crn = 14, .crm = 2, .opc2 = 1,
      .access = PL2_RW,
      .fieldoffset = offsetof(CPUARMState, cp15.c14_timer[GTIMER_HYP].ctl),
      .resetvalue = 0,
      .writefn = gt_hyp_ctl_write, .raw_writefn = raw_write },
#endif
    { .name = "HPFAR", .state = ARM_CP_STATE_AA32,
      .cp = 15, .opc1 = 4, .crn = 6, .crm = 0, .opc2 = 4,
      .access = PL2_RW, .accessfn = access_el3_aa32ns,
      .fieldoffset = offsetof(CPUARMState, cp15.hpfar_el2) },
    { .name = "HPFAR_EL2", .state = ARM_CP_STATE_AA64,
      .opc0 = 3, .opc1 = 4, .crn = 6, .crm = 0, .opc2 = 4,
      .access = PL2_RW,
      .fieldoffset = offsetof(CPUARMState, cp15.hpfar_el2) },
    { .name = "HSTR_EL2", .state = ARM_CP_STATE_BOTH,
      .cp = 15, .opc0 = 3, .opc1 = 4, .crn = 1, .crm = 1, .opc2 = 3,
      .access = PL2_RW,
      .fieldoffset = offsetof(CPUARMState, cp15.hstr_el2) },
};

static const ARMCPRegInfo el2_v8_cp_reginfo[] = {
    { .name = "HCR2", .state = ARM_CP_STATE_AA32,
      .type = ARM_CP_ALIAS | ARM_CP_IO,
      .cp = 15, .opc1 = 4, .crn = 1, .crm = 1, .opc2 = 4,
      .access = PL2_RW,
      .fieldoffset = offsetofhigh32(CPUARMState, cp15.hcr_el2),
      .writefn = hcr_writehigh },
};

static CPAccessResult sel2_access(CPUARMState *env, const ARMCPRegInfo *ri,
                                  bool isread)
{
    if (arm_current_el(env) == 3 || arm_is_secure_below_el3(env)) {
        return CP_ACCESS_OK;
    }
    return CP_ACCESS_TRAP_UNCATEGORIZED;
}

static const ARMCPRegInfo el2_sec_cp_reginfo[] = {
    { .name = "VSTTBR_EL2", .state = ARM_CP_STATE_AA64,
      .opc0 = 3, .opc1 = 4, .crn = 2, .crm = 6, .opc2 = 0,
      .access = PL2_RW, .accessfn = sel2_access,
      .fieldoffset = offsetof(CPUARMState, cp15.vsttbr_el2) },
    { .name = "VSTCR_EL2", .state = ARM_CP_STATE_AA64,
      .opc0 = 3, .opc1 = 4, .crn = 2, .crm = 6, .opc2 = 2,
      .access = PL2_RW, .accessfn = sel2_access,
      .fieldoffset = offsetof(CPUARMState, cp15.vstcr_el2) },
};

static CPAccessResult nsacr_access(CPUARMState *env, const ARMCPRegInfo *ri,
                                   bool isread)
{
    /*
     * The NSACR is RW at EL3, and RO for NS EL1 and NS EL2.
     * At Secure EL1 it traps to EL3 or EL2.
     */
    if (arm_current_el(env) == 3) {
        return CP_ACCESS_OK;
    }
    if (arm_is_secure_below_el3(env)) {
        if (env->cp15.scr_el3 & SCR_EEL2) {
            return CP_ACCESS_TRAP_EL2;
        }
        return CP_ACCESS_TRAP_EL3;
    }
    /* Accesses from EL1 NS and EL2 NS are UNDEF for write but allow reads. */
    if (isread) {
        return CP_ACCESS_OK;
    }
    return CP_ACCESS_TRAP_UNCATEGORIZED;
}

static const ARMCPRegInfo el3_cp_reginfo[] = {
    { .name = "SCR_EL3", .state = ARM_CP_STATE_AA64,
      .opc0 = 3, .opc1 = 6, .crn = 1, .crm = 1, .opc2 = 0,
      .access = PL3_RW, .fieldoffset = offsetof(CPUARMState, cp15.scr_el3),
      .resetfn = scr_reset, .writefn = scr_write, .raw_writefn = raw_write },
    { .name = "SCR",  .type = ARM_CP_ALIAS | ARM_CP_NEWEL,
      .cp = 15, .opc1 = 0, .crn = 1, .crm = 1, .opc2 = 0,
      .access = PL1_RW, .accessfn = access_trap_aa32s_el1,
      .fieldoffset = offsetoflow32(CPUARMState, cp15.scr_el3),
      .writefn = scr_write, .raw_writefn = raw_write },
    { .name = "SDER32_EL3", .state = ARM_CP_STATE_AA64,
      .opc0 = 3, .opc1 = 6, .crn = 1, .crm = 1, .opc2 = 1,
      .access = PL3_RW, .resetvalue = 0,
      .fieldoffset = offsetof(CPUARMState, cp15.sder) },
    { .name = "SDER",
      .cp = 15, .opc1 = 0, .crn = 1, .crm = 1, .opc2 = 1,
      .access = PL3_RW, .resetvalue = 0,
      .fieldoffset = offsetoflow32(CPUARMState, cp15.sder) },
    { .name = "MVBAR", .cp = 15, .opc1 = 0, .crn = 12, .crm = 0, .opc2 = 1,
      .access = PL1_RW, .accessfn = access_trap_aa32s_el1,
      .writefn = vbar_write, .resetvalue = 0,
      .fieldoffset = offsetof(CPUARMState, cp15.mvbar) },
    { .name = "TTBR0_EL3", .state = ARM_CP_STATE_AA64,
      .opc0 = 3, .opc1 = 6, .crn = 2, .crm = 0, .opc2 = 0,
      .access = PL3_RW, .resetvalue = 0,
      .fieldoffset = offsetof(CPUARMState, cp15.ttbr0_el[3]) },
    { .name = "TCR_EL3", .state = ARM_CP_STATE_AA64,
      .opc0 = 3, .opc1 = 6, .crn = 2, .crm = 0, .opc2 = 2,
      .access = PL3_RW,
      /* no .writefn needed as this can't cause an ASID change */
      .resetvalue = 0,
      .fieldoffset = offsetof(CPUARMState, cp15.tcr_el[3]) },
    { .name = "ELR_EL3", .state = ARM_CP_STATE_AA64,
      .type = ARM_CP_ALIAS,
      .opc0 = 3, .opc1 = 6, .crn = 4, .crm = 0, .opc2 = 1,
      .access = PL3_RW,
      .fieldoffset = offsetof(CPUARMState, elr_el[3]) },
    { .name = "ESR_EL3", .state = ARM_CP_STATE_AA64,
      .opc0 = 3, .opc1 = 6, .crn = 5, .crm = 2, .opc2 = 0,
      .access = PL3_RW, .fieldoffset = offsetof(CPUARMState, cp15.esr_el[3]) },
    { .name = "FAR_EL3", .state = ARM_CP_STATE_AA64,
      .opc0 = 3, .opc1 = 6, .crn = 6, .crm = 0, .opc2 = 0,
      .access = PL3_RW, .fieldoffset = offsetof(CPUARMState, cp15.far_el[3]) },
    { .name = "SPSR_EL3", .state = ARM_CP_STATE_AA64,
      .type = ARM_CP_ALIAS,
      .opc0 = 3, .opc1 = 6, .crn = 4, .crm = 0, .opc2 = 0,
      .access = PL3_RW,
      .fieldoffset = offsetof(CPUARMState, banked_spsr[BANK_MON]) },
    { .name = "VBAR_EL3", .state = ARM_CP_STATE_AA64,
      .opc0 = 3, .opc1 = 6, .crn = 12, .crm = 0, .opc2 = 0,
      .access = PL3_RW, .writefn = vbar_write,
      .fieldoffset = offsetof(CPUARMState, cp15.vbar_el[3]),
      .resetvalue = 0 },
    { .name = "CPTR_EL3", .state = ARM_CP_STATE_AA64,
      .opc0 = 3, .opc1 = 6, .crn = 1, .crm = 1, .opc2 = 2,
      .access = PL3_RW, .accessfn = cptr_access, .resetvalue = 0,
      .fieldoffset = offsetof(CPUARMState, cp15.cptr_el[3]) },
    { .name = "TPIDR_EL3", .state = ARM_CP_STATE_AA64,
      .opc0 = 3, .opc1 = 6, .crn = 13, .crm = 0, .opc2 = 2,
      .access = PL3_RW, .resetvalue = 0,
      .fieldoffset = offsetof(CPUARMState, cp15.tpidr_el[3]) },
    { .name = "AMAIR_EL3", .state = ARM_CP_STATE_AA64,
      .opc0 = 3, .opc1 = 6, .crn = 10, .crm = 3, .opc2 = 0,
      .access = PL3_RW, .type = ARM_CP_CONST,
      .resetvalue = 0 },
    { .name = "AFSR0_EL3", .state = ARM_CP_STATE_BOTH,
      .opc0 = 3, .opc1 = 6, .crn = 5, .crm = 1, .opc2 = 0,
      .access = PL3_RW, .type = ARM_CP_CONST,
      .resetvalue = 0 },
    { .name = "AFSR1_EL3", .state = ARM_CP_STATE_BOTH,
      .opc0 = 3, .opc1 = 6, .crn = 5, .crm = 1, .opc2 = 1,
      .access = PL3_RW, .type = ARM_CP_CONST,
      .resetvalue = 0 },
    { .name = "TLBI_ALLE3IS", .state = ARM_CP_STATE_AA64,
      .opc0 = 1, .opc1 = 6, .crn = 8, .crm = 3, .opc2 = 0,
      .access = PL3_W, .type = ARM_CP_NO_RAW,
      .writefn = tlbi_aa64_alle3is_write },
    { .name = "TLBI_VAE3IS", .state = ARM_CP_STATE_AA64,
      .opc0 = 1, .opc1 = 6, .crn = 8, .crm = 3, .opc2 = 1,
      .access = PL3_W, .type = ARM_CP_NO_RAW,
      .writefn = tlbi_aa64_vae3is_write },
    { .name = "TLBI_VALE3IS", .state = ARM_CP_STATE_AA64,
      .opc0 = 1, .opc1 = 6, .crn = 8, .crm = 3, .opc2 = 5,
      .access = PL3_W, .type = ARM_CP_NO_RAW,
      .writefn = tlbi_aa64_vae3is_write },
    { .name = "TLBI_ALLE3", .state = ARM_CP_STATE_AA64,
      .opc0 = 1, .opc1 = 6, .crn = 8, .crm = 7, .opc2 = 0,
      .access = PL3_W, .type = ARM_CP_NO_RAW,
      .writefn = tlbi_aa64_alle3_write },
    { .name = "TLBI_VAE3", .state = ARM_CP_STATE_AA64,
      .opc0 = 1, .opc1 = 6, .crn = 8, .crm = 7, .opc2 = 1,
      .access = PL3_W, .type = ARM_CP_NO_RAW,
      .writefn = tlbi_aa64_vae3_write },
    { .name = "TLBI_VALE3", .state = ARM_CP_STATE_AA64,
      .opc0 = 1, .opc1 = 6, .crn = 8, .crm = 7, .opc2 = 5,
      .access = PL3_W, .type = ARM_CP_NO_RAW,
      .writefn = tlbi_aa64_vae3_write },
};

#ifndef CONFIG_USER_ONLY
/* Test if system register redirection is to occur in the current state.  */
static bool redirect_for_e2h(CPUARMState *env)
{
    return arm_current_el(env) == 2 && (arm_hcr_el2_eff(env) & HCR_E2H);
}

static uint64_t el2_e2h_read(CPUARMState *env, const ARMCPRegInfo *ri)
{
    CPReadFn *readfn;

    if (redirect_for_e2h(env)) {
        /* Switch to the saved EL2 version of the register.  */
        ri = ri->opaque;
        readfn = ri->readfn;
    } else {
        readfn = ri->orig_readfn;
    }
    if (readfn == NULL) {
        readfn = raw_read;
    }
    return readfn(env, ri);
}

static void el2_e2h_write(CPUARMState *env, const ARMCPRegInfo *ri,
                          uint64_t value)
{
    CPWriteFn *writefn;

    if (redirect_for_e2h(env)) {
        /* Switch to the saved EL2 version of the register.  */
        ri = ri->opaque;
        writefn = ri->writefn;
    } else {
        writefn = ri->orig_writefn;
    }
    if (writefn == NULL) {
        writefn = raw_write;
    }
    writefn(env, ri, value);
}

static void define_arm_vh_e2h_redirects_aliases(ARMCPU *cpu)
{
    struct E2HAlias {
        uint32_t src_key, dst_key, new_key;
        const char *src_name, *dst_name, *new_name;
        bool (*feature)(const ARMISARegisters *id);
    };

#define K(op0, op1, crn, crm, op2) \
    ENCODE_AA64_CP_REG(CP_REG_ARM64_SYSREG_CP, crn, crm, op0, op1, op2)

    static const struct E2HAlias aliases[] = {
        { K(3, 0,  1, 0, 0), K(3, 4,  1, 0, 0), K(3, 5, 1, 0, 0),
          "SCTLR", "SCTLR_EL2", "SCTLR_EL12" },
        { K(3, 0,  1, 0, 2), K(3, 4,  1, 1, 2), K(3, 5, 1, 0, 2),
          "CPACR", "CPTR_EL2", "CPACR_EL12" },
        { K(3, 0,  2, 0, 0), K(3, 4,  2, 0, 0), K(3, 5, 2, 0, 0),
          "TTBR0_EL1", "TTBR0_EL2", "TTBR0_EL12" },
        { K(3, 0,  2, 0, 1), K(3, 4,  2, 0, 1), K(3, 5, 2, 0, 1),
          "TTBR1_EL1", "TTBR1_EL2", "TTBR1_EL12" },
        { K(3, 0,  2, 0, 2), K(3, 4,  2, 0, 2), K(3, 5, 2, 0, 2),
          "TCR_EL1", "TCR_EL2", "TCR_EL12" },
        { K(3, 0,  4, 0, 0), K(3, 4,  4, 0, 0), K(3, 5, 4, 0, 0),
          "SPSR_EL1", "SPSR_EL2", "SPSR_EL12" },
        { K(3, 0,  4, 0, 1), K(3, 4,  4, 0, 1), K(3, 5, 4, 0, 1),
          "ELR_EL1", "ELR_EL2", "ELR_EL12" },
        { K(3, 0,  5, 1, 0), K(3, 4,  5, 1, 0), K(3, 5, 5, 1, 0),
          "AFSR0_EL1", "AFSR0_EL2", "AFSR0_EL12" },
        { K(3, 0,  5, 1, 1), K(3, 4,  5, 1, 1), K(3, 5, 5, 1, 1),
          "AFSR1_EL1", "AFSR1_EL2", "AFSR1_EL12" },
        { K(3, 0,  5, 2, 0), K(3, 4,  5, 2, 0), K(3, 5, 5, 2, 0),
          "ESR_EL1", "ESR_EL2", "ESR_EL12" },
        { K(3, 0,  6, 0, 0), K(3, 4,  6, 0, 0), K(3, 5, 6, 0, 0),
          "FAR_EL1", "FAR_EL2", "FAR_EL12" },
        { K(3, 0, 10, 2, 0), K(3, 4, 10, 2, 0), K(3, 5, 10, 2, 0),
          "MAIR_EL1", "MAIR_EL2", "MAIR_EL12" },
        { K(3, 0, 10, 3, 0), K(3, 4, 10, 3, 0), K(3, 5, 10, 3, 0),
          "AMAIR0", "AMAIR_EL2", "AMAIR_EL12" },
        { K(3, 0, 12, 0, 0), K(3, 4, 12, 0, 0), K(3, 5, 12, 0, 0),
          "VBAR", "VBAR_EL2", "VBAR_EL12" },
        { K(3, 0, 13, 0, 1), K(3, 4, 13, 0, 1), K(3, 5, 13, 0, 1),
          "CONTEXTIDR_EL1", "CONTEXTIDR_EL2", "CONTEXTIDR_EL12" },
        { K(3, 0, 14, 1, 0), K(3, 4, 14, 1, 0), K(3, 5, 14, 1, 0),
          "CNTKCTL", "CNTHCTL_EL2", "CNTKCTL_EL12" },

        /*
         * Note that redirection of ZCR is mentioned in the description
         * of ZCR_EL2, and aliasing in the description of ZCR_EL1, but
         * not in the summary table.
         */
        { K(3, 0,  1, 2, 0), K(3, 4,  1, 2, 0), K(3, 5, 1, 2, 0),
          "ZCR_EL1", "ZCR_EL2", "ZCR_EL12", isar_feature_aa64_sve },
        { K(3, 0,  1, 2, 6), K(3, 4,  1, 2, 6), K(3, 5, 1, 2, 6),
          "SMCR_EL1", "SMCR_EL2", "SMCR_EL12", isar_feature_aa64_sme },

        { K(3, 0,  5, 6, 0), K(3, 4,  5, 6, 0), K(3, 5, 5, 6, 0),
          "TFSR_EL1", "TFSR_EL2", "TFSR_EL12", isar_feature_aa64_mte },

        { K(3, 0, 13, 0, 7), K(3, 4, 13, 0, 7), K(3, 5, 13, 0, 7),
          "SCXTNUM_EL1", "SCXTNUM_EL2", "SCXTNUM_EL12",
          isar_feature_aa64_scxtnum },

        /* TODO: ARMv8.2-SPE -- PMSCR_EL2 */
        /* TODO: ARMv8.4-Trace -- TRFCR_EL2 */
    };
#undef K

    size_t i;

    for (i = 0; i < ARRAY_SIZE(aliases); i++) {
        const struct E2HAlias *a = &aliases[i];
        ARMCPRegInfo *src_reg, *dst_reg, *new_reg;
        bool ok;

        if (a->feature && !a->feature(&cpu->isar)) {
            continue;
        }

        src_reg = g_hash_table_lookup(cpu->cp_regs,
                                      (gpointer)(uintptr_t)a->src_key);
        dst_reg = g_hash_table_lookup(cpu->cp_regs,
                                      (gpointer)(uintptr_t)a->dst_key);
        g_assert(src_reg != NULL);
        g_assert(dst_reg != NULL);

        /* Cross-compare names to detect typos in the keys.  */
        g_assert(strcmp(src_reg->name, a->src_name) == 0);
        g_assert(strcmp(dst_reg->name, a->dst_name) == 0);

        /* None of the core system registers use opaque; we will.  */
        g_assert(src_reg->opaque == NULL);

        /* Create alias before redirection so we dup the right data. */
        new_reg = g_memdup(src_reg, sizeof(ARMCPRegInfo));

        new_reg->name = a->new_name;
        new_reg->type |= ARM_CP_ALIAS;
        /* Remove PL1/PL0 access, leaving PL2/PL3 R/W in place.  */
        new_reg->access &= PL2_RW | PL3_RW;

        ok = g_hash_table_insert(cpu->cp_regs,
                                 (gpointer)(uintptr_t)a->new_key, new_reg);
        g_assert(ok);

        src_reg->opaque = dst_reg;
        src_reg->orig_readfn = src_reg->readfn ?: raw_read;
        src_reg->orig_writefn = src_reg->writefn ?: raw_write;
        if (!src_reg->raw_readfn) {
            src_reg->raw_readfn = raw_read;
        }
        if (!src_reg->raw_writefn) {
            src_reg->raw_writefn = raw_write;
        }
        src_reg->readfn = el2_e2h_read;
        src_reg->writefn = el2_e2h_write;
    }
}
#endif

static CPAccessResult ctr_el0_access(CPUARMState *env, const ARMCPRegInfo *ri,
                                     bool isread)
{
    int cur_el = arm_current_el(env);

    if (cur_el < 2) {
        uint64_t hcr = arm_hcr_el2_eff(env);

        if (cur_el == 0) {
            if ((hcr & (HCR_E2H | HCR_TGE)) == (HCR_E2H | HCR_TGE)) {
                if (!(env->cp15.sctlr_el[2] & SCTLR_UCT)) {
                    return CP_ACCESS_TRAP_EL2;
                }
            } else {
                if (!(env->cp15.sctlr_el[1] & SCTLR_UCT)) {
                    return CP_ACCESS_TRAP;
                }
                if (hcr & HCR_TID2) {
                    return CP_ACCESS_TRAP_EL2;
                }
            }
        } else if (hcr & HCR_TID2) {
            return CP_ACCESS_TRAP_EL2;
        }
    }

    if (arm_current_el(env) < 2 && arm_hcr_el2_eff(env) & HCR_TID2) {
        return CP_ACCESS_TRAP_EL2;
    }

    return CP_ACCESS_OK;
}

/*
 * Check for traps to RAS registers, which are controlled
 * by HCR_EL2.TERR and SCR_EL3.TERR.
 */
static CPAccessResult access_terr(CPUARMState *env, const ARMCPRegInfo *ri,
                                  bool isread)
{
    int el = arm_current_el(env);

    if (el < 2 && (arm_hcr_el2_eff(env) & HCR_TERR)) {
        return CP_ACCESS_TRAP_EL2;
    }
    if (el < 3 && (env->cp15.scr_el3 & SCR_TERR)) {
        return CP_ACCESS_TRAP_EL3;
    }
    return CP_ACCESS_OK;
}

static uint64_t disr_read(CPUARMState *env, const ARMCPRegInfo *ri)
{
    int el = arm_current_el(env);

    if (el < 2 && (arm_hcr_el2_eff(env) & HCR_AMO)) {
        return env->cp15.vdisr_el2;
    }
    if (el < 3 && (env->cp15.scr_el3 & SCR_EA)) {
        return 0; /* RAZ/WI */
    }
    return env->cp15.disr_el1;
}

static void disr_write(CPUARMState *env, const ARMCPRegInfo *ri, uint64_t val)
{
    int el = arm_current_el(env);

    if (el < 2 && (arm_hcr_el2_eff(env) & HCR_AMO)) {
        env->cp15.vdisr_el2 = val;
        return;
    }
    if (el < 3 && (env->cp15.scr_el3 & SCR_EA)) {
        return; /* RAZ/WI */
    }
    env->cp15.disr_el1 = val;
}

/*
 * Minimal RAS implementation with no Error Records.
 * Which means that all of the Error Record registers:
 *   ERXADDR_EL1
 *   ERXCTLR_EL1
 *   ERXFR_EL1
 *   ERXMISC0_EL1
 *   ERXMISC1_EL1
 *   ERXMISC2_EL1
 *   ERXMISC3_EL1
 *   ERXPFGCDN_EL1  (RASv1p1)
 *   ERXPFGCTL_EL1  (RASv1p1)
 *   ERXPFGF_EL1    (RASv1p1)
 *   ERXSTATUS_EL1
 * and
 *   ERRSELR_EL1
 * may generate UNDEFINED, which is the effect we get by not
 * listing them at all.
 *
 * These registers have fine-grained trap bits, but UNDEF-to-EL1
 * is higher priority than FGT-to-EL2 so we do not need to list them
 * in order to check for an FGT.
 */
static const ARMCPRegInfo minimal_ras_reginfo[] = {
    { .name = "DISR_EL1", .state = ARM_CP_STATE_BOTH,
      .opc0 = 3, .opc1 = 0, .crn = 12, .crm = 1, .opc2 = 1,
      .access = PL1_RW, .fieldoffset = offsetof(CPUARMState, cp15.disr_el1),
      .readfn = disr_read, .writefn = disr_write, .raw_writefn = raw_write },
    { .name = "ERRIDR_EL1", .state = ARM_CP_STATE_BOTH,
      .opc0 = 3, .opc1 = 0, .crn = 5, .crm = 3, .opc2 = 0,
      .access = PL1_R, .accessfn = access_terr,
      .fgt = FGT_ERRIDR_EL1,
      .type = ARM_CP_CONST, .resetvalue = 0 },
    { .name = "VDISR_EL2", .state = ARM_CP_STATE_BOTH,
      .opc0 = 3, .opc1 = 4, .crn = 12, .crm = 1, .opc2 = 1,
      .access = PL2_RW, .fieldoffset = offsetof(CPUARMState, cp15.vdisr_el2) },
    { .name = "VSESR_EL2", .state = ARM_CP_STATE_BOTH,
      .opc0 = 3, .opc1 = 4, .crn = 5, .crm = 2, .opc2 = 3,
      .access = PL2_RW, .fieldoffset = offsetof(CPUARMState, cp15.vsesr_el2) },
};

/*
 * Return the exception level to which exceptions should be taken
 * via SVEAccessTrap.  This excludes the check for whether the exception
 * should be routed through AArch64.AdvSIMDFPAccessTrap.  That can easily
 * be found by testing 0 < fp_exception_el < sve_exception_el.
 *
 * C.f. the ARM pseudocode function CheckSVEEnabled.  Note that the
 * pseudocode does *not* separate out the FP trap checks, but has them
 * all in one function.
 */
int sve_exception_el(CPUARMState *env, int el)
{
#ifndef CONFIG_USER_ONLY
    if (el <= 1 && !el_is_in_host(env, el)) {
        switch (FIELD_EX64(env->cp15.cpacr_el1, CPACR_EL1, ZEN)) {
        case 1:
            if (el != 0) {
                break;
            }
            /* fall through */
        case 0:
        case 2:
            return 1;
        }
    }

    if (el <= 2 && arm_is_el2_enabled(env)) {
        /* CPTR_EL2 changes format with HCR_EL2.E2H (regardless of TGE). */
        if (env->cp15.hcr_el2 & HCR_E2H) {
            switch (FIELD_EX64(env->cp15.cptr_el[2], CPTR_EL2, ZEN)) {
            case 1:
                if (el != 0 || !(env->cp15.hcr_el2 & HCR_TGE)) {
                    break;
                }
                /* fall through */
            case 0:
            case 2:
                return 2;
            }
        } else {
            if (FIELD_EX64(env->cp15.cptr_el[2], CPTR_EL2, TZ)) {
                return 2;
            }
        }
    }

    /* CPTR_EL3.  Since EZ is negative we must check for EL3.  */
    if (arm_feature(env, ARM_FEATURE_EL3)
        && !FIELD_EX64(env->cp15.cptr_el[3], CPTR_EL3, EZ)) {
        return 3;
    }
#endif
    return 0;
}

/*
 * Return the exception level to which exceptions should be taken for SME.
 * C.f. the ARM pseudocode function CheckSMEAccess.
 */
int sme_exception_el(CPUARMState *env, int el)
{
#ifndef CONFIG_USER_ONLY
    if (el <= 1 && !el_is_in_host(env, el)) {
        switch (FIELD_EX64(env->cp15.cpacr_el1, CPACR_EL1, SMEN)) {
        case 1:
            if (el != 0) {
                break;
            }
            /* fall through */
        case 0:
        case 2:
            return 1;
        }
    }

    if (el <= 2 && arm_is_el2_enabled(env)) {
        /* CPTR_EL2 changes format with HCR_EL2.E2H (regardless of TGE). */
        if (env->cp15.hcr_el2 & HCR_E2H) {
            switch (FIELD_EX64(env->cp15.cptr_el[2], CPTR_EL2, SMEN)) {
            case 1:
                if (el != 0 || !(env->cp15.hcr_el2 & HCR_TGE)) {
                    break;
                }
                /* fall through */
            case 0:
            case 2:
                return 2;
            }
        } else {
            if (FIELD_EX64(env->cp15.cptr_el[2], CPTR_EL2, TSM)) {
                return 2;
            }
        }
    }

    /* CPTR_EL3.  Since ESM is negative we must check for EL3.  */
    if (arm_feature(env, ARM_FEATURE_EL3)
        && !FIELD_EX64(env->cp15.cptr_el[3], CPTR_EL3, ESM)) {
        return 3;
    }
#endif
    return 0;
}

/*
 * Given that SVE is enabled, return the vector length for EL.
 */
uint32_t sve_vqm1_for_el_sm(CPUARMState *env, int el, bool sm)
{
    ARMCPU *cpu = env_archcpu(env);
    uint64_t *cr = env->vfp.zcr_el;
    uint32_t map = cpu->sve_vq.map;
    uint32_t len = ARM_MAX_VQ - 1;

    if (sm) {
        cr = env->vfp.smcr_el;
        map = cpu->sme_vq.map;
    }

    if (el <= 1 && !el_is_in_host(env, el)) {
        len = MIN(len, 0xf & (uint32_t)cr[1]);
    }
    if (el <= 2 && arm_feature(env, ARM_FEATURE_EL2)) {
        len = MIN(len, 0xf & (uint32_t)cr[2]);
    }
    if (arm_feature(env, ARM_FEATURE_EL3)) {
        len = MIN(len, 0xf & (uint32_t)cr[3]);
    }

    map &= MAKE_64BIT_MASK(0, len + 1);
    if (map != 0) {
        return 31 - clz32(map);
    }

    /* Bit 0 is always set for Normal SVE -- not so for Streaming SVE. */
    assert(sm);
    return ctz32(cpu->sme_vq.map);
}

uint32_t sve_vqm1_for_el(CPUARMState *env, int el)
{
    return sve_vqm1_for_el_sm(env, el, FIELD_EX64(env->svcr, SVCR, SM));
}

static void zcr_write(CPUARMState *env, const ARMCPRegInfo *ri,
                      uint64_t value)
{
    int cur_el = arm_current_el(env);
    int old_len = sve_vqm1_for_el(env, cur_el);
    int new_len;

    /* Bits other than [3:0] are RAZ/WI.  */
    QEMU_BUILD_BUG_ON(ARM_MAX_VQ > 16);
    raw_write(env, ri, value & 0xf);

    /*
     * Because we arrived here, we know both FP and SVE are enabled;
     * otherwise we would have trapped access to the ZCR_ELn register.
     */
    new_len = sve_vqm1_for_el(env, cur_el);
    if (new_len < old_len) {
        aarch64_sve_narrow_vq(env, new_len + 1);
    }
}

static const ARMCPRegInfo zcr_reginfo[] = {
    { .name = "ZCR_EL1", .state = ARM_CP_STATE_AA64,
      .opc0 = 3, .opc1 = 0, .crn = 1, .crm = 2, .opc2 = 0,
      .access = PL1_RW, .type = ARM_CP_SVE,
      .fieldoffset = offsetof(CPUARMState, vfp.zcr_el[1]),
      .writefn = zcr_write, .raw_writefn = raw_write },
    { .name = "ZCR_EL2", .state = ARM_CP_STATE_AA64,
      .opc0 = 3, .opc1 = 4, .crn = 1, .crm = 2, .opc2 = 0,
      .access = PL2_RW, .type = ARM_CP_SVE,
      .fieldoffset = offsetof(CPUARMState, vfp.zcr_el[2]),
      .writefn = zcr_write, .raw_writefn = raw_write },
    { .name = "ZCR_EL3", .state = ARM_CP_STATE_AA64,
      .opc0 = 3, .opc1 = 6, .crn = 1, .crm = 2, .opc2 = 0,
      .access = PL3_RW, .type = ARM_CP_SVE,
      .fieldoffset = offsetof(CPUARMState, vfp.zcr_el[3]),
      .writefn = zcr_write, .raw_writefn = raw_write },
};

#ifdef TARGET_AARCH64
static CPAccessResult access_tpidr2(CPUARMState *env, const ARMCPRegInfo *ri,
                                    bool isread)
{
    int el = arm_current_el(env);

    if (el == 0) {
        uint64_t sctlr = arm_sctlr(env, el);
        if (!(sctlr & SCTLR_EnTP2)) {
            return CP_ACCESS_TRAP;
        }
    }
    /* TODO: FEAT_FGT */
    if (el < 3
        && arm_feature(env, ARM_FEATURE_EL3)
        && !(env->cp15.scr_el3 & SCR_ENTP2)) {
        return CP_ACCESS_TRAP_EL3;
    }
    return CP_ACCESS_OK;
}

static CPAccessResult access_esm(CPUARMState *env, const ARMCPRegInfo *ri,
                                 bool isread)
{
    /* TODO: FEAT_FGT for SMPRI_EL1 but not SMPRIMAP_EL2 */
    if (arm_current_el(env) < 3
        && arm_feature(env, ARM_FEATURE_EL3)
        && !FIELD_EX64(env->cp15.cptr_el[3], CPTR_EL3, ESM)) {
        return CP_ACCESS_TRAP_EL3;
    }
    return CP_ACCESS_OK;
}

/* ResetSVEState */
static void arm_reset_sve_state(CPUARMState *env)
{
    memset(env->vfp.zregs, 0, sizeof(env->vfp.zregs));
    /* Recall that FFR is stored as pregs[16]. */
    memset(env->vfp.pregs, 0, sizeof(env->vfp.pregs));
    vfp_set_fpcr(env, 0x0800009f);
}

void aarch64_set_svcr(CPUARMState *env, uint64_t new, uint64_t mask)
{
    uint64_t change = (env->svcr ^ new) & mask;

    if (change == 0) {
        return;
    }
    env->svcr ^= change;

    if (change & R_SVCR_SM_MASK) {
        arm_reset_sve_state(env);
    }

    /*
     * ResetSMEState.
     *
     * SetPSTATE_ZA zeros on enable and disable.  We can zero this only
     * on enable: while disabled, the storage is inaccessible and the
     * value does not matter.  We're not saving the storage in vmstate
     * when disabled either.
     */
    if (change & new & R_SVCR_ZA_MASK) {
        memset(env->zarray, 0, sizeof(env->zarray));
    }

    if (tcg_enabled()) {
        arm_rebuild_hflags(env);
    }
}

static void svcr_write(CPUARMState *env, const ARMCPRegInfo *ri,
                       uint64_t value)
{
    aarch64_set_svcr(env, value, -1);
}

static void smcr_write(CPUARMState *env, const ARMCPRegInfo *ri,
                       uint64_t value)
{
    int cur_el = arm_current_el(env);
    int old_len = sve_vqm1_for_el(env, cur_el);
    int new_len;

    QEMU_BUILD_BUG_ON(ARM_MAX_VQ > R_SMCR_LEN_MASK + 1);
    value &= R_SMCR_LEN_MASK | R_SMCR_FA64_MASK;
    raw_write(env, ri, value);

    /*
     * Note that it is CONSTRAINED UNPREDICTABLE what happens to ZA storage
     * when SVL is widened (old values kept, or zeros).  Choose to keep the
     * current values for simplicity.  But for QEMU internals, we must still
     * apply the narrower SVL to the Zregs and Pregs -- see the comment
     * above aarch64_sve_narrow_vq.
     */
    new_len = sve_vqm1_for_el(env, cur_el);
    if (new_len < old_len) {
        aarch64_sve_narrow_vq(env, new_len + 1);
    }
}

static const ARMCPRegInfo sme_reginfo[] = {
    { .name = "TPIDR2_EL0", .state = ARM_CP_STATE_AA64,
      .opc0 = 3, .opc1 = 3, .crn = 13, .crm = 0, .opc2 = 5,
      .access = PL0_RW, .accessfn = access_tpidr2,
      .fgt = FGT_NTPIDR2_EL0,
      .fieldoffset = offsetof(CPUARMState, cp15.tpidr2_el0) },
    { .name = "SVCR", .state = ARM_CP_STATE_AA64,
      .opc0 = 3, .opc1 = 3, .crn = 4, .crm = 2, .opc2 = 2,
      .access = PL0_RW, .type = ARM_CP_SME,
      .fieldoffset = offsetof(CPUARMState, svcr),
      .writefn = svcr_write, .raw_writefn = raw_write },
    { .name = "SMCR_EL1", .state = ARM_CP_STATE_AA64,
      .opc0 = 3, .opc1 = 0, .crn = 1, .crm = 2, .opc2 = 6,
      .access = PL1_RW, .type = ARM_CP_SME,
      .fieldoffset = offsetof(CPUARMState, vfp.smcr_el[1]),
      .writefn = smcr_write, .raw_writefn = raw_write },
    { .name = "SMCR_EL2", .state = ARM_CP_STATE_AA64,
      .opc0 = 3, .opc1 = 4, .crn = 1, .crm = 2, .opc2 = 6,
      .access = PL2_RW, .type = ARM_CP_SME,
      .fieldoffset = offsetof(CPUARMState, vfp.smcr_el[2]),
      .writefn = smcr_write, .raw_writefn = raw_write },
    { .name = "SMCR_EL3", .state = ARM_CP_STATE_AA64,
      .opc0 = 3, .opc1 = 6, .crn = 1, .crm = 2, .opc2 = 6,
      .access = PL3_RW, .type = ARM_CP_SME,
      .fieldoffset = offsetof(CPUARMState, vfp.smcr_el[3]),
      .writefn = smcr_write, .raw_writefn = raw_write },
    { .name = "SMIDR_EL1", .state = ARM_CP_STATE_AA64,
      .opc0 = 3, .opc1 = 1, .crn = 0, .crm = 0, .opc2 = 6,
      .access = PL1_R, .accessfn = access_aa64_tid1,
      /*
       * IMPLEMENTOR = 0 (software)
       * REVISION    = 0 (implementation defined)
       * SMPS        = 0 (no streaming execution priority in QEMU)
       * AFFINITY    = 0 (streaming sve mode not shared with other PEs)
       */
      .type = ARM_CP_CONST, .resetvalue = 0, },
    /*
     * Because SMIDR_EL1.SMPS is 0, SMPRI_EL1 and SMPRIMAP_EL2 are RES 0.
     */
    { .name = "SMPRI_EL1", .state = ARM_CP_STATE_AA64,
      .opc0 = 3, .opc1 = 0, .crn = 1, .crm = 2, .opc2 = 4,
      .access = PL1_RW, .accessfn = access_esm,
      .fgt = FGT_NSMPRI_EL1,
      .type = ARM_CP_CONST, .resetvalue = 0 },
    { .name = "SMPRIMAP_EL2", .state = ARM_CP_STATE_AA64,
      .opc0 = 3, .opc1 = 4, .crn = 1, .crm = 2, .opc2 = 5,
      .access = PL2_RW, .accessfn = access_esm,
      .type = ARM_CP_CONST, .resetvalue = 0 },
};

static void tlbi_aa64_paall_write(CPUARMState *env, const ARMCPRegInfo *ri,
                                  uint64_t value)
{
    CPUState *cs = env_cpu(env);

    tlb_flush(cs);
}

static void gpccr_write(CPUARMState *env, const ARMCPRegInfo *ri,
                        uint64_t value)
{
    /* L0GPTSZ is RO; other bits not mentioned are RES0. */
    uint64_t rw_mask = R_GPCCR_PPS_MASK | R_GPCCR_IRGN_MASK |
        R_GPCCR_ORGN_MASK | R_GPCCR_SH_MASK | R_GPCCR_PGS_MASK |
        R_GPCCR_GPC_MASK | R_GPCCR_GPCP_MASK;

    env->cp15.gpccr_el3 = (value & rw_mask) | (env->cp15.gpccr_el3 & ~rw_mask);
}

static void gpccr_reset(CPUARMState *env, const ARMCPRegInfo *ri)
{
    env->cp15.gpccr_el3 = FIELD_DP64(0, GPCCR, L0GPTSZ,
                                     env_archcpu(env)->reset_l0gptsz);
}

static void tlbi_aa64_paallos_write(CPUARMState *env, const ARMCPRegInfo *ri,
                                    uint64_t value)
{
    CPUState *cs = env_cpu(env);

    tlb_flush_all_cpus_synced(cs);
}

static const ARMCPRegInfo rme_reginfo[] = {
    { .name = "GPCCR_EL3", .state = ARM_CP_STATE_AA64,
      .opc0 = 3, .opc1 = 6, .crn = 2, .crm = 1, .opc2 = 6,
      .access = PL3_RW, .writefn = gpccr_write, .resetfn = gpccr_reset,
      .fieldoffset = offsetof(CPUARMState, cp15.gpccr_el3) },
    { .name = "GPTBR_EL3", .state = ARM_CP_STATE_AA64,
      .opc0 = 3, .opc1 = 6, .crn = 2, .crm = 1, .opc2 = 4,
      .access = PL3_RW, .fieldoffset = offsetof(CPUARMState, cp15.gptbr_el3) },
    { .name = "MFAR_EL3", .state = ARM_CP_STATE_AA64,
      .opc0 = 3, .opc1 = 6, .crn = 6, .crm = 0, .opc2 = 5,
      .access = PL3_RW, .fieldoffset = offsetof(CPUARMState, cp15.mfar_el3) },
    { .name = "TLBI_PAALL", .state = ARM_CP_STATE_AA64,
      .opc0 = 1, .opc1 = 6, .crn = 8, .crm = 7, .opc2 = 4,
      .access = PL3_W, .type = ARM_CP_NO_RAW,
      .writefn = tlbi_aa64_paall_write },
    { .name = "TLBI_PAALLOS", .state = ARM_CP_STATE_AA64,
      .opc0 = 1, .opc1 = 6, .crn = 8, .crm = 1, .opc2 = 4,
      .access = PL3_W, .type = ARM_CP_NO_RAW,
      .writefn = tlbi_aa64_paallos_write },
    /*
     * QEMU does not have a way to invalidate by physical address, thus
     * invalidating a range of physical addresses is accomplished by
     * flushing all tlb entries in the outer shareable domain,
     * just like PAALLOS.
     */
    { .name = "TLBI_RPALOS", .state = ARM_CP_STATE_AA64,
      .opc0 = 1, .opc1 = 6, .crn = 8, .crm = 4, .opc2 = 7,
      .access = PL3_W, .type = ARM_CP_NO_RAW,
      .writefn = tlbi_aa64_paallos_write },
    { .name = "TLBI_RPAOS", .state = ARM_CP_STATE_AA64,
      .opc0 = 1, .opc1 = 6, .crn = 8, .crm = 4, .opc2 = 3,
      .access = PL3_W, .type = ARM_CP_NO_RAW,
      .writefn = tlbi_aa64_paallos_write },
    { .name = "DC_CIPAPA", .state = ARM_CP_STATE_AA64,
      .opc0 = 1, .opc1 = 6, .crn = 7, .crm = 14, .opc2 = 1,
      .access = PL3_W, .type = ARM_CP_NOP },
};

static const ARMCPRegInfo rme_mte_reginfo[] = {
    { .name = "DC_CIGDPAPA", .state = ARM_CP_STATE_AA64,
      .opc0 = 1, .opc1 = 6, .crn = 7, .crm = 14, .opc2 = 5,
      .access = PL3_W, .type = ARM_CP_NOP },
};
#endif /* TARGET_AARCH64 */

static void define_pmu_regs(ARMCPU *cpu)
{
    /*
     * v7 performance monitor control register: same implementor
     * field as main ID register, and we implement four counters in
     * addition to the cycle count register.
     */
    unsigned int i, pmcrn = pmu_num_counters(&cpu->env);
    ARMCPRegInfo pmcr = {
        .name = "PMCR", .cp = 15, .crn = 9, .crm = 12, .opc1 = 0, .opc2 = 0,
        .access = PL0_RW,
        .fgt = FGT_PMCR_EL0,
        .type = ARM_CP_IO | ARM_CP_ALIAS,
        .fieldoffset = offsetoflow32(CPUARMState, cp15.c9_pmcr),
        .accessfn = pmreg_access, .writefn = pmcr_write,
        .raw_writefn = raw_write,
    };
    ARMCPRegInfo pmcr64 = {
        .name = "PMCR_EL0", .state = ARM_CP_STATE_AA64,
        .opc0 = 3, .opc1 = 3, .crn = 9, .crm = 12, .opc2 = 0,
        .access = PL0_RW, .accessfn = pmreg_access,
        .fgt = FGT_PMCR_EL0,
        .type = ARM_CP_IO,
        .fieldoffset = offsetof(CPUARMState, cp15.c9_pmcr),
        .resetvalue = cpu->isar.reset_pmcr_el0,
        .writefn = pmcr_write, .raw_writefn = raw_write,
    };

    define_one_arm_cp_reg(cpu, &pmcr);
    define_one_arm_cp_reg(cpu, &pmcr64);
    for (i = 0; i < pmcrn; i++) {
        char *pmevcntr_name = g_strdup_printf("PMEVCNTR%d", i);
        char *pmevcntr_el0_name = g_strdup_printf("PMEVCNTR%d_EL0", i);
        char *pmevtyper_name = g_strdup_printf("PMEVTYPER%d", i);
        char *pmevtyper_el0_name = g_strdup_printf("PMEVTYPER%d_EL0", i);
        ARMCPRegInfo pmev_regs[] = {
            { .name = pmevcntr_name, .cp = 15, .crn = 14,
              .crm = 8 | (3 & (i >> 3)), .opc1 = 0, .opc2 = i & 7,
              .access = PL0_RW, .type = ARM_CP_IO | ARM_CP_ALIAS,
              .fgt = FGT_PMEVCNTRN_EL0,
              .readfn = pmevcntr_readfn, .writefn = pmevcntr_writefn,
              .accessfn = pmreg_access_xevcntr },
            { .name = pmevcntr_el0_name, .state = ARM_CP_STATE_AA64,
              .opc0 = 3, .opc1 = 3, .crn = 14, .crm = 8 | (3 & (i >> 3)),
              .opc2 = i & 7, .access = PL0_RW, .accessfn = pmreg_access_xevcntr,
              .type = ARM_CP_IO,
              .fgt = FGT_PMEVCNTRN_EL0,
              .readfn = pmevcntr_readfn, .writefn = pmevcntr_writefn,
              .raw_readfn = pmevcntr_rawread,
              .raw_writefn = pmevcntr_rawwrite },
            { .name = pmevtyper_name, .cp = 15, .crn = 14,
              .crm = 12 | (3 & (i >> 3)), .opc1 = 0, .opc2 = i & 7,
              .access = PL0_RW, .type = ARM_CP_IO | ARM_CP_ALIAS,
              .fgt = FGT_PMEVTYPERN_EL0,
              .readfn = pmevtyper_readfn, .writefn = pmevtyper_writefn,
              .accessfn = pmreg_access },
            { .name = pmevtyper_el0_name, .state = ARM_CP_STATE_AA64,
              .opc0 = 3, .opc1 = 3, .crn = 14, .crm = 12 | (3 & (i >> 3)),
              .opc2 = i & 7, .access = PL0_RW, .accessfn = pmreg_access,
              .fgt = FGT_PMEVTYPERN_EL0,
              .type = ARM_CP_IO,
              .readfn = pmevtyper_readfn, .writefn = pmevtyper_writefn,
              .raw_writefn = pmevtyper_rawwrite },
        };
        define_arm_cp_regs(cpu, pmev_regs);
        g_free(pmevcntr_name);
        g_free(pmevcntr_el0_name);
        g_free(pmevtyper_name);
        g_free(pmevtyper_el0_name);
    }
    if (cpu_isar_feature(aa32_pmuv3p1, cpu)) {
        ARMCPRegInfo v81_pmu_regs[] = {
            { .name = "PMCEID2", .state = ARM_CP_STATE_AA32,
              .cp = 15, .opc1 = 0, .crn = 9, .crm = 14, .opc2 = 4,
              .access = PL0_R, .accessfn = pmreg_access, .type = ARM_CP_CONST,
              .fgt = FGT_PMCEIDN_EL0,
              .resetvalue = extract64(cpu->pmceid0, 32, 32) },
            { .name = "PMCEID3", .state = ARM_CP_STATE_AA32,
              .cp = 15, .opc1 = 0, .crn = 9, .crm = 14, .opc2 = 5,
              .access = PL0_R, .accessfn = pmreg_access, .type = ARM_CP_CONST,
              .fgt = FGT_PMCEIDN_EL0,
              .resetvalue = extract64(cpu->pmceid1, 32, 32) },
        };
        define_arm_cp_regs(cpu, v81_pmu_regs);
    }
    if (cpu_isar_feature(any_pmuv3p4, cpu)) {
        static const ARMCPRegInfo v84_pmmir = {
            .name = "PMMIR_EL1", .state = ARM_CP_STATE_BOTH,
            .opc0 = 3, .opc1 = 0, .crn = 9, .crm = 14, .opc2 = 6,
            .access = PL1_R, .accessfn = pmreg_access, .type = ARM_CP_CONST,
            .fgt = FGT_PMMIR_EL1,
            .resetvalue = 0
        };
        define_one_arm_cp_reg(cpu, &v84_pmmir);
    }
}

#ifndef CONFIG_USER_ONLY
/*
 * We don't know until after realize whether there's a GICv3
 * attached, and that is what registers the gicv3 sysregs.
 * So we have to fill in the GIC fields in ID_PFR/ID_PFR1_EL1/ID_AA64PFR0_EL1
 * at runtime.
 */
static uint64_t id_pfr1_read(CPUARMState *env, const ARMCPRegInfo *ri)
{
    ARMCPU *cpu = env_archcpu(env);
    uint64_t pfr1 = cpu->isar.id_pfr1;

    if (env->gicv3state) {
        pfr1 |= 1 << 28;
    }
    return pfr1;
}

static uint64_t id_aa64pfr0_read(CPUARMState *env, const ARMCPRegInfo *ri)
{
    ARMCPU *cpu = env_archcpu(env);
    uint64_t pfr0 = cpu->isar.id_aa64pfr0;

    if (env->gicv3state) {
        pfr0 |= 1 << 24;
    }
    return pfr0;
}
#endif

/*
 * Shared logic between LORID and the rest of the LOR* registers.
 * Secure state exclusion has already been dealt with.
 */
static CPAccessResult access_lor_ns(CPUARMState *env,
                                    const ARMCPRegInfo *ri, bool isread)
{
    int el = arm_current_el(env);

    if (el < 2 && (arm_hcr_el2_eff(env) & HCR_TLOR)) {
        return CP_ACCESS_TRAP_EL2;
    }
    if (el < 3 && (env->cp15.scr_el3 & SCR_TLOR)) {
        return CP_ACCESS_TRAP_EL3;
    }
    return CP_ACCESS_OK;
}

static CPAccessResult access_lor_other(CPUARMState *env,
                                       const ARMCPRegInfo *ri, bool isread)
{
    if (arm_is_secure_below_el3(env)) {
        /* Access denied in secure mode.  */
        return CP_ACCESS_TRAP;
    }
    return access_lor_ns(env, ri, isread);
}

/*
 * A trivial implementation of ARMv8.1-LOR leaves all of these
 * registers fixed at 0, which indicates that there are zero
 * supported Limited Ordering regions.
 */
static const ARMCPRegInfo lor_reginfo[] = {
    { .name = "LORSA_EL1", .state = ARM_CP_STATE_AA64,
      .opc0 = 3, .opc1 = 0, .crn = 10, .crm = 4, .opc2 = 0,
      .access = PL1_RW, .accessfn = access_lor_other,
      .fgt = FGT_LORSA_EL1,
      .type = ARM_CP_CONST, .resetvalue = 0 },
    { .name = "LOREA_EL1", .state = ARM_CP_STATE_AA64,
      .opc0 = 3, .opc1 = 0, .crn = 10, .crm = 4, .opc2 = 1,
      .access = PL1_RW, .accessfn = access_lor_other,
      .fgt = FGT_LOREA_EL1,
      .type = ARM_CP_CONST, .resetvalue = 0 },
    { .name = "LORN_EL1", .state = ARM_CP_STATE_AA64,
      .opc0 = 3, .opc1 = 0, .crn = 10, .crm = 4, .opc2 = 2,
      .access = PL1_RW, .accessfn = access_lor_other,
      .fgt = FGT_LORN_EL1,
      .type = ARM_CP_CONST, .resetvalue = 0 },
    { .name = "LORC_EL1", .state = ARM_CP_STATE_AA64,
      .opc0 = 3, .opc1 = 0, .crn = 10, .crm = 4, .opc2 = 3,
      .access = PL1_RW, .accessfn = access_lor_other,
      .fgt = FGT_LORC_EL1,
      .type = ARM_CP_CONST, .resetvalue = 0 },
    { .name = "LORID_EL1", .state = ARM_CP_STATE_AA64,
      .opc0 = 3, .opc1 = 0, .crn = 10, .crm = 4, .opc2 = 7,
      .access = PL1_R, .accessfn = access_lor_ns,
      .fgt = FGT_LORID_EL1,
      .type = ARM_CP_CONST, .resetvalue = 0 },
};

#ifdef TARGET_AARCH64
static CPAccessResult access_pauth(CPUARMState *env, const ARMCPRegInfo *ri,
                                   bool isread)
{
    int el = arm_current_el(env);

    if (el < 2 &&
        arm_is_el2_enabled(env) &&
        !(arm_hcr_el2_eff(env) & HCR_APK)) {
        return CP_ACCESS_TRAP_EL2;
    }
    if (el < 3 &&
        arm_feature(env, ARM_FEATURE_EL3) &&
        !(env->cp15.scr_el3 & SCR_APK)) {
        return CP_ACCESS_TRAP_EL3;
    }
    return CP_ACCESS_OK;
}

static void pauth_write_lo(CPUARMState *env, const ARMCPRegInfo *ri,
                           uint64_t value)
{
    assert(ri->fieldoffset);
    if (env->cp15.apctl_el1 & APCTL_AppleMode) {
        value ^= env->keys.m.lo;
    }
    CPREG_FIELD64(env, ri) = value;
}

static void pauth_write_hi(CPUARMState *env, const ARMCPRegInfo *ri,
                           uint64_t value)
{
    assert(ri->fieldoffset);
    if (env->cp15.apctl_el1 & APCTL_AppleMode) {
        value ^= env->keys.m.hi;
    }
    CPREG_FIELD64(env, ri) = value;
}

static void apctl_write(CPUARMState *env, const ARMCPRegInfo *ri,
                        uint64_t value)
{
    assert(ri->fieldoffset);
    value &= ~APCTL_MKEYVld;
    value |= CPREG_FIELD64(env, ri) & APCTL_MKEYVld;
    CPREG_FIELD64(env, ri) = value;
}

static const ARMCPRegInfo pauth_reginfo[] = {
    { .name = "APDAKEYLO_EL1", .state = ARM_CP_STATE_AA64,
      .opc0 = 3, .opc1 = 0, .crn = 2, .crm = 2, .opc2 = 0,
      .access = PL1_RW, .accessfn = access_pauth,
      .writefn = pauth_write_lo, .raw_writefn = raw_write,
      .fgt = FGT_APDAKEY,
      .fieldoffset = offsetof(CPUARMState, keys.apda.lo) },
    { .name = "APDAKEYHI_EL1", .state = ARM_CP_STATE_AA64,
      .opc0 = 3, .opc1 = 0, .crn = 2, .crm = 2, .opc2 = 1,
      .access = PL1_RW, .accessfn = access_pauth,
      .writefn = pauth_write_hi, .raw_writefn = raw_write,
      .fgt = FGT_APDAKEY,
      .fieldoffset = offsetof(CPUARMState, keys.apda.hi) },
    { .name = "APDBKEYLO_EL1", .state = ARM_CP_STATE_AA64,
      .opc0 = 3, .opc1 = 0, .crn = 2, .crm = 2, .opc2 = 2,
      .access = PL1_RW, .accessfn = access_pauth,
      .writefn = pauth_write_lo, .raw_writefn = raw_write,
      .fgt = FGT_APDBKEY,
      .fieldoffset = offsetof(CPUARMState, keys.apdb.lo) },
    { .name = "APDBKEYHI_EL1", .state = ARM_CP_STATE_AA64,
      .opc0 = 3, .opc1 = 0, .crn = 2, .crm = 2, .opc2 = 3,
      .access = PL1_RW, .accessfn = access_pauth,
      .writefn = pauth_write_hi, .raw_writefn = raw_write,
      .fgt = FGT_APDBKEY,
      .fieldoffset = offsetof(CPUARMState, keys.apdb.hi) },
    { .name = "APGAKEYLO_EL1", .state = ARM_CP_STATE_AA64,
      .opc0 = 3, .opc1 = 0, .crn = 2, .crm = 3, .opc2 = 0,
      .access = PL1_RW, .accessfn = access_pauth,
      .writefn = pauth_write_lo, .raw_writefn = raw_write,
      .fgt = FGT_APGAKEY,
      .fieldoffset = offsetof(CPUARMState, keys.apga.lo) },
    { .name = "APGAKEYHI_EL1", .state = ARM_CP_STATE_AA64,
      .opc0 = 3, .opc1 = 0, .crn = 2, .crm = 3, .opc2 = 1,
      .access = PL1_RW, .accessfn = access_pauth,
      .writefn = pauth_write_hi, .raw_writefn = raw_write,
      .fgt = FGT_APGAKEY,
      .fieldoffset = offsetof(CPUARMState, keys.apga.hi) },
    { .name = "APIAKEYLO_EL1", .state = ARM_CP_STATE_AA64,
      .opc0 = 3, .opc1 = 0, .crn = 2, .crm = 1, .opc2 = 0,
      .access = PL1_RW, .accessfn = access_pauth,
      .writefn = pauth_write_lo, .raw_writefn = raw_write,
      .fgt = FGT_APIAKEY,
      .fieldoffset = offsetof(CPUARMState, keys.apia.lo) },
    { .name = "APIAKEYHI_EL1", .state = ARM_CP_STATE_AA64,
      .opc0 = 3, .opc1 = 0, .crn = 2, .crm = 1, .opc2 = 1,
      .access = PL1_RW, .accessfn = access_pauth,
      .writefn = pauth_write_hi, .raw_writefn = raw_write,
      .fgt = FGT_APIAKEY,
      .fieldoffset = offsetof(CPUARMState, keys.apia.hi) },
    { .name = "APIBKEYLO_EL1", .state = ARM_CP_STATE_AA64,
      .opc0 = 3, .opc1 = 0, .crn = 2, .crm = 1, .opc2 = 2,
      .access = PL1_RW, .accessfn = access_pauth,
      .writefn = pauth_write_lo, .raw_writefn = raw_write,
      .fgt = FGT_APIBKEY,
      .fieldoffset = offsetof(CPUARMState, keys.apib.lo) },
    { .name = "APIBKEYHI_EL1", .state = ARM_CP_STATE_AA64,
      .opc0 = 3, .opc1 = 0, .crn = 2, .crm = 1, .opc2 = 3,
      .access = PL1_RW, .accessfn = access_pauth,
      .writefn = pauth_write_hi, .raw_writefn = raw_write,
      .fgt = FGT_APIBKEY,
      .fieldoffset = offsetof(CPUARMState, keys.apib.hi) },
    { .name = "KERNELKEYLO_EL1", .state = ARM_CP_STATE_AA64,
      .opc0 = 3, .opc1 = 4, .crn = 15, .crm = 1, .opc2 = 0,
      .access = PL1_RW, .accessfn = access_pauth,
      .fieldoffset = offsetof(CPUARMState, keys.kernel.lo) },
    { .name = "KERNELKEYHI_EL1", .state = ARM_CP_STATE_AA64,
      .opc0 = 3, .opc1 = 4, .crn = 15, .crm = 1, .opc2 = 1,
      .access = PL1_RW, .accessfn = access_pauth,
      .fieldoffset = offsetof(CPUARMState, keys.kernel.hi) },
    { .name = "APCTL_EL1", .state = ARM_CP_STATE_AA64,
      .opc0 = 3, .opc1 = 4, .crn = 15, .crm = 0, .opc2 = 4,
      .access = PL1_RW, .accessfn = access_pauth,
      .writefn = apctl_write, .raw_writefn = raw_write,
      .resetvalue = APCTL_MKEYVld,
      .fieldoffset = offsetof(CPUARMState, cp15.apctl_el1) },
    { .name = "APCFG_EL1", .state = ARM_CP_STATE_AA64,
      .opc0 = 3, .opc1 = 4, .crn = 15, .crm = 0, .opc2 = 6,
      .access = PL1_RW, .accessfn = access_pauth,
      .resetvalue = APCFG_EL1_ELXENKEY,
      .fieldoffset = offsetof(CPUARMState, cp15.apcfg_el1) },
};

static const ARMCPRegInfo tlbirange_reginfo[] = {
    { .name = "TLBI_RVAE1IS", .state = ARM_CP_STATE_AA64,
      .opc0 = 1, .opc1 = 0, .crn = 8, .crm = 2, .opc2 = 1,
      .access = PL1_W, .accessfn = access_ttlbis, .type = ARM_CP_NO_RAW,
      .fgt = FGT_TLBIRVAE1IS,
      .writefn = tlbi_aa64_rvae1is_write },
    { .name = "TLBI_RVAAE1IS", .state = ARM_CP_STATE_AA64,
      .opc0 = 1, .opc1 = 0, .crn = 8, .crm = 2, .opc2 = 3,
      .access = PL1_W, .accessfn = access_ttlbis, .type = ARM_CP_NO_RAW,
      .fgt = FGT_TLBIRVAAE1IS,
      .writefn = tlbi_aa64_rvae1is_write },
   { .name = "TLBI_RVALE1IS", .state = ARM_CP_STATE_AA64,
      .opc0 = 1, .opc1 = 0, .crn = 8, .crm = 2, .opc2 = 5,
      .access = PL1_W, .accessfn = access_ttlbis, .type = ARM_CP_NO_RAW,
      .fgt = FGT_TLBIRVALE1IS,
      .writefn = tlbi_aa64_rvae1is_write },
    { .name = "TLBI_RVAALE1IS", .state = ARM_CP_STATE_AA64,
      .opc0 = 1, .opc1 = 0, .crn = 8, .crm = 2, .opc2 = 7,
      .access = PL1_W, .accessfn = access_ttlbis, .type = ARM_CP_NO_RAW,
      .fgt = FGT_TLBIRVAALE1IS,
      .writefn = tlbi_aa64_rvae1is_write },
    { .name = "TLBI_RVAE1OS", .state = ARM_CP_STATE_AA64,
      .opc0 = 1, .opc1 = 0, .crn = 8, .crm = 5, .opc2 = 1,
      .access = PL1_W, .accessfn = access_ttlbos, .type = ARM_CP_NO_RAW,
      .fgt = FGT_TLBIRVAE1OS,
      .writefn = tlbi_aa64_rvae1is_write },
    { .name = "TLBI_RVAAE1OS", .state = ARM_CP_STATE_AA64,
      .opc0 = 1, .opc1 = 0, .crn = 8, .crm = 5, .opc2 = 3,
      .access = PL1_W, .accessfn = access_ttlbos, .type = ARM_CP_NO_RAW,
      .fgt = FGT_TLBIRVAAE1OS,
      .writefn = tlbi_aa64_rvae1is_write },
   { .name = "TLBI_RVALE1OS", .state = ARM_CP_STATE_AA64,
      .opc0 = 1, .opc1 = 0, .crn = 8, .crm = 5, .opc2 = 5,
      .access = PL1_W, .accessfn = access_ttlbos, .type = ARM_CP_NO_RAW,
      .fgt = FGT_TLBIRVALE1OS,
      .writefn = tlbi_aa64_rvae1is_write },
    { .name = "TLBI_RVAALE1OS", .state = ARM_CP_STATE_AA64,
      .opc0 = 1, .opc1 = 0, .crn = 8, .crm = 5, .opc2 = 7,
      .access = PL1_W, .accessfn = access_ttlbos, .type = ARM_CP_NO_RAW,
      .fgt = FGT_TLBIRVAALE1OS,
      .writefn = tlbi_aa64_rvae1is_write },
    { .name = "TLBI_RVAE1", .state = ARM_CP_STATE_AA64,
      .opc0 = 1, .opc1 = 0, .crn = 8, .crm = 6, .opc2 = 1,
      .access = PL1_W, .accessfn = access_ttlb, .type = ARM_CP_NO_RAW,
      .fgt = FGT_TLBIRVAE1,
      .writefn = tlbi_aa64_rvae1_write },
    { .name = "TLBI_RVAAE1", .state = ARM_CP_STATE_AA64,
      .opc0 = 1, .opc1 = 0, .crn = 8, .crm = 6, .opc2 = 3,
      .access = PL1_W, .accessfn = access_ttlb, .type = ARM_CP_NO_RAW,
      .fgt = FGT_TLBIRVAAE1,
      .writefn = tlbi_aa64_rvae1_write },
   { .name = "TLBI_RVALE1", .state = ARM_CP_STATE_AA64,
      .opc0 = 1, .opc1 = 0, .crn = 8, .crm = 6, .opc2 = 5,
      .access = PL1_W, .accessfn = access_ttlb, .type = ARM_CP_NO_RAW,
      .fgt = FGT_TLBIRVALE1,
      .writefn = tlbi_aa64_rvae1_write },
    { .name = "TLBI_RVAALE1", .state = ARM_CP_STATE_AA64,
      .opc0 = 1, .opc1 = 0, .crn = 8, .crm = 6, .opc2 = 7,
      .access = PL1_W, .accessfn = access_ttlb, .type = ARM_CP_NO_RAW,
      .fgt = FGT_TLBIRVAALE1,
      .writefn = tlbi_aa64_rvae1_write },
    { .name = "TLBI_RIPAS2E1IS", .state = ARM_CP_STATE_AA64,
      .opc0 = 1, .opc1 = 4, .crn = 8, .crm = 0, .opc2 = 2,
      .access = PL2_W, .type = ARM_CP_NO_RAW,
      .writefn = tlbi_aa64_ripas2e1is_write },
    { .name = "TLBI_RIPAS2LE1IS", .state = ARM_CP_STATE_AA64,
      .opc0 = 1, .opc1 = 4, .crn = 8, .crm = 0, .opc2 = 6,
      .access = PL2_W, .type = ARM_CP_NO_RAW,
      .writefn = tlbi_aa64_ripas2e1is_write },
    { .name = "TLBI_RVAE2IS", .state = ARM_CP_STATE_AA64,
      .opc0 = 1, .opc1 = 4, .crn = 8, .crm = 2, .opc2 = 1,
      .access = PL2_W, .type = ARM_CP_NO_RAW | ARM_CP_EL3_NO_EL2_UNDEF,
      .writefn = tlbi_aa64_rvae2is_write },
   { .name = "TLBI_RVALE2IS", .state = ARM_CP_STATE_AA64,
      .opc0 = 1, .opc1 = 4, .crn = 8, .crm = 2, .opc2 = 5,
      .access = PL2_W, .type = ARM_CP_NO_RAW | ARM_CP_EL3_NO_EL2_UNDEF,
      .writefn = tlbi_aa64_rvae2is_write },
    { .name = "TLBI_RIPAS2E1", .state = ARM_CP_STATE_AA64,
      .opc0 = 1, .opc1 = 4, .crn = 8, .crm = 4, .opc2 = 2,
      .access = PL2_W, .type = ARM_CP_NO_RAW,
      .writefn = tlbi_aa64_ripas2e1_write },
    { .name = "TLBI_RIPAS2LE1", .state = ARM_CP_STATE_AA64,
      .opc0 = 1, .opc1 = 4, .crn = 8, .crm = 4, .opc2 = 6,
      .access = PL2_W, .type = ARM_CP_NO_RAW,
      .writefn = tlbi_aa64_ripas2e1_write },
   { .name = "TLBI_RVAE2OS", .state = ARM_CP_STATE_AA64,
      .opc0 = 1, .opc1 = 4, .crn = 8, .crm = 5, .opc2 = 1,
      .access = PL2_W, .type = ARM_CP_NO_RAW | ARM_CP_EL3_NO_EL2_UNDEF,
      .writefn = tlbi_aa64_rvae2is_write },
   { .name = "TLBI_RVALE2OS", .state = ARM_CP_STATE_AA64,
      .opc0 = 1, .opc1 = 4, .crn = 8, .crm = 5, .opc2 = 5,
      .access = PL2_W, .type = ARM_CP_NO_RAW | ARM_CP_EL3_NO_EL2_UNDEF,
      .writefn = tlbi_aa64_rvae2is_write },
    { .name = "TLBI_RVAE2", .state = ARM_CP_STATE_AA64,
      .opc0 = 1, .opc1 = 4, .crn = 8, .crm = 6, .opc2 = 1,
      .access = PL2_W, .type = ARM_CP_NO_RAW | ARM_CP_EL3_NO_EL2_UNDEF,
      .writefn = tlbi_aa64_rvae2_write },
   { .name = "TLBI_RVALE2", .state = ARM_CP_STATE_AA64,
      .opc0 = 1, .opc1 = 4, .crn = 8, .crm = 6, .opc2 = 5,
      .access = PL2_W, .type = ARM_CP_NO_RAW | ARM_CP_EL3_NO_EL2_UNDEF,
      .writefn = tlbi_aa64_rvae2_write },
   { .name = "TLBI_RVAE3IS", .state = ARM_CP_STATE_AA64,
      .opc0 = 1, .opc1 = 6, .crn = 8, .crm = 2, .opc2 = 1,
      .access = PL3_W, .type = ARM_CP_NO_RAW,
      .writefn = tlbi_aa64_rvae3is_write },
   { .name = "TLBI_RVALE3IS", .state = ARM_CP_STATE_AA64,
      .opc0 = 1, .opc1 = 6, .crn = 8, .crm = 2, .opc2 = 5,
      .access = PL3_W, .type = ARM_CP_NO_RAW,
      .writefn = tlbi_aa64_rvae3is_write },
   { .name = "TLBI_RVAE3OS", .state = ARM_CP_STATE_AA64,
      .opc0 = 1, .opc1 = 6, .crn = 8, .crm = 5, .opc2 = 1,
      .access = PL3_W, .type = ARM_CP_NO_RAW,
      .writefn = tlbi_aa64_rvae3is_write },
   { .name = "TLBI_RVALE3OS", .state = ARM_CP_STATE_AA64,
      .opc0 = 1, .opc1 = 6, .crn = 8, .crm = 5, .opc2 = 5,
      .access = PL3_W, .type = ARM_CP_NO_RAW,
      .writefn = tlbi_aa64_rvae3is_write },
   { .name = "TLBI_RVAE3", .state = ARM_CP_STATE_AA64,
      .opc0 = 1, .opc1 = 6, .crn = 8, .crm = 6, .opc2 = 1,
      .access = PL3_W, .type = ARM_CP_NO_RAW,
      .writefn = tlbi_aa64_rvae3_write },
   { .name = "TLBI_RVALE3", .state = ARM_CP_STATE_AA64,
      .opc0 = 1, .opc1 = 6, .crn = 8, .crm = 6, .opc2 = 5,
      .access = PL3_W, .type = ARM_CP_NO_RAW,
      .writefn = tlbi_aa64_rvae3_write },
};

static const ARMCPRegInfo tlbios_reginfo[] = {
    { .name = "TLBI_VMALLE1OS", .state = ARM_CP_STATE_AA64,
      .opc0 = 1, .opc1 = 0, .crn = 8, .crm = 1, .opc2 = 0,
      .access = PL1_W, .accessfn = access_ttlbos, .type = ARM_CP_NO_RAW,
      .fgt = FGT_TLBIVMALLE1OS,
      .writefn = tlbi_aa64_vmalle1is_write },
    { .name = "TLBI_VAE1OS", .state = ARM_CP_STATE_AA64,
      .opc0 = 1, .opc1 = 0, .crn = 8, .crm = 1, .opc2 = 1,
      .fgt = FGT_TLBIVAE1OS,
      .access = PL1_W, .accessfn = access_ttlbos, .type = ARM_CP_NO_RAW,
      .writefn = tlbi_aa64_vae1is_write },
    { .name = "TLBI_ASIDE1OS", .state = ARM_CP_STATE_AA64,
      .opc0 = 1, .opc1 = 0, .crn = 8, .crm = 1, .opc2 = 2,
      .access = PL1_W, .accessfn = access_ttlbos, .type = ARM_CP_NO_RAW,
      .fgt = FGT_TLBIASIDE1OS,
      .writefn = tlbi_aa64_vmalle1is_write },
    { .name = "TLBI_VAAE1OS", .state = ARM_CP_STATE_AA64,
      .opc0 = 1, .opc1 = 0, .crn = 8, .crm = 1, .opc2 = 3,
      .access = PL1_W, .accessfn = access_ttlbos, .type = ARM_CP_NO_RAW,
      .fgt = FGT_TLBIVAAE1OS,
      .writefn = tlbi_aa64_vae1is_write },
    { .name = "TLBI_VALE1OS", .state = ARM_CP_STATE_AA64,
      .opc0 = 1, .opc1 = 0, .crn = 8, .crm = 1, .opc2 = 5,
      .access = PL1_W, .accessfn = access_ttlbos, .type = ARM_CP_NO_RAW,
      .fgt = FGT_TLBIVALE1OS,
      .writefn = tlbi_aa64_vae1is_write },
    { .name = "TLBI_VAALE1OS", .state = ARM_CP_STATE_AA64,
      .opc0 = 1, .opc1 = 0, .crn = 8, .crm = 1, .opc2 = 7,
      .access = PL1_W, .accessfn = access_ttlbos, .type = ARM_CP_NO_RAW,
      .fgt = FGT_TLBIVAALE1OS,
      .writefn = tlbi_aa64_vae1is_write },
    { .name = "TLBI_ALLE2OS", .state = ARM_CP_STATE_AA64,
      .opc0 = 1, .opc1 = 4, .crn = 8, .crm = 1, .opc2 = 0,
      .access = PL2_W, .type = ARM_CP_NO_RAW | ARM_CP_EL3_NO_EL2_UNDEF,
      .writefn = tlbi_aa64_alle2is_write },
    { .name = "TLBI_VAE2OS", .state = ARM_CP_STATE_AA64,
      .opc0 = 1, .opc1 = 4, .crn = 8, .crm = 1, .opc2 = 1,
      .access = PL2_W, .type = ARM_CP_NO_RAW | ARM_CP_EL3_NO_EL2_UNDEF,
      .writefn = tlbi_aa64_vae2is_write },
   { .name = "TLBI_ALLE1OS", .state = ARM_CP_STATE_AA64,
      .opc0 = 1, .opc1 = 4, .crn = 8, .crm = 1, .opc2 = 4,
      .access = PL2_W, .type = ARM_CP_NO_RAW,
      .writefn = tlbi_aa64_alle1is_write },
    { .name = "TLBI_VALE2OS", .state = ARM_CP_STATE_AA64,
      .opc0 = 1, .opc1 = 4, .crn = 8, .crm = 1, .opc2 = 5,
      .access = PL2_W, .type = ARM_CP_NO_RAW | ARM_CP_EL3_NO_EL2_UNDEF,
      .writefn = tlbi_aa64_vae2is_write },
    { .name = "TLBI_VMALLS12E1OS", .state = ARM_CP_STATE_AA64,
      .opc0 = 1, .opc1 = 4, .crn = 8, .crm = 1, .opc2 = 6,
      .access = PL2_W, .type = ARM_CP_NO_RAW,
      .writefn = tlbi_aa64_alle1is_write },
    { .name = "TLBI_IPAS2E1OS", .state = ARM_CP_STATE_AA64,
      .opc0 = 1, .opc1 = 4, .crn = 8, .crm = 4, .opc2 = 0,
      .access = PL2_W, .type = ARM_CP_NOP },
    { .name = "TLBI_RIPAS2E1OS", .state = ARM_CP_STATE_AA64,
      .opc0 = 1, .opc1 = 4, .crn = 8, .crm = 4, .opc2 = 3,
      .access = PL2_W, .type = ARM_CP_NOP },
    { .name = "TLBI_IPAS2LE1OS", .state = ARM_CP_STATE_AA64,
      .opc0 = 1, .opc1 = 4, .crn = 8, .crm = 4, .opc2 = 4,
      .access = PL2_W, .type = ARM_CP_NOP },
    { .name = "TLBI_RIPAS2LE1OS", .state = ARM_CP_STATE_AA64,
      .opc0 = 1, .opc1 = 4, .crn = 8, .crm = 4, .opc2 = 7,
      .access = PL2_W, .type = ARM_CP_NOP },
    { .name = "TLBI_ALLE3OS", .state = ARM_CP_STATE_AA64,
      .opc0 = 1, .opc1 = 6, .crn = 8, .crm = 1, .opc2 = 0,
      .access = PL3_W, .type = ARM_CP_NO_RAW,
      .writefn = tlbi_aa64_alle3is_write },
    { .name = "TLBI_VAE3OS", .state = ARM_CP_STATE_AA64,
      .opc0 = 1, .opc1 = 6, .crn = 8, .crm = 1, .opc2 = 1,
      .access = PL3_W, .type = ARM_CP_NO_RAW,
      .writefn = tlbi_aa64_vae3is_write },
    { .name = "TLBI_VALE3OS", .state = ARM_CP_STATE_AA64,
      .opc0 = 1, .opc1 = 6, .crn = 8, .crm = 1, .opc2 = 5,
      .access = PL3_W, .type = ARM_CP_NO_RAW,
      .writefn = tlbi_aa64_vae3is_write },
};

static uint64_t rndr_readfn(CPUARMState *env, const ARMCPRegInfo *ri)
{
    Error *err = NULL;
    uint64_t ret;

    /* Success sets NZCV = 0000.  */
    env->NF = env->CF = env->VF = 0, env->ZF = 1;

    if (qemu_guest_getrandom(&ret, sizeof(ret), &err) < 0) {
        /*
         * ??? Failed, for unknown reasons in the crypto subsystem.
         * The best we can do is log the reason and return the
         * timed-out indication to the guest.  There is no reason
         * we know to expect this failure to be transitory, so the
         * guest may well hang retrying the operation.
         */
        qemu_log_mask(LOG_UNIMP, "%s: Crypto failure: %s",
                      ri->name, error_get_pretty(err));
        error_free(err);

        env->ZF = 0; /* NZCF = 0100 */
        return 0;
    }
    return ret;
}

/* We do not support re-seeding, so the two registers operate the same.  */
static const ARMCPRegInfo rndr_reginfo[] = {
    { .name = "RNDR", .state = ARM_CP_STATE_AA64,
      .type = ARM_CP_NO_RAW | ARM_CP_SUPPRESS_TB_END | ARM_CP_IO,
      .opc0 = 3, .opc1 = 3, .crn = 2, .crm = 4, .opc2 = 0,
      .access = PL0_R, .readfn = rndr_readfn },
    { .name = "RNDRRS", .state = ARM_CP_STATE_AA64,
      .type = ARM_CP_NO_RAW | ARM_CP_SUPPRESS_TB_END | ARM_CP_IO,
      .opc0 = 3, .opc1 = 3, .crn = 2, .crm = 4, .opc2 = 1,
      .access = PL0_R, .readfn = rndr_readfn },
};

static void dccvap_writefn(CPUARMState *env, const ARMCPRegInfo *opaque,
                          uint64_t value)
{
    ARMCPU *cpu = env_archcpu(env);
    /* CTR_EL0 System register -> DminLine, bits [19:16] */
    uint64_t dline_size = 4 << ((cpu->ctr >> 16) & 0xF);
    uint64_t vaddr_in = (uint64_t) value;
    uint64_t vaddr = vaddr_in & ~(dline_size - 1);
    void *haddr;
    int mem_idx = cpu_mmu_index(env, false);

    /* This won't be crossing page boundaries */
    haddr = probe_read(env, vaddr, dline_size, mem_idx, GETPC());
    if (haddr) {
#ifndef CONFIG_USER_ONLY

        ram_addr_t offset;
        MemoryRegion *mr;

        /* RCU lock is already being held */
        mr = memory_region_from_host(haddr, &offset);

        if (mr) {
            memory_region_writeback(mr, offset, dline_size);
        }
#endif /*CONFIG_USER_ONLY*/
    }
}

static const ARMCPRegInfo dcpop_reg[] = {
    { .name = "DC_CVAP", .state = ARM_CP_STATE_AA64,
      .opc0 = 1, .opc1 = 3, .crn = 7, .crm = 12, .opc2 = 1,
      .access = PL0_W, .type = ARM_CP_NO_RAW | ARM_CP_SUPPRESS_TB_END,
      .fgt = FGT_DCCVAP,
      .accessfn = aa64_cacheop_poc_access, .writefn = dccvap_writefn },
};

static const ARMCPRegInfo dcpodp_reg[] = {
    { .name = "DC_CVADP", .state = ARM_CP_STATE_AA64,
      .opc0 = 1, .opc1 = 3, .crn = 7, .crm = 13, .opc2 = 1,
      .access = PL0_W, .type = ARM_CP_NO_RAW | ARM_CP_SUPPRESS_TB_END,
      .fgt = FGT_DCCVADP,
      .accessfn = aa64_cacheop_poc_access, .writefn = dccvap_writefn },
};

static CPAccessResult access_aa64_tid5(CPUARMState *env, const ARMCPRegInfo *ri,
                                       bool isread)
{
    if ((arm_current_el(env) < 2) && (arm_hcr_el2_eff(env) & HCR_TID5)) {
        return CP_ACCESS_TRAP_EL2;
    }

    return CP_ACCESS_OK;
}

static CPAccessResult access_mte(CPUARMState *env, const ARMCPRegInfo *ri,
                                 bool isread)
{
    int el = arm_current_el(env);

    if (el < 2 && arm_is_el2_enabled(env)) {
        uint64_t hcr = arm_hcr_el2_eff(env);
        if (!(hcr & HCR_ATA) && (!(hcr & HCR_E2H) || !(hcr & HCR_TGE))) {
            return CP_ACCESS_TRAP_EL2;
        }
    }
    if (el < 3 &&
        arm_feature(env, ARM_FEATURE_EL3) &&
        !(env->cp15.scr_el3 & SCR_ATA)) {
        return CP_ACCESS_TRAP_EL3;
    }
    return CP_ACCESS_OK;
}

static uint64_t tco_read(CPUARMState *env, const ARMCPRegInfo *ri)
{
    return env->pstate & PSTATE_TCO;
}

static void tco_write(CPUARMState *env, const ARMCPRegInfo *ri, uint64_t val)
{
    env->pstate = (env->pstate & ~PSTATE_TCO) | (val & PSTATE_TCO);
}

static const ARMCPRegInfo mte_reginfo[] = {
    { .name = "TFSRE0_EL1", .state = ARM_CP_STATE_AA64,
      .opc0 = 3, .opc1 = 0, .crn = 5, .crm = 6, .opc2 = 1,
      .access = PL1_RW, .accessfn = access_mte,
      .fieldoffset = offsetof(CPUARMState, cp15.tfsr_el[0]) },
    { .name = "TFSR_EL1", .state = ARM_CP_STATE_AA64,
      .opc0 = 3, .opc1 = 0, .crn = 5, .crm = 6, .opc2 = 0,
      .access = PL1_RW, .accessfn = access_mte,
      .fieldoffset = offsetof(CPUARMState, cp15.tfsr_el[1]) },
    { .name = "TFSR_EL2", .state = ARM_CP_STATE_AA64,
      .opc0 = 3, .opc1 = 4, .crn = 5, .crm = 6, .opc2 = 0,
      .access = PL2_RW, .accessfn = access_mte,
      .fieldoffset = offsetof(CPUARMState, cp15.tfsr_el[2]) },
    { .name = "TFSR_EL3", .state = ARM_CP_STATE_AA64,
      .opc0 = 3, .opc1 = 6, .crn = 5, .crm = 6, .opc2 = 0,
      .access = PL3_RW,
      .fieldoffset = offsetof(CPUARMState, cp15.tfsr_el[3]) },
    { .name = "RGSR_EL1", .state = ARM_CP_STATE_AA64,
      .opc0 = 3, .opc1 = 0, .crn = 1, .crm = 0, .opc2 = 5,
      .access = PL1_RW, .accessfn = access_mte,
      .fieldoffset = offsetof(CPUARMState, cp15.rgsr_el1) },
    { .name = "GCR_EL1", .state = ARM_CP_STATE_AA64,
      .opc0 = 3, .opc1 = 0, .crn = 1, .crm = 0, .opc2 = 6,
      .access = PL1_RW, .accessfn = access_mte,
      .fieldoffset = offsetof(CPUARMState, cp15.gcr_el1) },
    { .name = "GMID_EL1", .state = ARM_CP_STATE_AA64,
      .opc0 = 3, .opc1 = 1, .crn = 0, .crm = 0, .opc2 = 4,
      .access = PL1_R, .accessfn = access_aa64_tid5,
      .type = ARM_CP_CONST, .resetvalue = GMID_EL1_BS },
    { .name = "TCO", .state = ARM_CP_STATE_AA64,
      .opc0 = 3, .opc1 = 3, .crn = 4, .crm = 2, .opc2 = 7,
      .type = ARM_CP_NO_RAW,
      .access = PL0_RW, .readfn = tco_read, .writefn = tco_write },
    { .name = "DC_IGVAC", .state = ARM_CP_STATE_AA64,
      .opc0 = 1, .opc1 = 0, .crn = 7, .crm = 6, .opc2 = 3,
      .type = ARM_CP_NOP, .access = PL1_W,
      .fgt = FGT_DCIVAC,
      .accessfn = aa64_cacheop_poc_access },
    { .name = "DC_IGSW", .state = ARM_CP_STATE_AA64,
      .opc0 = 1, .opc1 = 0, .crn = 7, .crm = 6, .opc2 = 4,
      .fgt = FGT_DCISW,
      .type = ARM_CP_NOP, .access = PL1_W, .accessfn = access_tsw },
    { .name = "DC_IGDVAC", .state = ARM_CP_STATE_AA64,
      .opc0 = 1, .opc1 = 0, .crn = 7, .crm = 6, .opc2 = 5,
      .type = ARM_CP_NOP, .access = PL1_W,
      .fgt = FGT_DCIVAC,
      .accessfn = aa64_cacheop_poc_access },
    { .name = "DC_IGDSW", .state = ARM_CP_STATE_AA64,
      .opc0 = 1, .opc1 = 0, .crn = 7, .crm = 6, .opc2 = 6,
      .fgt = FGT_DCISW,
      .type = ARM_CP_NOP, .access = PL1_W, .accessfn = access_tsw },
    { .name = "DC_CGSW", .state = ARM_CP_STATE_AA64,
      .opc0 = 1, .opc1 = 0, .crn = 7, .crm = 10, .opc2 = 4,
      .fgt = FGT_DCCSW,
      .type = ARM_CP_NOP, .access = PL1_W, .accessfn = access_tsw },
    { .name = "DC_CGDSW", .state = ARM_CP_STATE_AA64,
      .opc0 = 1, .opc1 = 0, .crn = 7, .crm = 10, .opc2 = 6,
      .fgt = FGT_DCCSW,
      .type = ARM_CP_NOP, .access = PL1_W, .accessfn = access_tsw },
    { .name = "DC_CIGSW", .state = ARM_CP_STATE_AA64,
      .opc0 = 1, .opc1 = 0, .crn = 7, .crm = 14, .opc2 = 4,
      .fgt = FGT_DCCISW,
      .type = ARM_CP_NOP, .access = PL1_W, .accessfn = access_tsw },
    { .name = "DC_CIGDSW", .state = ARM_CP_STATE_AA64,
      .opc0 = 1, .opc1 = 0, .crn = 7, .crm = 14, .opc2 = 6,
      .fgt = FGT_DCCISW,
      .type = ARM_CP_NOP, .access = PL1_W, .accessfn = access_tsw },
};

static const ARMCPRegInfo mte_tco_ro_reginfo[] = {
    { .name = "TCO", .state = ARM_CP_STATE_AA64,
      .opc0 = 3, .opc1 = 3, .crn = 4, .crm = 2, .opc2 = 7,
      .type = ARM_CP_CONST, .access = PL0_RW, },
};

static const ARMCPRegInfo mte_el0_cacheop_reginfo[] = {
    { .name = "DC_CGVAC", .state = ARM_CP_STATE_AA64,
      .opc0 = 1, .opc1 = 3, .crn = 7, .crm = 10, .opc2 = 3,
      .type = ARM_CP_NOP, .access = PL0_W,
      .fgt = FGT_DCCVAC,
      .accessfn = aa64_cacheop_poc_access },
    { .name = "DC_CGDVAC", .state = ARM_CP_STATE_AA64,
      .opc0 = 1, .opc1 = 3, .crn = 7, .crm = 10, .opc2 = 5,
      .type = ARM_CP_NOP, .access = PL0_W,
      .fgt = FGT_DCCVAC,
      .accessfn = aa64_cacheop_poc_access },
    { .name = "DC_CGVAP", .state = ARM_CP_STATE_AA64,
      .opc0 = 1, .opc1 = 3, .crn = 7, .crm = 12, .opc2 = 3,
      .type = ARM_CP_NOP, .access = PL0_W,
      .fgt = FGT_DCCVAP,
      .accessfn = aa64_cacheop_poc_access },
    { .name = "DC_CGDVAP", .state = ARM_CP_STATE_AA64,
      .opc0 = 1, .opc1 = 3, .crn = 7, .crm = 12, .opc2 = 5,
      .type = ARM_CP_NOP, .access = PL0_W,
      .fgt = FGT_DCCVAP,
      .accessfn = aa64_cacheop_poc_access },
    { .name = "DC_CGVADP", .state = ARM_CP_STATE_AA64,
      .opc0 = 1, .opc1 = 3, .crn = 7, .crm = 13, .opc2 = 3,
      .type = ARM_CP_NOP, .access = PL0_W,
      .fgt = FGT_DCCVADP,
      .accessfn = aa64_cacheop_poc_access },
    { .name = "DC_CGDVADP", .state = ARM_CP_STATE_AA64,
      .opc0 = 1, .opc1 = 3, .crn = 7, .crm = 13, .opc2 = 5,
      .type = ARM_CP_NOP, .access = PL0_W,
      .fgt = FGT_DCCVADP,
      .accessfn = aa64_cacheop_poc_access },
    { .name = "DC_CIGVAC", .state = ARM_CP_STATE_AA64,
      .opc0 = 1, .opc1 = 3, .crn = 7, .crm = 14, .opc2 = 3,
      .type = ARM_CP_NOP, .access = PL0_W,
      .fgt = FGT_DCCIVAC,
      .accessfn = aa64_cacheop_poc_access },
    { .name = "DC_CIGDVAC", .state = ARM_CP_STATE_AA64,
      .opc0 = 1, .opc1 = 3, .crn = 7, .crm = 14, .opc2 = 5,
      .type = ARM_CP_NOP, .access = PL0_W,
      .fgt = FGT_DCCIVAC,
      .accessfn = aa64_cacheop_poc_access },
    { .name = "DC_GVA", .state = ARM_CP_STATE_AA64,
      .opc0 = 1, .opc1 = 3, .crn = 7, .crm = 4, .opc2 = 3,
      .access = PL0_W, .type = ARM_CP_DC_GVA,
#ifndef CONFIG_USER_ONLY
      /* Avoid overhead of an access check that always passes in user-mode */
      .accessfn = aa64_zva_access,
      .fgt = FGT_DCZVA,
#endif
    },
    { .name = "DC_GZVA", .state = ARM_CP_STATE_AA64,
      .opc0 = 1, .opc1 = 3, .crn = 7, .crm = 4, .opc2 = 4,
      .access = PL0_W, .type = ARM_CP_DC_GZVA,
#ifndef CONFIG_USER_ONLY
      /* Avoid overhead of an access check that always passes in user-mode */
      .accessfn = aa64_zva_access,
      .fgt = FGT_DCZVA,
#endif
    },
};

static CPAccessResult access_scxtnum(CPUARMState *env, const ARMCPRegInfo *ri,
                                     bool isread)
{
    uint64_t hcr = arm_hcr_el2_eff(env);
    int el = arm_current_el(env);

    if (el == 0 && !((hcr & HCR_E2H) && (hcr & HCR_TGE))) {
        if (env->cp15.sctlr_el[1] & SCTLR_TSCXT) {
            if (hcr & HCR_TGE) {
                return CP_ACCESS_TRAP_EL2;
            }
            return CP_ACCESS_TRAP;
        }
    } else if (el < 2 && (env->cp15.sctlr_el[2] & SCTLR_TSCXT)) {
        return CP_ACCESS_TRAP_EL2;
    }
    if (el < 2 && arm_is_el2_enabled(env) && !(hcr & HCR_ENSCXT)) {
        return CP_ACCESS_TRAP_EL2;
    }
    if (el < 3
        && arm_feature(env, ARM_FEATURE_EL3)
        && !(env->cp15.scr_el3 & SCR_ENSCXT)) {
        return CP_ACCESS_TRAP_EL3;
    }
    return CP_ACCESS_OK;
}

static const ARMCPRegInfo scxtnum_reginfo[] = {
    { .name = "SCXTNUM_EL0", .state = ARM_CP_STATE_AA64,
      .opc0 = 3, .opc1 = 3, .crn = 13, .crm = 0, .opc2 = 7,
      .access = PL0_RW, .accessfn = access_scxtnum,
      .fgt = FGT_SCXTNUM_EL0,
      .fieldoffset = offsetof(CPUARMState, scxtnum_el[0]) },
    { .name = "SCXTNUM_EL1", .state = ARM_CP_STATE_AA64,
      .opc0 = 3, .opc1 = 0, .crn = 13, .crm = 0, .opc2 = 7,
      .access = PL1_RW, .accessfn = access_scxtnum,
      .fgt = FGT_SCXTNUM_EL1,
      .fieldoffset = offsetof(CPUARMState, scxtnum_el[1]) },
    { .name = "SCXTNUM_EL2", .state = ARM_CP_STATE_AA64,
      .opc0 = 3, .opc1 = 4, .crn = 13, .crm = 0, .opc2 = 7,
      .access = PL2_RW, .accessfn = access_scxtnum,
      .fieldoffset = offsetof(CPUARMState, scxtnum_el[2]) },
    { .name = "SCXTNUM_EL3", .state = ARM_CP_STATE_AA64,
      .opc0 = 3, .opc1 = 6, .crn = 13, .crm = 0, .opc2 = 7,
      .access = PL3_RW,
      .fieldoffset = offsetof(CPUARMState, scxtnum_el[3]) },
};

static CPAccessResult access_fgt(CPUARMState *env, const ARMCPRegInfo *ri,
                                 bool isread)
{
    if (arm_current_el(env) == 2 &&
        arm_feature(env, ARM_FEATURE_EL3) && !(env->cp15.scr_el3 & SCR_FGTEN)) {
        return CP_ACCESS_TRAP_EL3;
    }
    return CP_ACCESS_OK;
}

static const ARMCPRegInfo fgt_reginfo[] = {
    { .name = "HFGRTR_EL2", .state = ARM_CP_STATE_AA64,
      .opc0 = 3, .opc1 = 4, .crn = 1, .crm = 1, .opc2 = 4,
      .access = PL2_RW, .accessfn = access_fgt,
      .fieldoffset = offsetof(CPUARMState, cp15.fgt_read[FGTREG_HFGRTR]) },
    { .name = "HFGWTR_EL2", .state = ARM_CP_STATE_AA64,
      .opc0 = 3, .opc1 = 4, .crn = 1, .crm = 1, .opc2 = 5,
      .access = PL2_RW, .accessfn = access_fgt,
      .fieldoffset = offsetof(CPUARMState, cp15.fgt_write[FGTREG_HFGWTR]) },
    { .name = "HDFGRTR_EL2", .state = ARM_CP_STATE_AA64,
      .opc0 = 3, .opc1 = 4, .crn = 3, .crm = 1, .opc2 = 4,
      .access = PL2_RW, .accessfn = access_fgt,
      .fieldoffset = offsetof(CPUARMState, cp15.fgt_read[FGTREG_HDFGRTR]) },
    { .name = "HDFGWTR_EL2", .state = ARM_CP_STATE_AA64,
      .opc0 = 3, .opc1 = 4, .crn = 3, .crm = 1, .opc2 = 5,
      .access = PL2_RW, .accessfn = access_fgt,
      .fieldoffset = offsetof(CPUARMState, cp15.fgt_write[FGTREG_HDFGWTR]) },
    { .name = "HFGITR_EL2", .state = ARM_CP_STATE_AA64,
      .opc0 = 3, .opc1 = 4, .crn = 1, .crm = 1, .opc2 = 6,
      .access = PL2_RW, .accessfn = access_fgt,
      .fieldoffset = offsetof(CPUARMState, cp15.fgt_exec[FGTREG_HFGITR]) },
};
#endif /* TARGET_AARCH64 */

static CPAccessResult access_predinv(CPUARMState *env, const ARMCPRegInfo *ri,
                                     bool isread)
{
    int el = arm_current_el(env);

    if (el == 0) {
        uint64_t sctlr = arm_sctlr(env, el);
        if (!(sctlr & SCTLR_EnRCTX)) {
            return CP_ACCESS_TRAP;
        }
    } else if (el == 1) {
        uint64_t hcr = arm_hcr_el2_eff(env);
        if (hcr & HCR_NV) {
            return CP_ACCESS_TRAP_EL2;
        }
    }
    return CP_ACCESS_OK;
}

static const ARMCPRegInfo predinv_reginfo[] = {
    { .name = "CFP_RCTX", .state = ARM_CP_STATE_AA64,
      .opc0 = 1, .opc1 = 3, .crn = 7, .crm = 3, .opc2 = 4,
      .fgt = FGT_CFPRCTX,
      .type = ARM_CP_NOP, .access = PL0_W, .accessfn = access_predinv },
    { .name = "DVP_RCTX", .state = ARM_CP_STATE_AA64,
      .opc0 = 1, .opc1 = 3, .crn = 7, .crm = 3, .opc2 = 5,
      .fgt = FGT_DVPRCTX,
      .type = ARM_CP_NOP, .access = PL0_W, .accessfn = access_predinv },
    { .name = "CPP_RCTX", .state = ARM_CP_STATE_AA64,
      .opc0 = 1, .opc1 = 3, .crn = 7, .crm = 3, .opc2 = 7,
      .fgt = FGT_CPPRCTX,
      .type = ARM_CP_NOP, .access = PL0_W, .accessfn = access_predinv },
    /*
     * Note the AArch32 opcodes have a different OPC1.
     */
    { .name = "CFPRCTX", .state = ARM_CP_STATE_AA32,
      .cp = 15, .opc1 = 0, .crn = 7, .crm = 3, .opc2 = 4,
      .fgt = FGT_CFPRCTX,
      .type = ARM_CP_NOP, .access = PL0_W, .accessfn = access_predinv },
    { .name = "DVPRCTX", .state = ARM_CP_STATE_AA32,
      .cp = 15, .opc1 = 0, .crn = 7, .crm = 3, .opc2 = 5,
      .fgt = FGT_DVPRCTX,
      .type = ARM_CP_NOP, .access = PL0_W, .accessfn = access_predinv },
    { .name = "CPPRCTX", .state = ARM_CP_STATE_AA32,
      .cp = 15, .opc1 = 0, .crn = 7, .crm = 3, .opc2 = 7,
      .fgt = FGT_CPPRCTX,
      .type = ARM_CP_NOP, .access = PL0_W, .accessfn = access_predinv },
};

static uint64_t ccsidr2_read(CPUARMState *env, const ARMCPRegInfo *ri)
{
    /* Read the high 32 bits of the current CCSIDR */
    return extract64(ccsidr_read(env, ri), 32, 32);
}

static const ARMCPRegInfo ccsidr2_reginfo[] = {
    { .name = "CCSIDR2", .state = ARM_CP_STATE_BOTH,
      .opc0 = 3, .opc1 = 1, .crn = 0, .crm = 0, .opc2 = 2,
      .access = PL1_R,
      .accessfn = access_tid4,
      .readfn = ccsidr2_read, .type = ARM_CP_NO_RAW },
};

static CPAccessResult access_aa64_tid3(CPUARMState *env, const ARMCPRegInfo *ri,
                                       bool isread)
{
    if ((arm_current_el(env) < 2) && (arm_hcr_el2_eff(env) & HCR_TID3)) {
        return CP_ACCESS_TRAP_EL2;
    }

    return CP_ACCESS_OK;
}

static CPAccessResult access_aa32_tid3(CPUARMState *env, const ARMCPRegInfo *ri,
                                       bool isread)
{
    if (arm_feature(env, ARM_FEATURE_V8)) {
        return access_aa64_tid3(env, ri, isread);
    }

    return CP_ACCESS_OK;
}

static CPAccessResult access_jazelle(CPUARMState *env, const ARMCPRegInfo *ri,
                                     bool isread)
{
    if (arm_current_el(env) == 1 && (arm_hcr_el2_eff(env) & HCR_TID0)) {
        return CP_ACCESS_TRAP_EL2;
    }

    return CP_ACCESS_OK;
}

static CPAccessResult access_joscr_jmcr(CPUARMState *env,
                                        const ARMCPRegInfo *ri, bool isread)
{
    /*
     * HSTR.TJDBX traps JOSCR and JMCR accesses, but it exists only
     * in v7A, not in v8A.
     */
    if (!arm_feature(env, ARM_FEATURE_V8) &&
        arm_current_el(env) < 2 && !arm_is_secure_below_el3(env) &&
        (env->cp15.hstr_el2 & HSTR_TJDBX)) {
        return CP_ACCESS_TRAP_EL2;
    }
    return CP_ACCESS_OK;
}

static const ARMCPRegInfo jazelle_regs[] = {
    { .name = "JIDR",
      .cp = 14, .crn = 0, .crm = 0, .opc1 = 7, .opc2 = 0,
      .access = PL1_R, .accessfn = access_jazelle,
      .type = ARM_CP_CONST, .resetvalue = 0 },
    { .name = "JOSCR",
      .cp = 14, .crn = 1, .crm = 0, .opc1 = 7, .opc2 = 0,
      .accessfn = access_joscr_jmcr,
      .access = PL1_RW, .type = ARM_CP_CONST, .resetvalue = 0 },
    { .name = "JMCR",
      .cp = 14, .crn = 2, .crm = 0, .opc1 = 7, .opc2 = 0,
      .accessfn = access_joscr_jmcr,
      .access = PL1_RW, .type = ARM_CP_CONST, .resetvalue = 0 },
};

static const ARMCPRegInfo contextidr_el2 = {
    .name = "CONTEXTIDR_EL2", .state = ARM_CP_STATE_AA64,
    .opc0 = 3, .opc1 = 4, .crn = 13, .crm = 0, .opc2 = 1,
    .access = PL2_RW,
    .fieldoffset = offsetof(CPUARMState, cp15.contextidr_el[2])
};

static const ARMCPRegInfo vhe_reginfo[] = {
    { .name = "TTBR1_EL2", .state = ARM_CP_STATE_AA64,
      .opc0 = 3, .opc1 = 4, .crn = 2, .crm = 0, .opc2 = 1,
      .access = PL2_RW, .writefn = vmsa_tcr_ttbr_el2_write,
      .raw_writefn = raw_write,
      .fieldoffset = offsetof(CPUARMState, cp15.ttbr1_el[2]) },
#ifndef CONFIG_USER_ONLY
    { .name = "CNTHV_CVAL_EL2", .state = ARM_CP_STATE_AA64,
      .opc0 = 3, .opc1 = 4, .crn = 14, .crm = 3, .opc2 = 2,
      .fieldoffset =
        offsetof(CPUARMState, cp15.c14_timer[GTIMER_HYPVIRT].cval),
      .type = ARM_CP_IO, .access = PL2_RW,
      .writefn = gt_hv_cval_write, .raw_writefn = raw_write },
    { .name = "CNTHV_TVAL_EL2", .state = ARM_CP_STATE_BOTH,
      .opc0 = 3, .opc1 = 4, .crn = 14, .crm = 3, .opc2 = 0,
      .type = ARM_CP_NO_RAW | ARM_CP_IO, .access = PL2_RW,
      .resetfn = gt_hv_timer_reset,
      .readfn = gt_hv_tval_read, .writefn = gt_hv_tval_write },
    { .name = "CNTHV_CTL_EL2", .state = ARM_CP_STATE_BOTH,
      .type = ARM_CP_IO,
      .opc0 = 3, .opc1 = 4, .crn = 14, .crm = 3, .opc2 = 1,
      .access = PL2_RW,
      .fieldoffset = offsetof(CPUARMState, cp15.c14_timer[GTIMER_HYPVIRT].ctl),
      .writefn = gt_hv_ctl_write, .raw_writefn = raw_write },
    { .name = "CNTP_CTL_EL02", .state = ARM_CP_STATE_AA64,
      .opc0 = 3, .opc1 = 5, .crn = 14, .crm = 2, .opc2 = 1,
      .type = ARM_CP_IO | ARM_CP_ALIAS,
      .access = PL2_RW, .accessfn = e2h_access,
      .fieldoffset = offsetof(CPUARMState, cp15.c14_timer[GTIMER_PHYS].ctl),
      .writefn = gt_phys_ctl_write, .raw_writefn = raw_write },
    { .name = "CNTV_CTL_EL02", .state = ARM_CP_STATE_AA64,
      .opc0 = 3, .opc1 = 5, .crn = 14, .crm = 3, .opc2 = 1,
      .type = ARM_CP_IO | ARM_CP_ALIAS,
      .access = PL2_RW, .accessfn = e2h_access,
      .fieldoffset = offsetof(CPUARMState, cp15.c14_timer[GTIMER_VIRT].ctl),
      .writefn = gt_virt_ctl_write, .raw_writefn = raw_write },
    { .name = "CNTP_TVAL_EL02", .state = ARM_CP_STATE_AA64,
      .opc0 = 3, .opc1 = 5, .crn = 14, .crm = 2, .opc2 = 0,
      .type = ARM_CP_NO_RAW | ARM_CP_IO | ARM_CP_ALIAS,
      .access = PL2_RW, .accessfn = e2h_access,
      .readfn = gt_phys_tval_read, .writefn = gt_phys_tval_write },
    { .name = "CNTV_TVAL_EL02", .state = ARM_CP_STATE_AA64,
      .opc0 = 3, .opc1 = 5, .crn = 14, .crm = 3, .opc2 = 0,
      .type = ARM_CP_NO_RAW | ARM_CP_IO | ARM_CP_ALIAS,
      .access = PL2_RW, .accessfn = e2h_access,
      .readfn = gt_virt_tval_read, .writefn = gt_virt_tval_write },
    { .name = "CNTP_CVAL_EL02", .state = ARM_CP_STATE_AA64,
      .opc0 = 3, .opc1 = 5, .crn = 14, .crm = 2, .opc2 = 2,
      .type = ARM_CP_IO | ARM_CP_ALIAS,
      .fieldoffset = offsetof(CPUARMState, cp15.c14_timer[GTIMER_PHYS].cval),
      .access = PL2_RW, .accessfn = e2h_access,
      .writefn = gt_phys_cval_write, .raw_writefn = raw_write },
    { .name = "CNTV_CVAL_EL02", .state = ARM_CP_STATE_AA64,
      .opc0 = 3, .opc1 = 5, .crn = 14, .crm = 3, .opc2 = 2,
      .type = ARM_CP_IO | ARM_CP_ALIAS,
      .fieldoffset = offsetof(CPUARMState, cp15.c14_timer[GTIMER_VIRT].cval),
      .access = PL2_RW, .accessfn = e2h_access,
      .writefn = gt_virt_cval_write, .raw_writefn = raw_write },
#endif
};

#ifndef CONFIG_USER_ONLY
static const ARMCPRegInfo ats1e1_reginfo[] = {
    { .name = "AT_S1E1RP", .state = ARM_CP_STATE_AA64,
      .opc0 = 1, .opc1 = 0, .crn = 7, .crm = 9, .opc2 = 0,
      .access = PL1_W, .type = ARM_CP_NO_RAW | ARM_CP_RAISES_EXC,
      .fgt = FGT_ATS1E1RP,
      .writefn = ats_write64 },
    { .name = "AT_S1E1WP", .state = ARM_CP_STATE_AA64,
      .opc0 = 1, .opc1 = 0, .crn = 7, .crm = 9, .opc2 = 1,
      .access = PL1_W, .type = ARM_CP_NO_RAW | ARM_CP_RAISES_EXC,
      .fgt = FGT_ATS1E1WP,
      .writefn = ats_write64 },
};

static const ARMCPRegInfo ats1cp_reginfo[] = {
    { .name = "ATS1CPRP",
      .cp = 15, .opc1 = 0, .crn = 7, .crm = 9, .opc2 = 0,
      .access = PL1_W, .type = ARM_CP_NO_RAW | ARM_CP_RAISES_EXC,
      .writefn = ats_write },
    { .name = "ATS1CPWP",
      .cp = 15, .opc1 = 0, .crn = 7, .crm = 9, .opc2 = 1,
      .access = PL1_W, .type = ARM_CP_NO_RAW | ARM_CP_RAISES_EXC,
      .writefn = ats_write },
};
#endif

/*
 * ACTLR2 and HACTLR2 map to ACTLR_EL1[63:32] and
 * ACTLR_EL2[63:32]. They exist only if the ID_MMFR4.AC2 field
 * is non-zero, which is never for ARMv7, optionally in ARMv8
 * and mandatorily for ARMv8.2 and up.
 * ACTLR2 is banked for S and NS if EL3 is AArch32. Since QEMU's
 * implementation is RAZ/WI we can ignore this detail, as we
 * do for ACTLR.
 */
static const ARMCPRegInfo actlr2_hactlr2_reginfo[] = {
    { .name = "ACTLR2", .state = ARM_CP_STATE_AA32,
      .cp = 15, .opc1 = 0, .crn = 1, .crm = 0, .opc2 = 3,
      .access = PL1_RW, .accessfn = access_tacr,
      .type = ARM_CP_CONST, .resetvalue = 0 },
    { .name = "HACTLR2", .state = ARM_CP_STATE_AA32,
      .cp = 15, .opc1 = 4, .crn = 1, .crm = 0, .opc2 = 3,
      .access = PL2_RW, .type = ARM_CP_CONST,
      .resetvalue = 0 },
};

void register_cp_regs_for_features(ARMCPU *cpu)
{
    /* Register all the coprocessor registers based on feature bits */
    CPUARMState *env = &cpu->env;
    if (arm_feature(env, ARM_FEATURE_M)) {
        /* M profile has no coprocessor registers */
        return;
    }

    define_arm_cp_regs(cpu, cp_reginfo);
    if (!arm_feature(env, ARM_FEATURE_V8)) {
        /*
         * Must go early as it is full of wildcards that may be
         * overridden by later definitions.
         */
        define_arm_cp_regs(cpu, not_v8_cp_reginfo);
    }

    if (arm_feature(env, ARM_FEATURE_V6)) {
        /* The ID registers all have impdef reset values */
        ARMCPRegInfo v6_idregs[] = {
            { .name = "ID_PFR0", .state = ARM_CP_STATE_BOTH,
              .opc0 = 3, .opc1 = 0, .crn = 0, .crm = 1, .opc2 = 0,
              .access = PL1_R, .type = ARM_CP_CONST,
              .accessfn = access_aa32_tid3,
              .resetvalue = cpu->isar.id_pfr0 },
            /*
             * ID_PFR1 is not a plain ARM_CP_CONST because we don't know
             * the value of the GIC field until after we define these regs.
             */
            { .name = "ID_PFR1", .state = ARM_CP_STATE_BOTH,
              .opc0 = 3, .opc1 = 0, .crn = 0, .crm = 1, .opc2 = 1,
              .access = PL1_R, .type = ARM_CP_NO_RAW,
              .accessfn = access_aa32_tid3,
#ifdef CONFIG_USER_ONLY
              .type = ARM_CP_CONST,
              .resetvalue = cpu->isar.id_pfr1,
#else
              .type = ARM_CP_NO_RAW,
              .accessfn = access_aa32_tid3,
              .readfn = id_pfr1_read,
              .writefn = arm_cp_write_ignore
#endif
            },
            { .name = "ID_DFR0", .state = ARM_CP_STATE_BOTH,
              .opc0 = 3, .opc1 = 0, .crn = 0, .crm = 1, .opc2 = 2,
              .access = PL1_R, .type = ARM_CP_CONST,
              .accessfn = access_aa32_tid3,
              .resetvalue = cpu->isar.id_dfr0 },
            { .name = "ID_AFR0", .state = ARM_CP_STATE_BOTH,
              .opc0 = 3, .opc1 = 0, .crn = 0, .crm = 1, .opc2 = 3,
              .access = PL1_R, .type = ARM_CP_CONST,
              .accessfn = access_aa32_tid3,
              .resetvalue = cpu->id_afr0 },
            { .name = "ID_MMFR0", .state = ARM_CP_STATE_BOTH,
              .opc0 = 3, .opc1 = 0, .crn = 0, .crm = 1, .opc2 = 4,
              .access = PL1_R, .type = ARM_CP_CONST,
              .accessfn = access_aa32_tid3,
              .resetvalue = cpu->isar.id_mmfr0 },
            { .name = "ID_MMFR1", .state = ARM_CP_STATE_BOTH,
              .opc0 = 3, .opc1 = 0, .crn = 0, .crm = 1, .opc2 = 5,
              .access = PL1_R, .type = ARM_CP_CONST,
              .accessfn = access_aa32_tid3,
              .resetvalue = cpu->isar.id_mmfr1 },
            { .name = "ID_MMFR2", .state = ARM_CP_STATE_BOTH,
              .opc0 = 3, .opc1 = 0, .crn = 0, .crm = 1, .opc2 = 6,
              .access = PL1_R, .type = ARM_CP_CONST,
              .accessfn = access_aa32_tid3,
              .resetvalue = cpu->isar.id_mmfr2 },
            { .name = "ID_MMFR3", .state = ARM_CP_STATE_BOTH,
              .opc0 = 3, .opc1 = 0, .crn = 0, .crm = 1, .opc2 = 7,
              .access = PL1_R, .type = ARM_CP_CONST,
              .accessfn = access_aa32_tid3,
              .resetvalue = cpu->isar.id_mmfr3 },
            { .name = "ID_ISAR0", .state = ARM_CP_STATE_BOTH,
              .opc0 = 3, .opc1 = 0, .crn = 0, .crm = 2, .opc2 = 0,
              .access = PL1_R, .type = ARM_CP_CONST,
              .accessfn = access_aa32_tid3,
              .resetvalue = cpu->isar.id_isar0 },
            { .name = "ID_ISAR1", .state = ARM_CP_STATE_BOTH,
              .opc0 = 3, .opc1 = 0, .crn = 0, .crm = 2, .opc2 = 1,
              .access = PL1_R, .type = ARM_CP_CONST,
              .accessfn = access_aa32_tid3,
              .resetvalue = cpu->isar.id_isar1 },
            { .name = "ID_ISAR2", .state = ARM_CP_STATE_BOTH,
              .opc0 = 3, .opc1 = 0, .crn = 0, .crm = 2, .opc2 = 2,
              .access = PL1_R, .type = ARM_CP_CONST,
              .accessfn = access_aa32_tid3,
              .resetvalue = cpu->isar.id_isar2 },
            { .name = "ID_ISAR3", .state = ARM_CP_STATE_BOTH,
              .opc0 = 3, .opc1 = 0, .crn = 0, .crm = 2, .opc2 = 3,
              .access = PL1_R, .type = ARM_CP_CONST,
              .accessfn = access_aa32_tid3,
              .resetvalue = cpu->isar.id_isar3 },
            { .name = "ID_ISAR4", .state = ARM_CP_STATE_BOTH,
              .opc0 = 3, .opc1 = 0, .crn = 0, .crm = 2, .opc2 = 4,
              .access = PL1_R, .type = ARM_CP_CONST,
              .accessfn = access_aa32_tid3,
              .resetvalue = cpu->isar.id_isar4 },
            { .name = "ID_ISAR5", .state = ARM_CP_STATE_BOTH,
              .opc0 = 3, .opc1 = 0, .crn = 0, .crm = 2, .opc2 = 5,
              .access = PL1_R, .type = ARM_CP_CONST,
              .accessfn = access_aa32_tid3,
              .resetvalue = cpu->isar.id_isar5 },
            { .name = "ID_MMFR4", .state = ARM_CP_STATE_BOTH,
              .opc0 = 3, .opc1 = 0, .crn = 0, .crm = 2, .opc2 = 6,
              .access = PL1_R, .type = ARM_CP_CONST,
              .accessfn = access_aa32_tid3,
              .resetvalue = cpu->isar.id_mmfr4 },
            { .name = "ID_ISAR6", .state = ARM_CP_STATE_BOTH,
              .opc0 = 3, .opc1 = 0, .crn = 0, .crm = 2, .opc2 = 7,
              .access = PL1_R, .type = ARM_CP_CONST,
              .accessfn = access_aa32_tid3,
              .resetvalue = cpu->isar.id_isar6 },
        };
        define_arm_cp_regs(cpu, v6_idregs);
        define_arm_cp_regs(cpu, v6_cp_reginfo);
    } else {
        define_arm_cp_regs(cpu, not_v6_cp_reginfo);
    }
    if (arm_feature(env, ARM_FEATURE_V6K)) {
        define_arm_cp_regs(cpu, v6k_cp_reginfo);
    }
    if (arm_feature(env, ARM_FEATURE_V7MP) &&
        !arm_feature(env, ARM_FEATURE_PMSA)) {
        define_arm_cp_regs(cpu, v7mp_cp_reginfo);
    }
    if (arm_feature(env, ARM_FEATURE_V7VE)) {
        define_arm_cp_regs(cpu, pmovsset_cp_reginfo);
    }
    if (arm_feature(env, ARM_FEATURE_V7)) {
        ARMCPRegInfo clidr = {
            .name = "CLIDR", .state = ARM_CP_STATE_BOTH,
            .opc0 = 3, .crn = 0, .crm = 0, .opc1 = 1, .opc2 = 1,
            .access = PL1_R, .type = ARM_CP_CONST,
            .accessfn = access_tid4,
            .fgt = FGT_CLIDR_EL1,
            .resetvalue = cpu->clidr
        };
        define_one_arm_cp_reg(cpu, &clidr);
        define_arm_cp_regs(cpu, v7_cp_reginfo);
        define_debug_regs(cpu);
        define_pmu_regs(cpu);
    } else {
        define_arm_cp_regs(cpu, not_v7_cp_reginfo);
    }
    if (arm_feature(env, ARM_FEATURE_V8)) {
        /*
         * v8 ID registers, which all have impdef reset values.
         * Note that within the ID register ranges the unused slots
         * must all RAZ, not UNDEF; future architecture versions may
         * define new registers here.
         * ID registers which are AArch64 views of the AArch32 ID registers
         * which already existed in v6 and v7 are handled elsewhere,
         * in v6_idregs[].
         */
        int i;
        ARMCPRegInfo v8_idregs[] = {
            /*
             * ID_AA64PFR0_EL1 is not a plain ARM_CP_CONST in system
             * emulation because we don't know the right value for the
             * GIC field until after we define these regs.
             */
            { .name = "ID_AA64PFR0_EL1", .state = ARM_CP_STATE_AA64,
              .opc0 = 3, .opc1 = 0, .crn = 0, .crm = 4, .opc2 = 0,
              .access = PL1_R,
#ifdef CONFIG_USER_ONLY
              .type = ARM_CP_CONST,
              .resetvalue = cpu->isar.id_aa64pfr0
#else
              .type = ARM_CP_NO_RAW,
              .accessfn = access_aa64_tid3,
              .readfn = id_aa64pfr0_read,
              .writefn = arm_cp_write_ignore
#endif
            },
            { .name = "ID_AA64PFR1_EL1", .state = ARM_CP_STATE_AA64,
              .opc0 = 3, .opc1 = 0, .crn = 0, .crm = 4, .opc2 = 1,
              .access = PL1_R, .type = ARM_CP_CONST,
              .accessfn = access_aa64_tid3,
              .resetvalue = cpu->isar.id_aa64pfr1},
            { .name = "ID_AA64PFR2_EL1_RESERVED", .state = ARM_CP_STATE_AA64,
              .opc0 = 3, .opc1 = 0, .crn = 0, .crm = 4, .opc2 = 2,
              .access = PL1_R, .type = ARM_CP_CONST,
              .accessfn = access_aa64_tid3,
              .resetvalue = 0 },
            { .name = "ID_AA64PFR3_EL1_RESERVED", .state = ARM_CP_STATE_AA64,
              .opc0 = 3, .opc1 = 0, .crn = 0, .crm = 4, .opc2 = 3,
              .access = PL1_R, .type = ARM_CP_CONST,
              .accessfn = access_aa64_tid3,
              .resetvalue = 0 },
            { .name = "ID_AA64ZFR0_EL1", .state = ARM_CP_STATE_AA64,
              .opc0 = 3, .opc1 = 0, .crn = 0, .crm = 4, .opc2 = 4,
              .access = PL1_R, .type = ARM_CP_CONST,
              .accessfn = access_aa64_tid3,
              .resetvalue = cpu->isar.id_aa64zfr0 },
            { .name = "ID_AA64SMFR0_EL1", .state = ARM_CP_STATE_AA64,
              .opc0 = 3, .opc1 = 0, .crn = 0, .crm = 4, .opc2 = 5,
              .access = PL1_R, .type = ARM_CP_CONST,
              .accessfn = access_aa64_tid3,
              .resetvalue = cpu->isar.id_aa64smfr0 },
            { .name = "ID_AA64PFR6_EL1_RESERVED", .state = ARM_CP_STATE_AA64,
              .opc0 = 3, .opc1 = 0, .crn = 0, .crm = 4, .opc2 = 6,
              .access = PL1_R, .type = ARM_CP_CONST,
              .accessfn = access_aa64_tid3,
              .resetvalue = 0 },
            { .name = "ID_AA64PFR7_EL1_RESERVED", .state = ARM_CP_STATE_AA64,
              .opc0 = 3, .opc1 = 0, .crn = 0, .crm = 4, .opc2 = 7,
              .access = PL1_R, .type = ARM_CP_CONST,
              .accessfn = access_aa64_tid3,
              .resetvalue = 0 },
            { .name = "ID_AA64DFR0_EL1", .state = ARM_CP_STATE_AA64,
              .opc0 = 3, .opc1 = 0, .crn = 0, .crm = 5, .opc2 = 0,
              .access = PL1_R, .type = ARM_CP_CONST,
              .accessfn = access_aa64_tid3,
              .resetvalue = cpu->isar.id_aa64dfr0 },
            { .name = "ID_AA64DFR1_EL1", .state = ARM_CP_STATE_AA64,
              .opc0 = 3, .opc1 = 0, .crn = 0, .crm = 5, .opc2 = 1,
              .access = PL1_R, .type = ARM_CP_CONST,
              .accessfn = access_aa64_tid3,
              .resetvalue = cpu->isar.id_aa64dfr1 },
            { .name = "ID_AA64DFR2_EL1_RESERVED", .state = ARM_CP_STATE_AA64,
              .opc0 = 3, .opc1 = 0, .crn = 0, .crm = 5, .opc2 = 2,
              .access = PL1_R, .type = ARM_CP_CONST,
              .accessfn = access_aa64_tid3,
              .resetvalue = 0 },
            { .name = "ID_AA64DFR3_EL1_RESERVED", .state = ARM_CP_STATE_AA64,
              .opc0 = 3, .opc1 = 0, .crn = 0, .crm = 5, .opc2 = 3,
              .access = PL1_R, .type = ARM_CP_CONST,
              .accessfn = access_aa64_tid3,
              .resetvalue = 0 },
            { .name = "ID_AA64AFR0_EL1", .state = ARM_CP_STATE_AA64,
              .opc0 = 3, .opc1 = 0, .crn = 0, .crm = 5, .opc2 = 4,
              .access = PL1_R, .type = ARM_CP_CONST,
              .accessfn = access_aa64_tid3,
              .resetvalue = cpu->id_aa64afr0 },
            { .name = "ID_AA64AFR1_EL1", .state = ARM_CP_STATE_AA64,
              .opc0 = 3, .opc1 = 0, .crn = 0, .crm = 5, .opc2 = 5,
              .access = PL1_R, .type = ARM_CP_CONST,
              .accessfn = access_aa64_tid3,
              .resetvalue = cpu->id_aa64afr1 },
            { .name = "ID_AA64AFR2_EL1_RESERVED", .state = ARM_CP_STATE_AA64,
              .opc0 = 3, .opc1 = 0, .crn = 0, .crm = 5, .opc2 = 6,
              .access = PL1_R, .type = ARM_CP_CONST,
              .accessfn = access_aa64_tid3,
              .resetvalue = 0 },
            { .name = "ID_AA64AFR3_EL1_RESERVED", .state = ARM_CP_STATE_AA64,
              .opc0 = 3, .opc1 = 0, .crn = 0, .crm = 5, .opc2 = 7,
              .access = PL1_R, .type = ARM_CP_CONST,
              .accessfn = access_aa64_tid3,
              .resetvalue = 0 },
            { .name = "ID_AA64ISAR0_EL1", .state = ARM_CP_STATE_AA64,
              .opc0 = 3, .opc1 = 0, .crn = 0, .crm = 6, .opc2 = 0,
              .access = PL1_R, .type = ARM_CP_CONST,
              .accessfn = access_aa64_tid3,
              .resetvalue = cpu->isar.id_aa64isar0 },
            { .name = "ID_AA64ISAR1_EL1", .state = ARM_CP_STATE_AA64,
              .opc0 = 3, .opc1 = 0, .crn = 0, .crm = 6, .opc2 = 1,
              .access = PL1_R, .type = ARM_CP_CONST,
              .accessfn = access_aa64_tid3,
              .resetvalue = cpu->isar.id_aa64isar1 },
            { .name = "ID_AA64ISAR2_EL1_RESERVED", .state = ARM_CP_STATE_AA64,
              .opc0 = 3, .opc1 = 0, .crn = 0, .crm = 6, .opc2 = 2,
              .access = PL1_R, .type = ARM_CP_CONST,
              .accessfn = access_aa64_tid3,
              .resetvalue = 0 },
            { .name = "ID_AA64ISAR3_EL1_RESERVED", .state = ARM_CP_STATE_AA64,
              .opc0 = 3, .opc1 = 0, .crn = 0, .crm = 6, .opc2 = 3,
              .access = PL1_R, .type = ARM_CP_CONST,
              .accessfn = access_aa64_tid3,
              .resetvalue = 0 },
            { .name = "ID_AA64ISAR4_EL1_RESERVED", .state = ARM_CP_STATE_AA64,
              .opc0 = 3, .opc1 = 0, .crn = 0, .crm = 6, .opc2 = 4,
              .access = PL1_R, .type = ARM_CP_CONST,
              .accessfn = access_aa64_tid3,
              .resetvalue = 0 },
            { .name = "ID_AA64ISAR5_EL1_RESERVED", .state = ARM_CP_STATE_AA64,
              .opc0 = 3, .opc1 = 0, .crn = 0, .crm = 6, .opc2 = 5,
              .access = PL1_R, .type = ARM_CP_CONST,
              .accessfn = access_aa64_tid3,
              .resetvalue = 0 },
            { .name = "ID_AA64ISAR6_EL1_RESERVED", .state = ARM_CP_STATE_AA64,
              .opc0 = 3, .opc1 = 0, .crn = 0, .crm = 6, .opc2 = 6,
              .access = PL1_R, .type = ARM_CP_CONST,
              .accessfn = access_aa64_tid3,
              .resetvalue = 0 },
            { .name = "ID_AA64ISAR7_EL1_RESERVED", .state = ARM_CP_STATE_AA64,
              .opc0 = 3, .opc1 = 0, .crn = 0, .crm = 6, .opc2 = 7,
              .access = PL1_R, .type = ARM_CP_CONST,
              .accessfn = access_aa64_tid3,
              .resetvalue = 0 },
            { .name = "ID_AA64MMFR0_EL1", .state = ARM_CP_STATE_AA64,
              .opc0 = 3, .opc1 = 0, .crn = 0, .crm = 7, .opc2 = 0,
              .access = PL1_R, .type = ARM_CP_CONST,
              .accessfn = access_aa64_tid3,
              .resetvalue = cpu->isar.id_aa64mmfr0 },
            { .name = "ID_AA64MMFR1_EL1", .state = ARM_CP_STATE_AA64,
              .opc0 = 3, .opc1 = 0, .crn = 0, .crm = 7, .opc2 = 1,
              .access = PL1_R, .type = ARM_CP_CONST,
              .accessfn = access_aa64_tid3,
              .resetvalue = cpu->isar.id_aa64mmfr1 },
            { .name = "ID_AA64MMFR2_EL1", .state = ARM_CP_STATE_AA64,
              .opc0 = 3, .opc1 = 0, .crn = 0, .crm = 7, .opc2 = 2,
              .access = PL1_R, .type = ARM_CP_CONST,
              .accessfn = access_aa64_tid3,
              .resetvalue = cpu->isar.id_aa64mmfr2 },
            { .name = "ID_AA64MMFR3_EL1_RESERVED", .state = ARM_CP_STATE_AA64,
              .opc0 = 3, .opc1 = 0, .crn = 0, .crm = 7, .opc2 = 3,
              .access = PL1_R, .type = ARM_CP_CONST,
              .accessfn = access_aa64_tid3,
              .resetvalue = 0 },
            { .name = "ID_AA64MMFR4_EL1_RESERVED", .state = ARM_CP_STATE_AA64,
              .opc0 = 3, .opc1 = 0, .crn = 0, .crm = 7, .opc2 = 4,
              .access = PL1_R, .type = ARM_CP_CONST,
              .accessfn = access_aa64_tid3,
              .resetvalue = 0 },
            { .name = "ID_AA64MMFR5_EL1_RESERVED", .state = ARM_CP_STATE_AA64,
              .opc0 = 3, .opc1 = 0, .crn = 0, .crm = 7, .opc2 = 5,
              .access = PL1_R, .type = ARM_CP_CONST,
              .accessfn = access_aa64_tid3,
              .resetvalue = 0 },
            { .name = "ID_AA64MMFR6_EL1_RESERVED", .state = ARM_CP_STATE_AA64,
              .opc0 = 3, .opc1 = 0, .crn = 0, .crm = 7, .opc2 = 6,
              .access = PL1_R, .type = ARM_CP_CONST,
              .accessfn = access_aa64_tid3,
              .resetvalue = 0 },
            { .name = "ID_AA64MMFR7_EL1_RESERVED", .state = ARM_CP_STATE_AA64,
              .opc0 = 3, .opc1 = 0, .crn = 0, .crm = 7, .opc2 = 7,
              .access = PL1_R, .type = ARM_CP_CONST,
              .accessfn = access_aa64_tid3,
              .resetvalue = 0 },
            { .name = "MVFR0_EL1", .state = ARM_CP_STATE_AA64,
              .opc0 = 3, .opc1 = 0, .crn = 0, .crm = 3, .opc2 = 0,
              .access = PL1_R, .type = ARM_CP_CONST,
              .accessfn = access_aa64_tid3,
              .resetvalue = cpu->isar.mvfr0 },
            { .name = "MVFR1_EL1", .state = ARM_CP_STATE_AA64,
              .opc0 = 3, .opc1 = 0, .crn = 0, .crm = 3, .opc2 = 1,
              .access = PL1_R, .type = ARM_CP_CONST,
              .accessfn = access_aa64_tid3,
              .resetvalue = cpu->isar.mvfr1 },
            { .name = "MVFR2_EL1", .state = ARM_CP_STATE_AA64,
              .opc0 = 3, .opc1 = 0, .crn = 0, .crm = 3, .opc2 = 2,
              .access = PL1_R, .type = ARM_CP_CONST,
              .accessfn = access_aa64_tid3,
              .resetvalue = cpu->isar.mvfr2 },
            /*
             * "0, c0, c3, {0,1,2}" are the encodings corresponding to
             * AArch64 MVFR[012]_EL1. Define the STATE_AA32 encoding
             * as RAZ, since it is in the "reserved for future ID
             * registers, RAZ" part of the AArch32 encoding space.
             */
            { .name = "RES_0_C0_C3_0", .state = ARM_CP_STATE_AA32,
              .cp = 15, .opc1 = 0, .crn = 0, .crm = 3, .opc2 = 0,
              .access = PL1_R, .type = ARM_CP_CONST,
              .accessfn = access_aa64_tid3,
              .resetvalue = 0 },
            { .name = "RES_0_C0_C3_1", .state = ARM_CP_STATE_AA32,
              .cp = 15, .opc1 = 0, .crn = 0, .crm = 3, .opc2 = 1,
              .access = PL1_R, .type = ARM_CP_CONST,
              .accessfn = access_aa64_tid3,
              .resetvalue = 0 },
            { .name = "RES_0_C0_C3_2", .state = ARM_CP_STATE_AA32,
              .cp = 15, .opc1 = 0, .crn = 0, .crm = 3, .opc2 = 2,
              .access = PL1_R, .type = ARM_CP_CONST,
              .accessfn = access_aa64_tid3,
              .resetvalue = 0 },
            /*
             * Other encodings in "0, c0, c3, ..." are STATE_BOTH because
             * they're also RAZ for AArch64, and in v8 are gradually
             * being filled with AArch64-view-of-AArch32-ID-register
             * for new ID registers.
             */
            { .name = "RES_0_C0_C3_3", .state = ARM_CP_STATE_BOTH,
              .opc0 = 3, .opc1 = 0, .crn = 0, .crm = 3, .opc2 = 3,
              .access = PL1_R, .type = ARM_CP_CONST,
              .accessfn = access_aa64_tid3,
              .resetvalue = 0 },
            { .name = "ID_PFR2", .state = ARM_CP_STATE_BOTH,
              .opc0 = 3, .opc1 = 0, .crn = 0, .crm = 3, .opc2 = 4,
              .access = PL1_R, .type = ARM_CP_CONST,
              .accessfn = access_aa64_tid3,
              .resetvalue = cpu->isar.id_pfr2 },
            { .name = "ID_DFR1", .state = ARM_CP_STATE_BOTH,
              .opc0 = 3, .opc1 = 0, .crn = 0, .crm = 3, .opc2 = 5,
              .access = PL1_R, .type = ARM_CP_CONST,
              .accessfn = access_aa64_tid3,
              .resetvalue = cpu->isar.id_dfr1 },
            { .name = "ID_MMFR5", .state = ARM_CP_STATE_BOTH,
              .opc0 = 3, .opc1 = 0, .crn = 0, .crm = 3, .opc2 = 6,
              .access = PL1_R, .type = ARM_CP_CONST,
              .accessfn = access_aa64_tid3,
              .resetvalue = cpu->isar.id_mmfr5 },
            { .name = "RES_0_C0_C3_7", .state = ARM_CP_STATE_BOTH,
              .opc0 = 3, .opc1 = 0, .crn = 0, .crm = 3, .opc2 = 7,
              .access = PL1_R, .type = ARM_CP_CONST,
              .accessfn = access_aa64_tid3,
              .resetvalue = 0 },
            { .name = "PMCEID0", .state = ARM_CP_STATE_AA32,
              .cp = 15, .opc1 = 0, .crn = 9, .crm = 12, .opc2 = 6,
              .access = PL0_R, .accessfn = pmreg_access, .type = ARM_CP_CONST,
              .fgt = FGT_PMCEIDN_EL0,
              .resetvalue = extract64(cpu->pmceid0, 0, 32) },
            { .name = "PMCEID0_EL0", .state = ARM_CP_STATE_AA64,
              .opc0 = 3, .opc1 = 3, .crn = 9, .crm = 12, .opc2 = 6,
              .access = PL0_R, .accessfn = pmreg_access, .type = ARM_CP_CONST,
              .fgt = FGT_PMCEIDN_EL0,
              .resetvalue = cpu->pmceid0 },
            { .name = "PMCEID1", .state = ARM_CP_STATE_AA32,
              .cp = 15, .opc1 = 0, .crn = 9, .crm = 12, .opc2 = 7,
              .access = PL0_R, .accessfn = pmreg_access, .type = ARM_CP_CONST,
              .fgt = FGT_PMCEIDN_EL0,
              .resetvalue = extract64(cpu->pmceid1, 0, 32) },
            { .name = "PMCEID1_EL0", .state = ARM_CP_STATE_AA64,
              .opc0 = 3, .opc1 = 3, .crn = 9, .crm = 12, .opc2 = 7,
              .access = PL0_R, .accessfn = pmreg_access, .type = ARM_CP_CONST,
              .fgt = FGT_PMCEIDN_EL0,
              .resetvalue = cpu->pmceid1 },
        };
#ifdef CONFIG_USER_ONLY
        static const ARMCPRegUserSpaceInfo v8_user_idregs[] = {
            { .name = "ID_AA64PFR0_EL1",
              .exported_bits = R_ID_AA64PFR0_FP_MASK |
                               R_ID_AA64PFR0_ADVSIMD_MASK |
                               R_ID_AA64PFR0_SVE_MASK |
                               R_ID_AA64PFR0_DIT_MASK,
              .fixed_bits = (0x1u << R_ID_AA64PFR0_EL0_SHIFT) |
                            (0x1u << R_ID_AA64PFR0_EL1_SHIFT) },
            { .name = "ID_AA64PFR1_EL1",
              .exported_bits = R_ID_AA64PFR1_BT_MASK |
                               R_ID_AA64PFR1_SSBS_MASK |
                               R_ID_AA64PFR1_MTE_MASK |
                               R_ID_AA64PFR1_SME_MASK },
            { .name = "ID_AA64PFR*_EL1_RESERVED",
              .is_glob = true },
            { .name = "ID_AA64ZFR0_EL1",
              .exported_bits = R_ID_AA64ZFR0_SVEVER_MASK |
                               R_ID_AA64ZFR0_AES_MASK |
                               R_ID_AA64ZFR0_BITPERM_MASK |
                               R_ID_AA64ZFR0_BFLOAT16_MASK |
                               R_ID_AA64ZFR0_SHA3_MASK |
                               R_ID_AA64ZFR0_SM4_MASK |
                               R_ID_AA64ZFR0_I8MM_MASK |
                               R_ID_AA64ZFR0_F32MM_MASK |
                               R_ID_AA64ZFR0_F64MM_MASK },
            { .name = "ID_AA64SMFR0_EL1",
              .exported_bits = R_ID_AA64SMFR0_F32F32_MASK |
                               R_ID_AA64SMFR0_B16F32_MASK |
                               R_ID_AA64SMFR0_F16F32_MASK |
                               R_ID_AA64SMFR0_I8I32_MASK |
                               R_ID_AA64SMFR0_F64F64_MASK |
                               R_ID_AA64SMFR0_I16I64_MASK |
                               R_ID_AA64SMFR0_FA64_MASK },
            { .name = "ID_AA64MMFR0_EL1",
              .exported_bits = R_ID_AA64MMFR0_ECV_MASK,
              .fixed_bits = (0xfu << R_ID_AA64MMFR0_TGRAN64_SHIFT) |
                            (0xfu << R_ID_AA64MMFR0_TGRAN4_SHIFT) },
            { .name = "ID_AA64MMFR1_EL1",
              .exported_bits = R_ID_AA64MMFR1_AFP_MASK },
            { .name = "ID_AA64MMFR2_EL1",
              .exported_bits = R_ID_AA64MMFR2_AT_MASK },
            { .name = "ID_AA64MMFR*_EL1_RESERVED",
              .is_glob = true },
            { .name = "ID_AA64DFR0_EL1",
              .fixed_bits = (0x6u << R_ID_AA64DFR0_DEBUGVER_SHIFT) },
            { .name = "ID_AA64DFR1_EL1" },
            { .name = "ID_AA64DFR*_EL1_RESERVED",
              .is_glob = true },
            { .name = "ID_AA64AFR*",
              .is_glob = true },
            { .name = "ID_AA64ISAR0_EL1",
              .exported_bits = R_ID_AA64ISAR0_AES_MASK |
                               R_ID_AA64ISAR0_SHA1_MASK |
                               R_ID_AA64ISAR0_SHA2_MASK |
                               R_ID_AA64ISAR0_CRC32_MASK |
                               R_ID_AA64ISAR0_ATOMIC_MASK |
                               R_ID_AA64ISAR0_RDM_MASK |
                               R_ID_AA64ISAR0_SHA3_MASK |
                               R_ID_AA64ISAR0_SM3_MASK |
                               R_ID_AA64ISAR0_SM4_MASK |
                               R_ID_AA64ISAR0_DP_MASK |
                               R_ID_AA64ISAR0_FHM_MASK |
                               R_ID_AA64ISAR0_TS_MASK |
                               R_ID_AA64ISAR0_RNDR_MASK },
            { .name = "ID_AA64ISAR1_EL1",
              .exported_bits = R_ID_AA64ISAR1_DPB_MASK |
                               R_ID_AA64ISAR1_APA_MASK |
                               R_ID_AA64ISAR1_API_MASK |
                               R_ID_AA64ISAR1_JSCVT_MASK |
                               R_ID_AA64ISAR1_FCMA_MASK |
                               R_ID_AA64ISAR1_LRCPC_MASK |
                               R_ID_AA64ISAR1_GPA_MASK |
                               R_ID_AA64ISAR1_GPI_MASK |
                               R_ID_AA64ISAR1_FRINTTS_MASK |
                               R_ID_AA64ISAR1_SB_MASK |
                               R_ID_AA64ISAR1_BF16_MASK |
                               R_ID_AA64ISAR1_DGH_MASK |
                               R_ID_AA64ISAR1_I8MM_MASK },
            { .name = "ID_AA64ISAR2_EL1",
              .exported_bits = R_ID_AA64ISAR2_WFXT_MASK |
                               R_ID_AA64ISAR2_RPRES_MASK |
                               R_ID_AA64ISAR2_GPA3_MASK |
                               R_ID_AA64ISAR2_APA3_MASK },
            { .name = "ID_AA64ISAR*_EL1_RESERVED",
              .is_glob = true },
        };
        modify_arm_cp_regs(v8_idregs, v8_user_idregs);
#endif
        /* RVBAR_EL1 is only implemented if EL1 is the highest EL */
        if (!arm_feature(env, ARM_FEATURE_EL3) &&
            !arm_feature(env, ARM_FEATURE_EL2)) {
            ARMCPRegInfo rvbar = {
                .name = "RVBAR_EL1", .state = ARM_CP_STATE_BOTH,
                .opc0 = 3, .opc1 = 0, .crn = 12, .crm = 0, .opc2 = 1,
                .access = PL1_R,
                .fieldoffset = offsetof(CPUARMState, cp15.rvbar),
            };
            define_one_arm_cp_reg(cpu, &rvbar);
        }
        define_arm_cp_regs(cpu, v8_idregs);
        define_arm_cp_regs(cpu, v8_cp_reginfo);

        for (i = 4; i < 16; i++) {
            /*
             * Encodings in "0, c0, {c4-c7}, {0-7}" are RAZ for AArch32.
             * For pre-v8 cores there are RAZ patterns for these in
             * id_pre_v8_midr_cp_reginfo[]; for v8 we do that here.
             * v8 extends the "must RAZ" part of the ID register space
             * to also cover c0, 0, c{8-15}, {0-7}.
             * These are STATE_AA32 because in the AArch64 sysreg space
             * c4-c7 is where the AArch64 ID registers live (and we've
             * already defined those in v8_idregs[]), and c8-c15 are not
             * "must RAZ" for AArch64.
             */
            g_autofree char *name = g_strdup_printf("RES_0_C0_C%d_X", i);
            ARMCPRegInfo v8_aa32_raz_idregs = {
                .name = name,
                .state = ARM_CP_STATE_AA32,
                .cp = 15, .opc1 = 0, .crn = 0, .crm = i, .opc2 = CP_ANY,
                .access = PL1_R, .type = ARM_CP_CONST,
                .accessfn = access_aa64_tid3,
                .resetvalue = 0 };
            define_one_arm_cp_reg(cpu, &v8_aa32_raz_idregs);
        }
    }

    /*
     * Register the base EL2 cpregs.
     * Pre v8, these registers are implemented only as part of the
     * Virtualization Extensions (EL2 present).  Beginning with v8,
     * if EL2 is missing but EL3 is enabled, mostly these become
     * RES0 from EL3, with some specific exceptions.
     */
    if (arm_feature(env, ARM_FEATURE_EL2)
        || (arm_feature(env, ARM_FEATURE_EL3)
            && arm_feature(env, ARM_FEATURE_V8))) {
        uint64_t vmpidr_def = mpidr_read_val(env);
        ARMCPRegInfo vpidr_regs[] = {
            { .name = "VPIDR", .state = ARM_CP_STATE_AA32,
              .cp = 15, .opc1 = 4, .crn = 0, .crm = 0, .opc2 = 0,
              .access = PL2_RW, .accessfn = access_el3_aa32ns,
              .resetvalue = cpu->midr,
              .type = ARM_CP_ALIAS | ARM_CP_EL3_NO_EL2_C_NZ,
              .fieldoffset = offsetoflow32(CPUARMState, cp15.vpidr_el2) },
            { .name = "VPIDR_EL2", .state = ARM_CP_STATE_AA64,
              .opc0 = 3, .opc1 = 4, .crn = 0, .crm = 0, .opc2 = 0,
              .access = PL2_RW, .resetvalue = cpu->midr,
              .type = ARM_CP_EL3_NO_EL2_C_NZ,
              .fieldoffset = offsetof(CPUARMState, cp15.vpidr_el2) },
            { .name = "VMPIDR", .state = ARM_CP_STATE_AA32,
              .cp = 15, .opc1 = 4, .crn = 0, .crm = 0, .opc2 = 5,
              .access = PL2_RW, .accessfn = access_el3_aa32ns,
              .resetvalue = vmpidr_def,
              .type = ARM_CP_ALIAS | ARM_CP_EL3_NO_EL2_C_NZ,
              .fieldoffset = offsetoflow32(CPUARMState, cp15.vmpidr_el2) },
            { .name = "VMPIDR_EL2", .state = ARM_CP_STATE_AA64,
              .opc0 = 3, .opc1 = 4, .crn = 0, .crm = 0, .opc2 = 5,
              .access = PL2_RW, .resetvalue = vmpidr_def,
              .type = ARM_CP_EL3_NO_EL2_C_NZ,
              .fieldoffset = offsetof(CPUARMState, cp15.vmpidr_el2) },
        };
        /*
         * The only field of MDCR_EL2 that has a defined architectural reset
         * value is MDCR_EL2.HPMN which should reset to the value of PMCR_EL0.N.
         */
        ARMCPRegInfo mdcr_el2 = {
            .name = "MDCR_EL2", .state = ARM_CP_STATE_BOTH, .type = ARM_CP_IO,
            .opc0 = 3, .opc1 = 4, .crn = 1, .crm = 1, .opc2 = 1,
            .writefn = mdcr_el2_write,
            .access = PL2_RW, .resetvalue = pmu_num_counters(env),
            .fieldoffset = offsetof(CPUARMState, cp15.mdcr_el2),
        };
        define_one_arm_cp_reg(cpu, &mdcr_el2);
        define_arm_cp_regs(cpu, vpidr_regs);
        define_arm_cp_regs(cpu, el2_cp_reginfo);
        if (arm_feature(env, ARM_FEATURE_V8)) {
            define_arm_cp_regs(cpu, el2_v8_cp_reginfo);
        }
        if (cpu_isar_feature(aa64_sel2, cpu)) {
            define_arm_cp_regs(cpu, el2_sec_cp_reginfo);
        }
        /* RVBAR_EL2 is only implemented if EL2 is the highest EL */
        if (!arm_feature(env, ARM_FEATURE_EL3)) {
            ARMCPRegInfo rvbar[] = {
                {
                    .name = "RVBAR_EL2", .state = ARM_CP_STATE_AA64,
                    .opc0 = 3, .opc1 = 4, .crn = 12, .crm = 0, .opc2 = 1,
                    .access = PL2_R,
                    .fieldoffset = offsetof(CPUARMState, cp15.rvbar),
                },
                {   .name = "RVBAR", .type = ARM_CP_ALIAS,
                    .cp = 15, .opc1 = 0, .crn = 12, .crm = 0, .opc2 = 1,
                    .access = PL2_R,
                    .fieldoffset = offsetof(CPUARMState, cp15.rvbar),
                },
            };
            define_arm_cp_regs(cpu, rvbar);
        }
    }

    /* Register the base EL3 cpregs. */
    if (arm_feature(env, ARM_FEATURE_EL3)) {
        define_arm_cp_regs(cpu, el3_cp_reginfo);
        ARMCPRegInfo el3_regs[] = {
            { .name = "RVBAR_EL3", .state = ARM_CP_STATE_AA64,
              .opc0 = 3, .opc1 = 6, .crn = 12, .crm = 0, .opc2 = 1,
              .access = PL3_R,
              .fieldoffset = offsetof(CPUARMState, cp15.rvbar),
            },
            { .name = "SCTLR_EL3", .state = ARM_CP_STATE_AA64,
              .opc0 = 3, .opc1 = 6, .crn = 1, .crm = 0, .opc2 = 0,
              .access = PL3_RW,
              .raw_writefn = raw_write, .writefn = sctlr_write,
              .fieldoffset = offsetof(CPUARMState, cp15.sctlr_el[3]),
              .resetvalue = cpu->reset_sctlr },
        };

        define_arm_cp_regs(cpu, el3_regs);
    }
    /*
     * The behaviour of NSACR is sufficiently various that we don't
     * try to describe it in a single reginfo:
     *  if EL3 is 64 bit, then trap to EL3 from S EL1,
     *     reads as constant 0xc00 from NS EL1 and NS EL2
     *  if EL3 is 32 bit, then RW at EL3, RO at NS EL1 and NS EL2
     *  if v7 without EL3, register doesn't exist
     *  if v8 without EL3, reads as constant 0xc00 from NS EL1 and NS EL2
     */
    if (arm_feature(env, ARM_FEATURE_EL3)) {
        if (arm_feature(env, ARM_FEATURE_AARCH64)) {
            static const ARMCPRegInfo nsacr = {
                .name = "NSACR", .type = ARM_CP_CONST,
                .cp = 15, .opc1 = 0, .crn = 1, .crm = 1, .opc2 = 2,
                .access = PL1_RW, .accessfn = nsacr_access,
                .resetvalue = 0xc00
            };
            define_one_arm_cp_reg(cpu, &nsacr);
        } else {
            static const ARMCPRegInfo nsacr = {
                .name = "NSACR",
                .cp = 15, .opc1 = 0, .crn = 1, .crm = 1, .opc2 = 2,
                .access = PL3_RW | PL1_R,
                .resetvalue = 0,
                .fieldoffset = offsetof(CPUARMState, cp15.nsacr)
            };
            define_one_arm_cp_reg(cpu, &nsacr);
        }
    } else {
        if (arm_feature(env, ARM_FEATURE_V8)) {
            static const ARMCPRegInfo nsacr = {
                .name = "NSACR", .type = ARM_CP_CONST,
                .cp = 15, .opc1 = 0, .crn = 1, .crm = 1, .opc2 = 2,
                .access = PL1_R,
                .resetvalue = 0xc00
            };
            define_one_arm_cp_reg(cpu, &nsacr);
        }
    }

    if (arm_feature(env, ARM_FEATURE_PMSA)) {
        if (arm_feature(env, ARM_FEATURE_V6)) {
            /* PMSAv6 not implemented */
            assert(arm_feature(env, ARM_FEATURE_V7));
            define_arm_cp_regs(cpu, vmsa_pmsa_cp_reginfo);
            define_arm_cp_regs(cpu, pmsav7_cp_reginfo);
        } else {
            define_arm_cp_regs(cpu, pmsav5_cp_reginfo);
        }
    } else {
        define_arm_cp_regs(cpu, vmsa_pmsa_cp_reginfo);
        define_arm_cp_regs(cpu, vmsa_cp_reginfo);
        /* TTCBR2 is introduced with ARMv8.2-AA32HPD.  */
        if (cpu_isar_feature(aa32_hpd, cpu)) {
            define_one_arm_cp_reg(cpu, &ttbcr2_reginfo);
        }
    }
    if (arm_feature(env, ARM_FEATURE_THUMB2EE)) {
        define_arm_cp_regs(cpu, t2ee_cp_reginfo);
    }
    if (arm_feature(env, ARM_FEATURE_GENERIC_TIMER)) {
        define_arm_cp_regs(cpu, generic_timer_cp_reginfo);
    }
    if (arm_feature(env, ARM_FEATURE_VAPA)) {
        define_arm_cp_regs(cpu, vapa_cp_reginfo);
    }
    if (arm_feature(env, ARM_FEATURE_CACHE_TEST_CLEAN)) {
        define_arm_cp_regs(cpu, cache_test_clean_cp_reginfo);
    }
    if (arm_feature(env, ARM_FEATURE_CACHE_DIRTY_REG)) {
        define_arm_cp_regs(cpu, cache_dirty_status_cp_reginfo);
    }
    if (arm_feature(env, ARM_FEATURE_CACHE_BLOCK_OPS)) {
        define_arm_cp_regs(cpu, cache_block_ops_cp_reginfo);
    }
    if (arm_feature(env, ARM_FEATURE_OMAPCP)) {
        define_arm_cp_regs(cpu, omap_cp_reginfo);
    }
    if (arm_feature(env, ARM_FEATURE_STRONGARM)) {
        define_arm_cp_regs(cpu, strongarm_cp_reginfo);
    }
    if (arm_feature(env, ARM_FEATURE_XSCALE)) {
        define_arm_cp_regs(cpu, xscale_cp_reginfo);
    }
    if (arm_feature(env, ARM_FEATURE_DUMMY_C15_REGS)) {
        define_arm_cp_regs(cpu, dummy_c15_cp_reginfo);
    }
    if (arm_feature(env, ARM_FEATURE_LPAE)) {
        define_arm_cp_regs(cpu, lpae_cp_reginfo);
    }
    if (cpu_isar_feature(aa32_jazelle, cpu)) {
        define_arm_cp_regs(cpu, jazelle_regs);
    }
    /*
     * Slightly awkwardly, the OMAP and StrongARM cores need all of
     * cp15 crn=0 to be writes-ignored, whereas for other cores they should
     * be read-only (ie write causes UNDEF exception).
     */
    {
        ARMCPRegInfo id_pre_v8_midr_cp_reginfo[] = {
            /*
             * Pre-v8 MIDR space.
             * Note that the MIDR isn't a simple constant register because
             * of the TI925 behaviour where writes to another register can
             * cause the MIDR value to change.
             *
             * Unimplemented registers in the c15 0 0 0 space default to
             * MIDR. Define MIDR first as this entire space, then CTR, TCMTR
             * and friends override accordingly.
             */
            { .name = "MIDR",
              .cp = 15, .crn = 0, .crm = 0, .opc1 = 0, .opc2 = CP_ANY,
              .access = PL1_R, .resetvalue = cpu->midr,
              .writefn = arm_cp_write_ignore, .raw_writefn = raw_write,
              .readfn = midr_read,
              .fieldoffset = offsetof(CPUARMState, cp15.c0_cpuid),
              .type = ARM_CP_OVERRIDE },
            /* crn = 0 op1 = 0 crm = 3..7 : currently unassigned; we RAZ. */
            { .name = "DUMMY",
              .cp = 15, .crn = 0, .crm = 3, .opc1 = 0, .opc2 = CP_ANY,
              .access = PL1_R, .type = ARM_CP_CONST, .resetvalue = 0 },
            { .name = "DUMMY",
              .cp = 15, .crn = 0, .crm = 4, .opc1 = 0, .opc2 = CP_ANY,
              .access = PL1_R, .type = ARM_CP_CONST, .resetvalue = 0 },
            { .name = "DUMMY",
              .cp = 15, .crn = 0, .crm = 5, .opc1 = 0, .opc2 = CP_ANY,
              .access = PL1_R, .type = ARM_CP_CONST, .resetvalue = 0 },
            { .name = "DUMMY",
              .cp = 15, .crn = 0, .crm = 6, .opc1 = 0, .opc2 = CP_ANY,
              .access = PL1_R, .type = ARM_CP_CONST, .resetvalue = 0 },
            { .name = "DUMMY",
              .cp = 15, .crn = 0, .crm = 7, .opc1 = 0, .opc2 = CP_ANY,
              .access = PL1_R, .type = ARM_CP_CONST, .resetvalue = 0 },
        };
        ARMCPRegInfo id_v8_midr_cp_reginfo[] = {
            { .name = "MIDR_EL1", .state = ARM_CP_STATE_BOTH,
              .opc0 = 3, .opc1 = 0, .crn = 0, .crm = 0, .opc2 = 0,
              .access = PL1_R, .type = ARM_CP_NO_RAW, .resetvalue = cpu->midr,
              .fgt = FGT_MIDR_EL1,
              .fieldoffset = offsetof(CPUARMState, cp15.c0_cpuid),
              .readfn = midr_read },
            /* crn = 0 op1 = 0 crm = 0 op2 = 7 : AArch32 aliases of MIDR */
            { .name = "MIDR", .type = ARM_CP_ALIAS | ARM_CP_CONST,
              .cp = 15, .crn = 0, .crm = 0, .opc1 = 0, .opc2 = 7,
              .access = PL1_R, .resetvalue = cpu->midr },
            { .name = "REVIDR_EL1", .state = ARM_CP_STATE_BOTH,
              .opc0 = 3, .opc1 = 0, .crn = 0, .crm = 0, .opc2 = 6,
              .access = PL1_R,
              .accessfn = access_aa64_tid1,
              .fgt = FGT_REVIDR_EL1,
              .type = ARM_CP_CONST, .resetvalue = cpu->revidr },
        };
        ARMCPRegInfo id_v8_midr_alias_cp_reginfo = {
            .name = "MIDR", .type = ARM_CP_ALIAS | ARM_CP_CONST,
            .cp = 15, .crn = 0, .crm = 0, .opc1 = 0, .opc2 = 4,
            .access = PL1_R, .resetvalue = cpu->midr
        };
        ARMCPRegInfo id_cp_reginfo[] = {
            /* These are common to v8 and pre-v8 */
            { .name = "CTR",
              .cp = 15, .crn = 0, .crm = 0, .opc1 = 0, .opc2 = 1,
              .access = PL1_R, .accessfn = ctr_el0_access,
              .type = ARM_CP_CONST, .resetvalue = cpu->ctr },
            { .name = "CTR_EL0", .state = ARM_CP_STATE_AA64,
              .opc0 = 3, .opc1 = 3, .opc2 = 1, .crn = 0, .crm = 0,
              .access = PL0_R, .accessfn = ctr_el0_access,
              .fgt = FGT_CTR_EL0,
              .type = ARM_CP_CONST, .resetvalue = cpu->ctr },
            /* TCMTR and TLBTR exist in v8 but have no 64-bit versions */
            { .name = "TCMTR",
              .cp = 15, .crn = 0, .crm = 0, .opc1 = 0, .opc2 = 2,
              .access = PL1_R,
              .accessfn = access_aa32_tid1,
              .type = ARM_CP_CONST, .resetvalue = 0 },
        };
        /* TLBTR is specific to VMSA */
        ARMCPRegInfo id_tlbtr_reginfo = {
              .name = "TLBTR",
              .cp = 15, .crn = 0, .crm = 0, .opc1 = 0, .opc2 = 3,
              .access = PL1_R,
              .accessfn = access_aa32_tid1,
              .type = ARM_CP_CONST, .resetvalue = 0,
        };
        /* MPUIR is specific to PMSA V6+ */
        ARMCPRegInfo id_mpuir_reginfo = {
              .name = "MPUIR",
              .cp = 15, .crn = 0, .crm = 0, .opc1 = 0, .opc2 = 4,
              .access = PL1_R, .type = ARM_CP_CONST,
              .resetvalue = cpu->pmsav7_dregion << 8
        };
        /* HMPUIR is specific to PMSA V8 */
        ARMCPRegInfo id_hmpuir_reginfo = {
            .name = "HMPUIR",
            .cp = 15, .opc1 = 4, .crn = 0, .crm = 0, .opc2 = 4,
            .access = PL2_R, .type = ARM_CP_CONST,
            .resetvalue = cpu->pmsav8r_hdregion
        };
        static const ARMCPRegInfo crn0_wi_reginfo = {
            .name = "CRN0_WI", .cp = 15, .crn = 0, .crm = CP_ANY,
            .opc1 = CP_ANY, .opc2 = CP_ANY, .access = PL1_W,
            .type = ARM_CP_NOP | ARM_CP_OVERRIDE
        };
#ifdef CONFIG_USER_ONLY
        static const ARMCPRegUserSpaceInfo id_v8_user_midr_cp_reginfo[] = {
            { .name = "MIDR_EL1",
              .exported_bits = R_MIDR_EL1_REVISION_MASK |
                               R_MIDR_EL1_PARTNUM_MASK |
                               R_MIDR_EL1_ARCHITECTURE_MASK |
                               R_MIDR_EL1_VARIANT_MASK |
                               R_MIDR_EL1_IMPLEMENTER_MASK },
            { .name = "REVIDR_EL1" },
        };
        modify_arm_cp_regs(id_v8_midr_cp_reginfo, id_v8_user_midr_cp_reginfo);
#endif
        if (arm_feature(env, ARM_FEATURE_OMAPCP) ||
            arm_feature(env, ARM_FEATURE_STRONGARM)) {
            size_t i;
            /*
             * Register the blanket "writes ignored" value first to cover the
             * whole space. Then update the specific ID registers to allow write
             * access, so that they ignore writes rather than causing them to
             * UNDEF.
             */
            define_one_arm_cp_reg(cpu, &crn0_wi_reginfo);
            for (i = 0; i < ARRAY_SIZE(id_pre_v8_midr_cp_reginfo); ++i) {
                id_pre_v8_midr_cp_reginfo[i].access = PL1_RW;
            }
            for (i = 0; i < ARRAY_SIZE(id_cp_reginfo); ++i) {
                id_cp_reginfo[i].access = PL1_RW;
            }
            id_mpuir_reginfo.access = PL1_RW;
            id_tlbtr_reginfo.access = PL1_RW;
        }
        if (arm_feature(env, ARM_FEATURE_V8)) {
            define_arm_cp_regs(cpu, id_v8_midr_cp_reginfo);
            if (!arm_feature(env, ARM_FEATURE_PMSA)) {
                define_one_arm_cp_reg(cpu, &id_v8_midr_alias_cp_reginfo);
            }
        } else {
            define_arm_cp_regs(cpu, id_pre_v8_midr_cp_reginfo);
        }
        define_arm_cp_regs(cpu, id_cp_reginfo);
        if (!arm_feature(env, ARM_FEATURE_PMSA)) {
            define_one_arm_cp_reg(cpu, &id_tlbtr_reginfo);
        } else if (arm_feature(env, ARM_FEATURE_PMSA) &&
                   arm_feature(env, ARM_FEATURE_V8)) {
            uint32_t i = 0;
            char *tmp_string;

            define_one_arm_cp_reg(cpu, &id_mpuir_reginfo);
            define_one_arm_cp_reg(cpu, &id_hmpuir_reginfo);
            define_arm_cp_regs(cpu, pmsav8r_cp_reginfo);

            /* Register alias is only valid for first 32 indexes */
            for (i = 0; i < MIN(cpu->pmsav7_dregion, 32); ++i) {
                uint8_t crm = 0b1000 | extract32(i, 1, 3);
                uint8_t opc1 = extract32(i, 4, 1);
                uint8_t opc2 = extract32(i, 0, 1) << 2;

                tmp_string = g_strdup_printf("PRBAR%u", i);
                ARMCPRegInfo tmp_prbarn_reginfo = {
                    .name = tmp_string, .type = ARM_CP_ALIAS | ARM_CP_NO_RAW,
                    .cp = 15, .opc1 = opc1, .crn = 6, .crm = crm, .opc2 = opc2,
                    .access = PL1_RW, .resetvalue = 0,
                    .accessfn = access_tvm_trvm,
                    .writefn = pmsav8r_regn_write, .readfn = pmsav8r_regn_read
                };
                define_one_arm_cp_reg(cpu, &tmp_prbarn_reginfo);
                g_free(tmp_string);

                opc2 = extract32(i, 0, 1) << 2 | 0x1;
                tmp_string = g_strdup_printf("PRLAR%u", i);
                ARMCPRegInfo tmp_prlarn_reginfo = {
                    .name = tmp_string, .type = ARM_CP_ALIAS | ARM_CP_NO_RAW,
                    .cp = 15, .opc1 = opc1, .crn = 6, .crm = crm, .opc2 = opc2,
                    .access = PL1_RW, .resetvalue = 0,
                    .accessfn = access_tvm_trvm,
                    .writefn = pmsav8r_regn_write, .readfn = pmsav8r_regn_read
                };
                define_one_arm_cp_reg(cpu, &tmp_prlarn_reginfo);
                g_free(tmp_string);
            }

            /* Register alias is only valid for first 32 indexes */
            for (i = 0; i < MIN(cpu->pmsav8r_hdregion, 32); ++i) {
                uint8_t crm = 0b1000 | extract32(i, 1, 3);
                uint8_t opc1 = 0b100 | extract32(i, 4, 1);
                uint8_t opc2 = extract32(i, 0, 1) << 2;

                tmp_string = g_strdup_printf("HPRBAR%u", i);
                ARMCPRegInfo tmp_hprbarn_reginfo = {
                    .name = tmp_string,
                    .type = ARM_CP_NO_RAW,
                    .cp = 15, .opc1 = opc1, .crn = 6, .crm = crm, .opc2 = opc2,
                    .access = PL2_RW, .resetvalue = 0,
                    .writefn = pmsav8r_regn_write, .readfn = pmsav8r_regn_read
                };
                define_one_arm_cp_reg(cpu, &tmp_hprbarn_reginfo);
                g_free(tmp_string);

                opc2 = extract32(i, 0, 1) << 2 | 0x1;
                tmp_string = g_strdup_printf("HPRLAR%u", i);
                ARMCPRegInfo tmp_hprlarn_reginfo = {
                    .name = tmp_string,
                    .type = ARM_CP_NO_RAW,
                    .cp = 15, .opc1 = opc1, .crn = 6, .crm = crm, .opc2 = opc2,
                    .access = PL2_RW, .resetvalue = 0,
                    .writefn = pmsav8r_regn_write, .readfn = pmsav8r_regn_read
                };
                define_one_arm_cp_reg(cpu, &tmp_hprlarn_reginfo);
                g_free(tmp_string);
            }
        } else if (arm_feature(env, ARM_FEATURE_V7)) {
            define_one_arm_cp_reg(cpu, &id_mpuir_reginfo);
        }
    }

    if (arm_feature(env, ARM_FEATURE_MPIDR)) {
        ARMCPRegInfo mpidr_cp_reginfo[] = {
            { .name = "MPIDR_EL1", .state = ARM_CP_STATE_BOTH,
              .opc0 = 3, .crn = 0, .crm = 0, .opc1 = 0, .opc2 = 5,
              .fgt = FGT_MPIDR_EL1,
              .access = PL1_R, .readfn = mpidr_read, .type = ARM_CP_NO_RAW },
        };
#ifdef CONFIG_USER_ONLY
        static const ARMCPRegUserSpaceInfo mpidr_user_cp_reginfo[] = {
            { .name = "MPIDR_EL1",
              .fixed_bits = 0x0000000080000000 },
        };
        modify_arm_cp_regs(mpidr_cp_reginfo, mpidr_user_cp_reginfo);
#endif
        define_arm_cp_regs(cpu, mpidr_cp_reginfo);
    }

    if (arm_feature(env, ARM_FEATURE_AUXCR)) {
        ARMCPRegInfo auxcr_reginfo[] = {
            { .name = "ACTLR_EL1", .state = ARM_CP_STATE_BOTH,
              .opc0 = 3, .opc1 = 0, .crn = 1, .crm = 0, .opc2 = 1,
              .access = PL1_RW, .accessfn = access_tacr,
              .type = ARM_CP_CONST, .resetvalue = cpu->reset_auxcr },
            { .name = "ACTLR_EL2", .state = ARM_CP_STATE_BOTH,
              .opc0 = 3, .opc1 = 4, .crn = 1, .crm = 0, .opc2 = 1,
              .access = PL2_RW, .type = ARM_CP_CONST,
              .resetvalue = 0 },
            { .name = "ACTLR_EL3", .state = ARM_CP_STATE_AA64,
              .opc0 = 3, .opc1 = 6, .crn = 1, .crm = 0, .opc2 = 1,
              .access = PL3_RW, .type = ARM_CP_CONST,
              .resetvalue = 0 },
        };
        define_arm_cp_regs(cpu, auxcr_reginfo);
        if (cpu_isar_feature(aa32_ac2, cpu)) {
            define_arm_cp_regs(cpu, actlr2_hactlr2_reginfo);
        }
    }

    if (arm_feature(env, ARM_FEATURE_CBAR)) {
        /*
         * CBAR is IMPDEF, but common on Arm Cortex-A implementations.
         * There are two flavours:
         *  (1) older 32-bit only cores have a simple 32-bit CBAR
         *  (2) 64-bit cores have a 64-bit CBAR visible to AArch64, plus a
         *      32-bit register visible to AArch32 at a different encoding
         *      to the "flavour 1" register and with the bits rearranged to
         *      be able to squash a 64-bit address into the 32-bit view.
         * We distinguish the two via the ARM_FEATURE_AARCH64 flag, but
         * in future if we support AArch32-only configs of some of the
         * AArch64 cores we might need to add a specific feature flag
         * to indicate cores with "flavour 2" CBAR.
         */
        if (arm_feature(env, ARM_FEATURE_AARCH64)) {
            /* 32 bit view is [31:18] 0...0 [43:32]. */
            uint32_t cbar32 = (extract64(cpu->reset_cbar, 18, 14) << 18)
                | extract64(cpu->reset_cbar, 32, 12);
            ARMCPRegInfo cbar_reginfo[] = {
                { .name = "CBAR",
                  .type = ARM_CP_CONST,
                  .cp = 15, .crn = 15, .crm = 3, .opc1 = 1, .opc2 = 0,
                  .access = PL1_R, .resetvalue = cbar32 },
                { .name = "CBAR_EL1", .state = ARM_CP_STATE_AA64,
                  .type = ARM_CP_CONST,
                  .opc0 = 3, .opc1 = 1, .crn = 15, .crm = 3, .opc2 = 0,
                  .access = PL1_R, .resetvalue = cpu->reset_cbar },
            };
            /* We don't implement a r/w 64 bit CBAR currently */
            assert(arm_feature(env, ARM_FEATURE_CBAR_RO));
            define_arm_cp_regs(cpu, cbar_reginfo);
        } else {
            ARMCPRegInfo cbar = {
                .name = "CBAR",
                .cp = 15, .crn = 15, .crm = 0, .opc1 = 4, .opc2 = 0,
                .access = PL1_R | PL3_W, .resetvalue = cpu->reset_cbar,
                .fieldoffset = offsetof(CPUARMState,
                                        cp15.c15_config_base_address)
            };
            if (arm_feature(env, ARM_FEATURE_CBAR_RO)) {
                cbar.access = PL1_R;
                cbar.fieldoffset = 0;
                cbar.type = ARM_CP_CONST;
            }
            define_one_arm_cp_reg(cpu, &cbar);
        }
    }

    if (arm_feature(env, ARM_FEATURE_VBAR)) {
        static const ARMCPRegInfo vbar_cp_reginfo[] = {
            { .name = "VBAR", .state = ARM_CP_STATE_BOTH,
              .opc0 = 3, .crn = 12, .crm = 0, .opc1 = 0, .opc2 = 0,
              .access = PL1_RW, .writefn = vbar_write,
              .fgt = FGT_VBAR_EL1,
              .bank_fieldoffsets = { offsetof(CPUARMState, cp15.vbar_s),
                                     offsetof(CPUARMState, cp15.vbar_ns) },
              .resetvalue = 0 },
        };
        define_arm_cp_regs(cpu, vbar_cp_reginfo);
    }

    /* Generic registers whose values depend on the implementation */
    {
        ARMCPRegInfo sctlr = {
            .name = "SCTLR", .state = ARM_CP_STATE_BOTH,
            .opc0 = 3, .opc1 = 0, .crn = 1, .crm = 0, .opc2 = 0,
            .access = PL1_RW, .accessfn = access_tvm_trvm,
            .fgt = FGT_SCTLR_EL1,
            .bank_fieldoffsets = { offsetof(CPUARMState, cp15.sctlr_s),
                                   offsetof(CPUARMState, cp15.sctlr_ns) },
            .writefn = sctlr_el1_write, .resetvalue = cpu->reset_sctlr,
            .raw_writefn = raw_write,
        };
        if (arm_feature(env, ARM_FEATURE_XSCALE)) {
            /*
             * Normally we would always end the TB on an SCTLR write, but Linux
             * arch/arm/mach-pxa/sleep.S expects two instructions following
             * an MMU enable to execute from cache.  Imitate this behaviour.
             */
            sctlr.type |= ARM_CP_SUPPRESS_TB_END;
        }
        define_one_arm_cp_reg(cpu, &sctlr);

        if (arm_feature(env, ARM_FEATURE_PMSA) &&
            arm_feature(env, ARM_FEATURE_V8)) {
            ARMCPRegInfo vsctlr = {
                .name = "VSCTLR", .state = ARM_CP_STATE_AA32,
                .cp = 15, .opc1 = 4, .crn = 2, .crm = 0, .opc2 = 0,
                .access = PL2_RW, .resetvalue = 0x0,
                .fieldoffset = offsetoflow32(CPUARMState, cp15.vsctlr),
            };
            define_one_arm_cp_reg(cpu, &vsctlr);
        }
    }
    if (arm_feature(env, ARM_FEATURE_AARCH64)) {
        ARMCPRegInfo vmsa_lock_el1 = {
            .name = "VMSA_LOCK_EL1", .state = ARM_CP_STATE_AA64,
            .opc0 = 3, .opc1 = 4, .crn = 15, .crm = 1, .opc2 = 2,
            .access = PL1_RW, .fieldoffset = offsetof(CPUARMState, cp15.vmsa_lock_el1),
            .writefn = vmsa_lock_el1_write, .resetvalue = 0,
            .raw_writefn = raw_write,
        };
        define_one_arm_cp_reg(cpu, &vmsa_lock_el1);
    }

    if (cpu_isar_feature(aa64_lor, cpu)) {
        define_arm_cp_regs(cpu, lor_reginfo);
    }
    if (cpu_isar_feature(aa64_pan, cpu)) {
        define_one_arm_cp_reg(cpu, &pan_reginfo);
    }
#ifndef CONFIG_USER_ONLY
    if (cpu_isar_feature(aa64_ats1e1, cpu)) {
        define_arm_cp_regs(cpu, ats1e1_reginfo);
    }
    if (cpu_isar_feature(aa32_ats1e1, cpu)) {
        define_arm_cp_regs(cpu, ats1cp_reginfo);
    }
#endif
    if (cpu_isar_feature(aa64_uao, cpu)) {
        define_one_arm_cp_reg(cpu, &uao_reginfo);
    }

    if (cpu_isar_feature(aa64_dit, cpu)) {
        define_one_arm_cp_reg(cpu, &dit_reginfo);
    }
    if (cpu_isar_feature(aa64_ssbs, cpu)) {
        define_one_arm_cp_reg(cpu, &ssbs_reginfo);
    }
    if (cpu_isar_feature(any_ras, cpu)) {
        define_arm_cp_regs(cpu, minimal_ras_reginfo);
    }

    if (cpu_isar_feature(aa64_vh, cpu) ||
        cpu_isar_feature(aa64_debugv8p2, cpu)) {
        define_one_arm_cp_reg(cpu, &contextidr_el2);
    }
    if (arm_feature(env, ARM_FEATURE_EL2) && cpu_isar_feature(aa64_vh, cpu)) {
        define_arm_cp_regs(cpu, vhe_reginfo);
    }

    if (cpu_isar_feature(aa64_sve, cpu)) {
        define_arm_cp_regs(cpu, zcr_reginfo);
    }

    if (cpu_isar_feature(aa64_hcx, cpu)) {
        define_one_arm_cp_reg(cpu, &hcrx_el2_reginfo);
    }

#ifdef TARGET_AARCH64
    if (cpu_isar_feature(aa64_sme, cpu)) {
        define_arm_cp_regs(cpu, sme_reginfo);
    }
    if (cpu_isar_feature(aa64_pauth, cpu)) {
        define_arm_cp_regs(cpu, pauth_reginfo);
    }
    if (cpu_isar_feature(aa64_rndr, cpu)) {
        define_arm_cp_regs(cpu, rndr_reginfo);
    }
    if (cpu_isar_feature(aa64_tlbirange, cpu)) {
        define_arm_cp_regs(cpu, tlbirange_reginfo);
    }
    if (cpu_isar_feature(aa64_tlbios, cpu)) {
        define_arm_cp_regs(cpu, tlbios_reginfo);
    }
    /* Data Cache clean instructions up to PoP */
    if (cpu_isar_feature(aa64_dcpop, cpu)) {
        define_one_arm_cp_reg(cpu, dcpop_reg);

        if (cpu_isar_feature(aa64_dcpodp, cpu)) {
            define_one_arm_cp_reg(cpu, dcpodp_reg);
        }
    }

    /*
     * If full MTE is enabled, add all of the system registers.
     * If only "instructions available at EL0" are enabled,
     * then define only a RAZ/WI version of PSTATE.TCO.
     */
    if (cpu_isar_feature(aa64_mte, cpu)) {
        define_arm_cp_regs(cpu, mte_reginfo);
        define_arm_cp_regs(cpu, mte_el0_cacheop_reginfo);
    } else if (cpu_isar_feature(aa64_mte_insn_reg, cpu)) {
        define_arm_cp_regs(cpu, mte_tco_ro_reginfo);
        define_arm_cp_regs(cpu, mte_el0_cacheop_reginfo);
    }

    if (cpu_isar_feature(aa64_scxtnum, cpu)) {
        define_arm_cp_regs(cpu, scxtnum_reginfo);
    }

    if (cpu_isar_feature(aa64_fgt, cpu)) {
        define_arm_cp_regs(cpu, fgt_reginfo);
    }

    if (cpu_isar_feature(aa64_rme, cpu)) {
        define_arm_cp_regs(cpu, rme_reginfo);
        if (cpu_isar_feature(aa64_mte, cpu)) {
            define_arm_cp_regs(cpu, rme_mte_reginfo);
        }
    }
#endif

    if (cpu_isar_feature(any_predinv, cpu)) {
        define_arm_cp_regs(cpu, predinv_reginfo);
    }

    if (cpu_isar_feature(any_ccidx, cpu)) {
        define_arm_cp_regs(cpu, ccsidr2_reginfo);
    }

#ifndef CONFIG_USER_ONLY
    /*
     * Register redirections and aliases must be done last,
     * after the registers from the other extensions have been defined.
     */
    if (arm_feature(env, ARM_FEATURE_EL2) && cpu_isar_feature(aa64_vh, cpu)) {
        define_arm_vh_e2h_redirects_aliases(cpu);
    }
#endif
}

/* Sort alphabetically by type name, except for "any". */
static gint arm_cpu_list_compare(gconstpointer a, gconstpointer b)
{
    ObjectClass *class_a = (ObjectClass *)a;
    ObjectClass *class_b = (ObjectClass *)b;
    const char *name_a, *name_b;

    name_a = object_class_get_name(class_a);
    name_b = object_class_get_name(class_b);
    if (strcmp(name_a, "any-" TYPE_ARM_CPU) == 0) {
        return 1;
    } else if (strcmp(name_b, "any-" TYPE_ARM_CPU) == 0) {
        return -1;
    } else {
        return strcmp(name_a, name_b);
    }
}

static void arm_cpu_list_entry(gpointer data, gpointer user_data)
{
    ObjectClass *oc = data;
    CPUClass *cc = CPU_CLASS(oc);
    const char *typename;
    char *name;

    typename = object_class_get_name(oc);
    name = g_strndup(typename, strlen(typename) - strlen("-" TYPE_ARM_CPU));
    if (cc->deprecation_note) {
        qemu_printf("  %s (deprecated)\n", name);
    } else {
        qemu_printf("  %s\n", name);
    }
    g_free(name);
}

void arm_cpu_list(void)
{
    GSList *list;

    list = object_class_get_list(TYPE_ARM_CPU, false);
    list = g_slist_sort(list, arm_cpu_list_compare);
    qemu_printf("Available CPUs:\n");
    g_slist_foreach(list, arm_cpu_list_entry, NULL);
    g_slist_free(list);
}

/*
 * Private utility function for define_one_arm_cp_reg_with_opaque():
 * add a single reginfo struct to the hash table.
 */
static void add_cpreg_to_hashtable(ARMCPU *cpu, const ARMCPRegInfo *r,
                                   void *opaque, CPState state,
                                   CPSecureState secstate,
                                   int crm, int opc1, int opc2,
                                   const char *name)
{
    CPUARMState *env = &cpu->env;
    uint32_t key;
    ARMCPRegInfo *r2;
    bool is64 = r->type & ARM_CP_64BIT;
    bool ns = secstate & ARM_CP_SECSTATE_NS;
    int cp = r->cp;
    size_t name_len;
    bool make_const;

    switch (state) {
    case ARM_CP_STATE_AA32:
        /* We assume it is a cp15 register if the .cp field is left unset. */
        if (cp == 0 && r->state == ARM_CP_STATE_BOTH) {
            cp = 15;
        }
        key = ENCODE_CP_REG(cp, is64, ns, r->crn, crm, opc1, opc2);
        break;
    case ARM_CP_STATE_AA64:
        /*
         * To allow abbreviation of ARMCPRegInfo definitions, we treat
         * cp == 0 as equivalent to the value for "standard guest-visible
         * sysreg".  STATE_BOTH definitions are also always "standard sysreg"
         * in their AArch64 view (the .cp value may be non-zero for the
         * benefit of the AArch32 view).
         */
        if (cp == 0 || r->state == ARM_CP_STATE_BOTH) {
            cp = CP_REG_ARM64_SYSREG_CP;
        }
        key = ENCODE_AA64_CP_REG(cp, r->crn, crm, r->opc0, opc1, opc2);
        break;
    default:
        g_assert_not_reached();
    }

    /* Overriding of an existing definition must be explicitly requested. */
    if (!(r->type & ARM_CP_OVERRIDE)) {
        const ARMCPRegInfo *oldreg = get_arm_cp_reginfo(cpu->cp_regs, key);
        if (oldreg) {
            assert(oldreg->type & ARM_CP_OVERRIDE);
        }
    }

    /*
     * Eliminate registers that are not present because the EL is missing.
     * Doing this here makes it easier to put all registers for a given
     * feature into the same ARMCPRegInfo array and define them all at once.
     */
    make_const = false;
    if (arm_feature(env, ARM_FEATURE_EL3)) {
        /*
         * An EL2 register without EL2 but with EL3 is (usually) RES0.
         * See rule RJFFP in section D1.1.3 of DDI0487H.a.
         */
        int min_el = ctz32(r->access) / 2;
        if (min_el == 2 && !arm_feature(env, ARM_FEATURE_EL2)) {
            if (r->type & ARM_CP_EL3_NO_EL2_UNDEF) {
                return;
            }
            make_const = !(r->type & ARM_CP_EL3_NO_EL2_KEEP);
        }
    } else {
        CPAccessRights max_el = (arm_feature(env, ARM_FEATURE_EL2)
                                 ? PL2_RW : PL1_RW);
        if ((r->access & max_el) == 0) {
            return;
        }
    }

    /* Combine cpreg and name into one allocation. */
    name_len = strlen(name) + 1;
    r2 = g_malloc(sizeof(*r2) + name_len);
    *r2 = *r;
    r2->name = memcpy(r2 + 1, name, name_len);

    /*
     * Update fields to match the instantiation, overwiting wildcards
     * such as CP_ANY, ARM_CP_STATE_BOTH, or ARM_CP_SECSTATE_BOTH.
     */
    r2->cp = cp;
    r2->crm = crm;
    r2->opc1 = opc1;
    r2->opc2 = opc2;
    r2->state = state;
    r2->secure = secstate;
    if (opaque) {
        r2->opaque = opaque;
    }

    if (make_const) {
        /* This should not have been a very special register to begin. */
        int old_special = r2->type & ARM_CP_SPECIAL_MASK;
        assert(old_special == 0 || old_special == ARM_CP_NOP);
        /*
         * Set the special function to CONST, retaining the other flags.
         * This is important for e.g. ARM_CP_SVE so that we still
         * take the SVE trap if CPTR_EL3.EZ == 0.
         */
        r2->type = (r2->type & ~ARM_CP_SPECIAL_MASK) | ARM_CP_CONST;
        /*
         * Usually, these registers become RES0, but there are a few
         * special cases like VPIDR_EL2 which have a constant non-zero
         * value with writes ignored.
         */
        if (!(r->type & ARM_CP_EL3_NO_EL2_C_NZ)) {
            r2->resetvalue = 0;
        }
        /*
         * ARM_CP_CONST has precedence, so removing the callbacks and
         * offsets are not strictly necessary, but it is potentially
         * less confusing to debug later.
         */
        r2->readfn = NULL;
        r2->writefn = NULL;
        r2->raw_readfn = NULL;
        r2->raw_writefn = NULL;
        r2->resetfn = NULL;
        r2->fieldoffset = 0;
        r2->bank_fieldoffsets[0] = 0;
        r2->bank_fieldoffsets[1] = 0;
    } else {
        bool isbanked = r->bank_fieldoffsets[0] && r->bank_fieldoffsets[1];

        if (isbanked) {
            /*
             * Register is banked (using both entries in array).
             * Overwriting fieldoffset as the array is only used to define
             * banked registers but later only fieldoffset is used.
             */
            r2->fieldoffset = r->bank_fieldoffsets[ns];
        }
        if (state == ARM_CP_STATE_AA32) {
            if (isbanked) {
                /*
                 * If the register is banked then we don't need to migrate or
                 * reset the 32-bit instance in certain cases:
                 *
                 * 1) If the register has both 32-bit and 64-bit instances
                 *    then we can count on the 64-bit instance taking care
                 *    of the non-secure bank.
                 * 2) If ARMv8 is enabled then we can count on a 64-bit
                 *    version taking care of the secure bank.  This requires
                 *    that separate 32 and 64-bit definitions are provided.
                 */
                if ((r->state == ARM_CP_STATE_BOTH && ns) ||
                    (arm_feature(env, ARM_FEATURE_V8) && !ns)) {
                    r2->type |= ARM_CP_ALIAS;
                }
            } else if ((secstate != r->secure) && !ns) {
                /*
                 * The register is not banked so we only want to allow
                 * migration of the non-secure instance.
                 */
                r2->type |= ARM_CP_ALIAS;
            }

            if (HOST_BIG_ENDIAN &&
                r->state == ARM_CP_STATE_BOTH && r2->fieldoffset) {
                r2->fieldoffset += sizeof(uint32_t);
            }
        }
    }

    /*
     * By convention, for wildcarded registers only the first
     * entry is used for migration; the others are marked as
     * ALIAS so we don't try to transfer the register
     * multiple times. Special registers (ie NOP/WFI) are
     * never migratable and not even raw-accessible.
     */
    if (r2->type & ARM_CP_SPECIAL_MASK) {
        r2->type |= ARM_CP_NO_RAW;
    }
    if (((r->crm == CP_ANY) && crm != 0) ||
        ((r->opc1 == CP_ANY) && opc1 != 0) ||
        ((r->opc2 == CP_ANY) && opc2 != 0)) {
        r2->type |= ARM_CP_ALIAS | ARM_CP_NO_GDB;
    }

    /*
     * Check that raw accesses are either forbidden or handled. Note that
     * we can't assert this earlier because the setup of fieldoffset for
     * banked registers has to be done first.
     */
    if (!(r2->type & ARM_CP_NO_RAW)) {
        assert(!raw_accessors_invalid(r2));
    }

    g_hash_table_insert(cpu->cp_regs, (gpointer)(uintptr_t)key, r2);
}


void define_one_arm_cp_reg_with_opaque(ARMCPU *cpu,
                                       const ARMCPRegInfo *r, void *opaque)
{
    /*
     * Define implementations of coprocessor registers.
     * We store these in a hashtable because typically
     * there are less than 150 registers in a space which
     * is 16*16*16*8*8 = 262144 in size.
     * Wildcarding is supported for the crm, opc1 and opc2 fields.
     * If a register is defined twice then the second definition is
     * used, so this can be used to define some generic registers and
     * then override them with implementation specific variations.
     * At least one of the original and the second definition should
     * include ARM_CP_OVERRIDE in its type bits -- this is just a guard
     * against accidental use.
     *
     * The state field defines whether the register is to be
     * visible in the AArch32 or AArch64 execution state. If the
     * state is set to ARM_CP_STATE_BOTH then we synthesise a
     * reginfo structure for the AArch32 view, which sees the lower
     * 32 bits of the 64 bit register.
     *
     * Only registers visible in AArch64 may set r->opc0; opc0 cannot
     * be wildcarded. AArch64 registers are always considered to be 64
     * bits; the ARM_CP_64BIT* flag applies only to the AArch32 view of
     * the register, if any.
     */
    int crm, opc1, opc2;
    int crmmin = (r->crm == CP_ANY) ? 0 : r->crm;
    int crmmax = (r->crm == CP_ANY) ? 15 : r->crm;
    int opc1min = (r->opc1 == CP_ANY) ? 0 : r->opc1;
    int opc1max = (r->opc1 == CP_ANY) ? 7 : r->opc1;
    int opc2min = (r->opc2 == CP_ANY) ? 0 : r->opc2;
    int opc2max = (r->opc2 == CP_ANY) ? 7 : r->opc2;
    CPState state;

    /* 64 bit registers have only CRm and Opc1 fields */
    assert(!((r->type & ARM_CP_64BIT) && (r->opc2 || r->crn)));
    /* op0 only exists in the AArch64 encodings */
    assert((r->state != ARM_CP_STATE_AA32) || (r->opc0 == 0));
    /* AArch64 regs are all 64 bit so ARM_CP_64BIT is meaningless */
    assert((r->state != ARM_CP_STATE_AA64) || !(r->type & ARM_CP_64BIT));
    /*
     * This API is only for Arm's system coprocessors (14 and 15) or
     * (M-profile or v7A-and-earlier only) for implementation defined
     * coprocessors in the range 0..7.  Our decode assumes this, since
     * 8..13 can be used for other insns including VFP and Neon. See
     * valid_cp() in translate.c.  Assert here that we haven't tried
     * to use an invalid coprocessor number.
     */
    switch (r->state) {
    case ARM_CP_STATE_BOTH:
        /* 0 has a special meaning, but otherwise the same rules as AA32. */
        if (r->cp == 0) {
            break;
        }
        /* fall through */
    case ARM_CP_STATE_AA32:
        if (arm_feature(&cpu->env, ARM_FEATURE_V8) &&
            !arm_feature(&cpu->env, ARM_FEATURE_M)) {
            assert(r->cp >= 14 && r->cp <= 15);
        } else {
            assert(r->cp < 8 || (r->cp >= 14 && r->cp <= 15));
        }
        break;
    case ARM_CP_STATE_AA64:
        assert(r->cp == 0 || r->cp == CP_REG_ARM64_SYSREG_CP);
        break;
    default:
        g_assert_not_reached();
    }
    /*
     * The AArch64 pseudocode CheckSystemAccess() specifies that op1
     * encodes a minimum access level for the register. We roll this
     * runtime check into our general permission check code, so check
     * here that the reginfo's specified permissions are strict enough
     * to encompass the generic architectural permission check.
     */
    if (r->state != ARM_CP_STATE_AA32) {
        CPAccessRights mask;
        switch (r->opc1) {
        case 0:
            /* min_EL EL1, but some accessible to EL0 via kernel ABI */
            mask = PL0U_R | PL1_RW;
            break;
        case 1: case 2:
            /* min_EL EL1 */
            mask = PL1_RW;
            break;
        case 3:
            /* min_EL EL0 */
            mask = PL0_RW;
            break;
        case 4:
        case 5:
            /* min_EL EL2 */
            mask = PL0_RW;
            break;
        case 6:
            /* min_EL EL3 */
            mask = PL0_RW;
            break;
        case 7:
            /* min_EL EL1, secure mode only (we don't check the latter) */
            mask = PL1_RW;
            break;
        default:
            /* broken reginfo with out-of-range opc1 */
            g_assert_not_reached();
        }
        /* assert our permissions are not too lax (stricter is fine) */
        assert((r->access & ~mask) == 0);
    }

    /*
     * Check that the register definition has enough info to handle
     * reads and writes if they are permitted.
     */
    if (!(r->type & (ARM_CP_SPECIAL_MASK | ARM_CP_CONST))) {
        if (r->access & PL3_R) {
            assert((r->fieldoffset ||
                   (r->bank_fieldoffsets[0] && r->bank_fieldoffsets[1])) ||
                   r->readfn);
        }
        if (r->access & PL3_W) {
            assert((r->fieldoffset ||
                   (r->bank_fieldoffsets[0] && r->bank_fieldoffsets[1])) ||
                   r->writefn);
        }
    }

    for (crm = crmmin; crm <= crmmax; crm++) {
        for (opc1 = opc1min; opc1 <= opc1max; opc1++) {
            for (opc2 = opc2min; opc2 <= opc2max; opc2++) {
                for (state = ARM_CP_STATE_AA32;
                     state <= ARM_CP_STATE_AA64; state++) {
                    if (r->state != state && r->state != ARM_CP_STATE_BOTH) {
                        continue;
                    }
                    if (state == ARM_CP_STATE_AA32) {
                        /*
                         * Under AArch32 CP registers can be common
                         * (same for secure and non-secure world) or banked.
                         */
                        char *name;

                        switch (r->secure) {
                        case ARM_CP_SECSTATE_S:
                        case ARM_CP_SECSTATE_NS:
                            add_cpreg_to_hashtable(cpu, r, opaque, state,
                                                   r->secure, crm, opc1, opc2,
                                                   r->name);
                            break;
                        case ARM_CP_SECSTATE_BOTH:
                            name = g_strdup_printf("%s_S", r->name);
                            add_cpreg_to_hashtable(cpu, r, opaque, state,
                                                   ARM_CP_SECSTATE_S,
                                                   crm, opc1, opc2, name);
                            g_free(name);
                            add_cpreg_to_hashtable(cpu, r, opaque, state,
                                                   ARM_CP_SECSTATE_NS,
                                                   crm, opc1, opc2, r->name);
                            break;
                        default:
                            g_assert_not_reached();
                        }
                    } else {
                        /*
                         * AArch64 registers get mapped to non-secure instance
                         * of AArch32
                         */
                        add_cpreg_to_hashtable(cpu, r, opaque, state,
                                               ARM_CP_SECSTATE_NS,
                                               crm, opc1, opc2, r->name);
                    }
                }
            }
        }
    }
}

/* Define a whole list of registers */
void define_arm_cp_regs_with_opaque_len(ARMCPU *cpu, const ARMCPRegInfo *regs,
                                        void *opaque, size_t len)
{
    size_t i;
    for (i = 0; i < len; ++i) {
        define_one_arm_cp_reg_with_opaque(cpu, regs + i, opaque);
    }
}

/*
 * Modify ARMCPRegInfo for access from userspace.
 *
 * This is a data driven modification directed by
 * ARMCPRegUserSpaceInfo. All registers become ARM_CP_CONST as
 * user-space cannot alter any values and dynamic values pertaining to
 * execution state are hidden from user space view anyway.
 */
void modify_arm_cp_regs_with_len(ARMCPRegInfo *regs, size_t regs_len,
                                 const ARMCPRegUserSpaceInfo *mods,
                                 size_t mods_len)
{
    for (size_t mi = 0; mi < mods_len; ++mi) {
        const ARMCPRegUserSpaceInfo *m = mods + mi;
        GPatternSpec *pat = NULL;

        if (m->is_glob) {
            pat = g_pattern_spec_new(m->name);
        }
        for (size_t ri = 0; ri < regs_len; ++ri) {
            ARMCPRegInfo *r = regs + ri;

            if (pat && g_pattern_match_string(pat, r->name)) {
                r->type = ARM_CP_CONST;
                r->access = PL0U_R;
                r->resetvalue = 0;
                /* continue */
            } else if (strcmp(r->name, m->name) == 0) {
                r->type = ARM_CP_CONST;
                r->access = PL0U_R;
                r->resetvalue &= m->exported_bits;
                r->resetvalue |= m->fixed_bits;
                break;
            }
        }
        if (pat) {
            g_pattern_spec_free(pat);
        }
    }
}

const ARMCPRegInfo *get_arm_cp_reginfo(GHashTable *cpregs, uint32_t encoded_cp)
{
    return g_hash_table_lookup(cpregs, (gpointer)(uintptr_t)encoded_cp);
}

void arm_cp_write_ignore(CPUARMState *env, const ARMCPRegInfo *ri,
                         uint64_t value)
{
    /* Helper coprocessor write function for write-ignore registers */
}

uint64_t arm_cp_read_zero(CPUARMState *env, const ARMCPRegInfo *ri)
{
    /* Helper coprocessor write function for read-as-zero registers */
    return 0;
}

void arm_cp_reset_ignore(CPUARMState *env, const ARMCPRegInfo *opaque)
{
    /* Helper coprocessor reset function for do-nothing-on-reset registers */
}

static int bad_mode_switch(CPUARMState *env, int mode, CPSRWriteType write_type)
{
    /*
     * Return true if it is not valid for us to switch to
     * this CPU mode (ie all the UNPREDICTABLE cases in
     * the ARM ARM CPSRWriteByInstr pseudocode).
     */

    /* Changes to or from Hyp via MSR and CPS are illegal. */
    if (write_type == CPSRWriteByInstr &&
        ((env->uncached_cpsr & CPSR_M) == ARM_CPU_MODE_HYP ||
         mode == ARM_CPU_MODE_HYP)) {
        return 1;
    }

    switch (mode) {
    case ARM_CPU_MODE_USR:
        return 0;
    case ARM_CPU_MODE_SYS:
    case ARM_CPU_MODE_SVC:
    case ARM_CPU_MODE_ABT:
    case ARM_CPU_MODE_UND:
    case ARM_CPU_MODE_IRQ:
    case ARM_CPU_MODE_FIQ:
        /*
         * Note that we don't implement the IMPDEF NSACR.RFR which in v7
         * allows FIQ mode to be Secure-only. (In v8 this doesn't exist.)
         */
        /*
         * If HCR.TGE is set then changes from Monitor to NS PL1 via MSR
         * and CPS are treated as illegal mode changes.
         */
        if (write_type == CPSRWriteByInstr &&
            (env->uncached_cpsr & CPSR_M) == ARM_CPU_MODE_MON &&
            (arm_hcr_el2_eff(env) & HCR_TGE)) {
            return 1;
        }
        return 0;
    case ARM_CPU_MODE_HYP:
        return !arm_is_el2_enabled(env) || arm_current_el(env) < 2;
    case ARM_CPU_MODE_MON:
        return arm_current_el(env) < 3;
    default:
        return 1;
    }
}

uint32_t cpsr_read(CPUARMState *env)
{
    int ZF;
    ZF = (env->ZF == 0);
    return env->uncached_cpsr | (env->NF & 0x80000000) | (ZF << 30) |
        (env->CF << 29) | ((env->VF & 0x80000000) >> 3) | (env->QF << 27)
        | (env->thumb << 5) | ((env->condexec_bits & 3) << 25)
        | ((env->condexec_bits & 0xfc) << 8)
        | (env->GE << 16) | (env->daif & CPSR_AIF);
}

void cpsr_write(CPUARMState *env, uint32_t val, uint32_t mask,
                CPSRWriteType write_type)
{
    uint32_t changed_daif;
    bool rebuild_hflags = (write_type != CPSRWriteRaw) &&
        (mask & (CPSR_M | CPSR_E | CPSR_IL));

    if (mask & CPSR_NZCV) {
        env->ZF = (~val) & CPSR_Z;
        env->NF = val;
        env->CF = (val >> 29) & 1;
        env->VF = (val << 3) & 0x80000000;
    }
    if (mask & CPSR_Q) {
        env->QF = ((val & CPSR_Q) != 0);
    }
    if (mask & CPSR_T) {
        env->thumb = ((val & CPSR_T) != 0);
    }
    if (mask & CPSR_IT_0_1) {
        env->condexec_bits &= ~3;
        env->condexec_bits |= (val >> 25) & 3;
    }
    if (mask & CPSR_IT_2_7) {
        env->condexec_bits &= 3;
        env->condexec_bits |= (val >> 8) & 0xfc;
    }
    if (mask & CPSR_GE) {
        env->GE = (val >> 16) & 0xf;
    }

    /*
     * In a V7 implementation that includes the security extensions but does
     * not include Virtualization Extensions the SCR.FW and SCR.AW bits control
     * whether non-secure software is allowed to change the CPSR_F and CPSR_A
     * bits respectively.
     *
     * In a V8 implementation, it is permitted for privileged software to
     * change the CPSR A/F bits regardless of the SCR.AW/FW bits.
     */
    if (write_type != CPSRWriteRaw && !arm_feature(env, ARM_FEATURE_V8) &&
        arm_feature(env, ARM_FEATURE_EL3) &&
        !arm_feature(env, ARM_FEATURE_EL2) &&
        !arm_is_secure(env)) {

        changed_daif = (env->daif ^ val) & mask;

        if (changed_daif & CPSR_A) {
            /*
             * Check to see if we are allowed to change the masking of async
             * abort exceptions from a non-secure state.
             */
            if (!(env->cp15.scr_el3 & SCR_AW)) {
                qemu_log_mask(LOG_GUEST_ERROR,
                              "Ignoring attempt to switch CPSR_A flag from "
                              "non-secure world with SCR.AW bit clear\n");
                mask &= ~CPSR_A;
            }
        }

        if (changed_daif & CPSR_F) {
            /*
             * Check to see if we are allowed to change the masking of FIQ
             * exceptions from a non-secure state.
             */
            if (!(env->cp15.scr_el3 & SCR_FW)) {
                qemu_log_mask(LOG_GUEST_ERROR,
                              "Ignoring attempt to switch CPSR_F flag from "
                              "non-secure world with SCR.FW bit clear\n");
                mask &= ~CPSR_F;
            }

            /*
             * Check whether non-maskable FIQ (NMFI) support is enabled.
             * If this bit is set software is not allowed to mask
             * FIQs, but is allowed to set CPSR_F to 0.
             */
            if ((A32_BANKED_CURRENT_REG_GET(env, sctlr) & SCTLR_NMFI) &&
                (val & CPSR_F)) {
                qemu_log_mask(LOG_GUEST_ERROR,
                              "Ignoring attempt to enable CPSR_F flag "
                              "(non-maskable FIQ [NMFI] support enabled)\n");
                mask &= ~CPSR_F;
            }
        }
    }

    env->daif &= ~(CPSR_AIF & mask);
    env->daif |= val & CPSR_AIF & mask;

    if (write_type != CPSRWriteRaw &&
        ((env->uncached_cpsr ^ val) & mask & CPSR_M)) {
        if ((env->uncached_cpsr & CPSR_M) == ARM_CPU_MODE_USR) {
            /*
             * Note that we can only get here in USR mode if this is a
             * gdb stub write; for this case we follow the architectural
             * behaviour for guest writes in USR mode of ignoring an attempt
             * to switch mode. (Those are caught by translate.c for writes
             * triggered by guest instructions.)
             */
            mask &= ~CPSR_M;
        } else if (bad_mode_switch(env, val & CPSR_M, write_type)) {
            /*
             * Attempt to switch to an invalid mode: this is UNPREDICTABLE in
             * v7, and has defined behaviour in v8:
             *  + leave CPSR.M untouched
             *  + allow changes to the other CPSR fields
             *  + set PSTATE.IL
             * For user changes via the GDB stub, we don't set PSTATE.IL,
             * as this would be unnecessarily harsh for a user error.
             */
            mask &= ~CPSR_M;
            if (write_type != CPSRWriteByGDBStub &&
                arm_feature(env, ARM_FEATURE_V8)) {
                mask |= CPSR_IL;
                val |= CPSR_IL;
            }
            qemu_log_mask(LOG_GUEST_ERROR,
                          "Illegal AArch32 mode switch attempt from %s to %s\n",
                          aarch32_mode_name(env->uncached_cpsr),
                          aarch32_mode_name(val));
        } else {
            qemu_log_mask(CPU_LOG_INT, "%s %s to %s PC 0x%" PRIx32 "\n",
                          write_type == CPSRWriteExceptionReturn ?
                          "Exception return from AArch32" :
                          "AArch32 mode switch from",
                          aarch32_mode_name(env->uncached_cpsr),
                          aarch32_mode_name(val), env->regs[15]);
            switch_mode(env, val & CPSR_M);
        }
    }
    mask &= ~CACHED_CPSR_BITS;
    env->uncached_cpsr = (env->uncached_cpsr & ~mask) | (val & mask);
    if (tcg_enabled() && rebuild_hflags) {
        arm_rebuild_hflags(env);
    }
}

/* Sign/zero extend */
uint32_t HELPER(sxtb16)(uint32_t x)
{
    uint32_t res;
    res = (uint16_t)(int8_t)x;
    res |= (uint32_t)(int8_t)(x >> 16) << 16;
    return res;
}

static void handle_possible_div0_trap(CPUARMState *env, uintptr_t ra)
{
    /*
     * Take a division-by-zero exception if necessary; otherwise return
     * to get the usual non-trapping division behaviour (result of 0)
     */
    if (arm_feature(env, ARM_FEATURE_M)
        && (env->v7m.ccr[env->v7m.secure] & R_V7M_CCR_DIV_0_TRP_MASK)) {
        raise_exception_ra(env, EXCP_DIVBYZERO, 0, 1, ra);
    }
}

uint32_t HELPER(uxtb16)(uint32_t x)
{
    uint32_t res;
    res = (uint16_t)(uint8_t)x;
    res |= (uint32_t)(uint8_t)(x >> 16) << 16;
    return res;
}

int32_t HELPER(sdiv)(CPUARMState *env, int32_t num, int32_t den)
{
    if (den == 0) {
        handle_possible_div0_trap(env, GETPC());
        return 0;
    }
    if (num == INT_MIN && den == -1) {
        return INT_MIN;
    }
    return num / den;
}

uint32_t HELPER(udiv)(CPUARMState *env, uint32_t num, uint32_t den)
{
    if (den == 0) {
        handle_possible_div0_trap(env, GETPC());
        return 0;
    }
    return num / den;
}

uint32_t HELPER(rbit)(uint32_t x)
{
    return revbit32(x);
}

#ifdef CONFIG_USER_ONLY

static void switch_mode(CPUARMState *env, int mode)
{
    ARMCPU *cpu = env_archcpu(env);

    if (mode != ARM_CPU_MODE_USR) {
        cpu_abort(CPU(cpu), "Tried to switch out of user mode\n");
    }
}

uint32_t arm_phys_excp_target_el(CPUState *cs, uint32_t excp_idx,
                                 uint32_t cur_el, bool secure)
{
    return 1;
}

void aarch64_sync_64_to_32(CPUARMState *env)
{
    g_assert_not_reached();
}

#else

static void switch_mode(CPUARMState *env, int mode)
{
    int old_mode;
    int i;

    old_mode = env->uncached_cpsr & CPSR_M;
    if (mode == old_mode) {
        return;
    }

    if (old_mode == ARM_CPU_MODE_FIQ) {
        memcpy(env->fiq_regs, env->regs + 8, 5 * sizeof(uint32_t));
        memcpy(env->regs + 8, env->usr_regs, 5 * sizeof(uint32_t));
    } else if (mode == ARM_CPU_MODE_FIQ) {
        memcpy(env->usr_regs, env->regs + 8, 5 * sizeof(uint32_t));
        memcpy(env->regs + 8, env->fiq_regs, 5 * sizeof(uint32_t));
    }

    i = bank_number(old_mode);
    env->banked_r13[i] = env->regs[13];
    env->banked_spsr[i] = env->spsr;

    i = bank_number(mode);
    env->regs[13] = env->banked_r13[i];
    env->spsr = env->banked_spsr[i];

    env->banked_r14[r14_bank_number(old_mode)] = env->regs[14];
    env->regs[14] = env->banked_r14[r14_bank_number(mode)];
}

/*
 * Physical Interrupt Target EL Lookup Table
 *
 * [ From ARM ARM section G1.13.4 (Table G1-15) ]
 *
 * The below multi-dimensional table is used for looking up the target
 * exception level given numerous condition criteria.  Specifically, the
 * target EL is based on SCR and HCR routing controls as well as the
 * currently executing EL and secure state.
 *
 *    Dimensions:
 *    target_el_table[2][2][2][2][2][4]
 *                    |  |  |  |  |  +--- Current EL
 *                    |  |  |  |  +------ Non-secure(0)/Secure(1)
 *                    |  |  |  +--------- HCR mask override
 *                    |  |  +------------ SCR exec state control
 *                    |  +--------------- SCR mask override
 *                    +------------------ 32-bit(0)/64-bit(1) EL3
 *
 *    The table values are as such:
 *    0-3 = EL0-EL3
 *     -1 = Cannot occur
 *
 * The ARM ARM target EL table includes entries indicating that an "exception
 * is not taken".  The two cases where this is applicable are:
 *    1) An exception is taken from EL3 but the SCR does not have the exception
 *    routed to EL3.
 *    2) An exception is taken from EL2 but the HCR does not have the exception
 *    routed to EL2.
 * In these two cases, the below table contain a target of EL1.  This value is
 * returned as it is expected that the consumer of the table data will check
 * for "target EL >= current EL" to ensure the exception is not taken.
 *
 *            SCR     HCR
 *         64  EA     AMO                 From
 *        BIT IRQ     IMO      Non-secure         Secure
 *        EL3 FIQ  RW FMO   EL0 EL1 EL2 EL3   EL0 EL1 EL2 EL3
 */
static const int8_t target_el_table[2][2][2][2][2][4] = {
    {{{{/* 0   0   0   0 */{ 1,  1,  2, -1 },{ 3, -1, -1,  3 },},
       {/* 0   0   0   1 */{ 2,  2,  2, -1 },{ 3, -1, -1,  3 },},},
      {{/* 0   0   1   0 */{ 1,  1,  2, -1 },{ 3, -1, -1,  3 },},
       {/* 0   0   1   1 */{ 2,  2,  2, -1 },{ 3, -1, -1,  3 },},},},
     {{{/* 0   1   0   0 */{ 3,  3,  3, -1 },{ 3, -1, -1,  3 },},
       {/* 0   1   0   1 */{ 3,  3,  3, -1 },{ 3, -1, -1,  3 },},},
      {{/* 0   1   1   0 */{ 3,  3,  3, -1 },{ 3, -1, -1,  3 },},
       {/* 0   1   1   1 */{ 3,  3,  3, -1 },{ 3, -1, -1,  3 },},},},},
    {{{{/* 1   0   0   0 */{ 1,  1,  2, -1 },{ 1,  1, -1,  1 },},
       {/* 1   0   0   1 */{ 2,  2,  2, -1 },{ 2,  2, -1,  1 },},},
      {{/* 1   0   1   0 */{ 1,  1,  1, -1 },{ 1,  1,  1,  1 },},
       {/* 1   0   1   1 */{ 2,  2,  2, -1 },{ 2,  2,  2,  1 },},},},
     {{{/* 1   1   0   0 */{ 3,  3,  3, -1 },{ 3,  3, -1,  3 },},
       {/* 1   1   0   1 */{ 3,  3,  3, -1 },{ 3,  3, -1,  3 },},},
      {{/* 1   1   1   0 */{ 3,  3,  3, -1 },{ 3,  3,  3,  3 },},
       {/* 1   1   1   1 */{ 3,  3,  3, -1 },{ 3,  3,  3,  3 },},},},},
};

/*
 * Determine the target EL for physical exceptions
 */
uint32_t arm_phys_excp_target_el(CPUState *cs, uint32_t excp_idx,
                                 uint32_t cur_el, bool secure)
{
    CPUARMState *env = cs->env_ptr;
    bool rw;
    bool scr;
    bool hcr;
    int target_el;
    /* Is the highest EL AArch64? */
    bool is64 = arm_feature(env, ARM_FEATURE_AARCH64);
    uint64_t hcr_el2;

    if (arm_feature(env, ARM_FEATURE_EL3)) {
        rw = ((env->cp15.scr_el3 & SCR_RW) == SCR_RW);
    } else {
        /*
         * Either EL2 is the highest EL (and so the EL2 register width
         * is given by is64); or there is no EL2 or EL3, in which case
         * the value of 'rw' does not affect the table lookup anyway.
         */
        rw = is64;
    }

    hcr_el2 = arm_hcr_el2_eff(env);
    switch (excp_idx) {
    case EXCP_IRQ:
        scr = ((env->cp15.scr_el3 & SCR_IRQ) == SCR_IRQ);
        hcr = hcr_el2 & HCR_IMO;
        break;
    case EXCP_FIQ:
        scr = ((env->cp15.scr_el3 & SCR_FIQ) == SCR_FIQ);
        hcr = hcr_el2 & HCR_FMO;
        break;
    default:
        scr = ((env->cp15.scr_el3 & SCR_EA) == SCR_EA);
        hcr = hcr_el2 & HCR_AMO;
        break;
    };

    /*
     * For these purposes, TGE and AMO/IMO/FMO both force the
     * interrupt to EL2.  Fold TGE into the bit extracted above.
     */
    hcr |= (hcr_el2 & HCR_TGE) != 0;

    /* Perform a table-lookup for the target EL given the current state */
    target_el = target_el_table[is64][scr][rw][hcr][secure][cur_el];

    assert(target_el > 0);

    return target_el;
}

void arm_log_exception(CPUState *cs)
{
    int idx = cs->exception_index;

    if (qemu_loglevel_mask(CPU_LOG_INT)) {
        const char *exc = NULL;
        static const char * const excnames[] = {
            [EXCP_UDEF] = "Undefined Instruction",
            [EXCP_SWI] = "SVC",
            [EXCP_PREFETCH_ABORT] = "Prefetch Abort",
            [EXCP_DATA_ABORT] = "Data Abort",
            [EXCP_IRQ] = "IRQ",
            [EXCP_FIQ] = "FIQ",
            [EXCP_BKPT] = "Breakpoint",
            [EXCP_EXCEPTION_EXIT] = "QEMU v7M exception exit",
            [EXCP_KERNEL_TRAP] = "QEMU intercept of kernel commpage",
            [EXCP_HVC] = "Hypervisor Call",
            [EXCP_HYP_TRAP] = "Hypervisor Trap",
            [EXCP_SMC] = "Secure Monitor Call",
            [EXCP_VIRQ] = "Virtual IRQ",
            [EXCP_VFIQ] = "Virtual FIQ",
            [EXCP_SEMIHOST] = "Semihosting call",
            [EXCP_NOCP] = "v7M NOCP UsageFault",
            [EXCP_INVSTATE] = "v7M INVSTATE UsageFault",
            [EXCP_STKOF] = "v8M STKOF UsageFault",
            [EXCP_LAZYFP] = "v7M exception during lazy FP stacking",
            [EXCP_LSERR] = "v8M LSERR UsageFault",
            [EXCP_UNALIGNED] = "v7M UNALIGNED UsageFault",
            [EXCP_DIVBYZERO] = "v7M DIVBYZERO UsageFault",
            [EXCP_VSERR] = "Virtual SERR",
<<<<<<< HEAD
            [EXCP_GENTER] = "Guarded execution enter",
            [EXCP_GXF_ABORT] = "Guarded execution abort",
=======
            [EXCP_GPC] = "Granule Protection Check",
>>>>>>> 78385bc7
        };

        if (idx >= 0 && idx < ARRAY_SIZE(excnames)) {
            exc = excnames[idx];
        }
        if (!exc) {
            exc = "unknown";
        }
        qemu_log_mask(CPU_LOG_INT, "Taking exception %d [%s] on CPU %d\n",
                      idx, exc, cs->cpu_index);
    }
}

/*
 * Function used to synchronize QEMU's AArch64 register set with AArch32
 * register set.  This is necessary when switching between AArch32 and AArch64
 * execution state.
 */
void aarch64_sync_32_to_64(CPUARMState *env)
{
    int i;
    uint32_t mode = env->uncached_cpsr & CPSR_M;

    /* We can blanket copy R[0:7] to X[0:7] */
    for (i = 0; i < 8; i++) {
        env->xregs[i] = env->regs[i];
    }

    /*
     * Unless we are in FIQ mode, x8-x12 come from the user registers r8-r12.
     * Otherwise, they come from the banked user regs.
     */
    if (mode == ARM_CPU_MODE_FIQ) {
        for (i = 8; i < 13; i++) {
            env->xregs[i] = env->usr_regs[i - 8];
        }
    } else {
        for (i = 8; i < 13; i++) {
            env->xregs[i] = env->regs[i];
        }
    }

    /*
     * Registers x13-x23 are the various mode SP and FP registers. Registers
     * r13 and r14 are only copied if we are in that mode, otherwise we copy
     * from the mode banked register.
     */
    if (mode == ARM_CPU_MODE_USR || mode == ARM_CPU_MODE_SYS) {
        env->xregs[13] = env->regs[13];
        env->xregs[14] = env->regs[14];
    } else {
        env->xregs[13] = env->banked_r13[bank_number(ARM_CPU_MODE_USR)];
        /* HYP is an exception in that it is copied from r14 */
        if (mode == ARM_CPU_MODE_HYP) {
            env->xregs[14] = env->regs[14];
        } else {
            env->xregs[14] = env->banked_r14[r14_bank_number(ARM_CPU_MODE_USR)];
        }
    }

    if (mode == ARM_CPU_MODE_HYP) {
        env->xregs[15] = env->regs[13];
    } else {
        env->xregs[15] = env->banked_r13[bank_number(ARM_CPU_MODE_HYP)];
    }

    if (mode == ARM_CPU_MODE_IRQ) {
        env->xregs[16] = env->regs[14];
        env->xregs[17] = env->regs[13];
    } else {
        env->xregs[16] = env->banked_r14[r14_bank_number(ARM_CPU_MODE_IRQ)];
        env->xregs[17] = env->banked_r13[bank_number(ARM_CPU_MODE_IRQ)];
    }

    if (mode == ARM_CPU_MODE_SVC) {
        env->xregs[18] = env->regs[14];
        env->xregs[19] = env->regs[13];
    } else {
        env->xregs[18] = env->banked_r14[r14_bank_number(ARM_CPU_MODE_SVC)];
        env->xregs[19] = env->banked_r13[bank_number(ARM_CPU_MODE_SVC)];
    }

    if (mode == ARM_CPU_MODE_ABT) {
        env->xregs[20] = env->regs[14];
        env->xregs[21] = env->regs[13];
    } else {
        env->xregs[20] = env->banked_r14[r14_bank_number(ARM_CPU_MODE_ABT)];
        env->xregs[21] = env->banked_r13[bank_number(ARM_CPU_MODE_ABT)];
    }

    if (mode == ARM_CPU_MODE_UND) {
        env->xregs[22] = env->regs[14];
        env->xregs[23] = env->regs[13];
    } else {
        env->xregs[22] = env->banked_r14[r14_bank_number(ARM_CPU_MODE_UND)];
        env->xregs[23] = env->banked_r13[bank_number(ARM_CPU_MODE_UND)];
    }

    /*
     * Registers x24-x30 are mapped to r8-r14 in FIQ mode.  If we are in FIQ
     * mode, then we can copy from r8-r14.  Otherwise, we copy from the
     * FIQ bank for r8-r14.
     */
    if (mode == ARM_CPU_MODE_FIQ) {
        for (i = 24; i < 31; i++) {
            env->xregs[i] = env->regs[i - 16];   /* X[24:30] <- R[8:14] */
        }
    } else {
        for (i = 24; i < 29; i++) {
            env->xregs[i] = env->fiq_regs[i - 24];
        }
        env->xregs[29] = env->banked_r13[bank_number(ARM_CPU_MODE_FIQ)];
        env->xregs[30] = env->banked_r14[r14_bank_number(ARM_CPU_MODE_FIQ)];
    }

    env->pc = env->regs[15];
}

/*
 * Function used to synchronize QEMU's AArch32 register set with AArch64
 * register set.  This is necessary when switching between AArch32 and AArch64
 * execution state.
 */
void aarch64_sync_64_to_32(CPUARMState *env)
{
    int i;
    uint32_t mode = env->uncached_cpsr & CPSR_M;

    /* We can blanket copy X[0:7] to R[0:7] */
    for (i = 0; i < 8; i++) {
        env->regs[i] = env->xregs[i];
    }

    /*
     * Unless we are in FIQ mode, r8-r12 come from the user registers x8-x12.
     * Otherwise, we copy x8-x12 into the banked user regs.
     */
    if (mode == ARM_CPU_MODE_FIQ) {
        for (i = 8; i < 13; i++) {
            env->usr_regs[i - 8] = env->xregs[i];
        }
    } else {
        for (i = 8; i < 13; i++) {
            env->regs[i] = env->xregs[i];
        }
    }

    /*
     * Registers r13 & r14 depend on the current mode.
     * If we are in a given mode, we copy the corresponding x registers to r13
     * and r14.  Otherwise, we copy the x register to the banked r13 and r14
     * for the mode.
     */
    if (mode == ARM_CPU_MODE_USR || mode == ARM_CPU_MODE_SYS) {
        env->regs[13] = env->xregs[13];
        env->regs[14] = env->xregs[14];
    } else {
        env->banked_r13[bank_number(ARM_CPU_MODE_USR)] = env->xregs[13];

        /*
         * HYP is an exception in that it does not have its own banked r14 but
         * shares the USR r14
         */
        if (mode == ARM_CPU_MODE_HYP) {
            env->regs[14] = env->xregs[14];
        } else {
            env->banked_r14[r14_bank_number(ARM_CPU_MODE_USR)] = env->xregs[14];
        }
    }

    if (mode == ARM_CPU_MODE_HYP) {
        env->regs[13] = env->xregs[15];
    } else {
        env->banked_r13[bank_number(ARM_CPU_MODE_HYP)] = env->xregs[15];
    }

    if (mode == ARM_CPU_MODE_IRQ) {
        env->regs[14] = env->xregs[16];
        env->regs[13] = env->xregs[17];
    } else {
        env->banked_r14[r14_bank_number(ARM_CPU_MODE_IRQ)] = env->xregs[16];
        env->banked_r13[bank_number(ARM_CPU_MODE_IRQ)] = env->xregs[17];
    }

    if (mode == ARM_CPU_MODE_SVC) {
        env->regs[14] = env->xregs[18];
        env->regs[13] = env->xregs[19];
    } else {
        env->banked_r14[r14_bank_number(ARM_CPU_MODE_SVC)] = env->xregs[18];
        env->banked_r13[bank_number(ARM_CPU_MODE_SVC)] = env->xregs[19];
    }

    if (mode == ARM_CPU_MODE_ABT) {
        env->regs[14] = env->xregs[20];
        env->regs[13] = env->xregs[21];
    } else {
        env->banked_r14[r14_bank_number(ARM_CPU_MODE_ABT)] = env->xregs[20];
        env->banked_r13[bank_number(ARM_CPU_MODE_ABT)] = env->xregs[21];
    }

    if (mode == ARM_CPU_MODE_UND) {
        env->regs[14] = env->xregs[22];
        env->regs[13] = env->xregs[23];
    } else {
        env->banked_r14[r14_bank_number(ARM_CPU_MODE_UND)] = env->xregs[22];
        env->banked_r13[bank_number(ARM_CPU_MODE_UND)] = env->xregs[23];
    }

    /*
     * Registers x24-x30 are mapped to r8-r14 in FIQ mode.  If we are in FIQ
     * mode, then we can copy to r8-r14.  Otherwise, we copy to the
     * FIQ bank for r8-r14.
     */
    if (mode == ARM_CPU_MODE_FIQ) {
        for (i = 24; i < 31; i++) {
            env->regs[i - 16] = env->xregs[i];   /* X[24:30] -> R[8:14] */
        }
    } else {
        for (i = 24; i < 29; i++) {
            env->fiq_regs[i - 24] = env->xregs[i];
        }
        env->banked_r13[bank_number(ARM_CPU_MODE_FIQ)] = env->xregs[29];
        env->banked_r14[r14_bank_number(ARM_CPU_MODE_FIQ)] = env->xregs[30];
    }

    env->regs[15] = env->pc;
}

static void take_aarch32_exception(CPUARMState *env, int new_mode,
                                   uint32_t mask, uint32_t offset,
                                   uint32_t newpc)
{
    int new_el;

    /* Change the CPU state so as to actually take the exception. */
    switch_mode(env, new_mode);

    /*
     * For exceptions taken to AArch32 we must clear the SS bit in both
     * PSTATE and in the old-state value we save to SPSR_<mode>, so zero it now.
     */
    env->pstate &= ~PSTATE_SS;
    env->spsr = cpsr_read(env);
    /* Clear IT bits.  */
    env->condexec_bits = 0;
    /* Switch to the new mode, and to the correct instruction set.  */
    env->uncached_cpsr = (env->uncached_cpsr & ~CPSR_M) | new_mode;

    /* This must be after mode switching. */
    new_el = arm_current_el(env);

    /* Set new mode endianness */
    env->uncached_cpsr &= ~CPSR_E;
    if (env->cp15.sctlr_el[new_el] & SCTLR_EE) {
        env->uncached_cpsr |= CPSR_E;
    }
    /* J and IL must always be cleared for exception entry */
    env->uncached_cpsr &= ~(CPSR_IL | CPSR_J);
    env->daif |= mask;

    if (cpu_isar_feature(aa32_ssbs, env_archcpu(env))) {
        if (env->cp15.sctlr_el[new_el] & SCTLR_DSSBS_32) {
            env->uncached_cpsr |= CPSR_SSBS;
        } else {
            env->uncached_cpsr &= ~CPSR_SSBS;
        }
    }

    if (new_mode == ARM_CPU_MODE_HYP) {
        env->thumb = (env->cp15.sctlr_el[2] & SCTLR_TE) != 0;
        env->elr_el[2] = env->regs[15];
    } else {
        /* CPSR.PAN is normally preserved preserved unless...  */
        if (cpu_isar_feature(aa32_pan, env_archcpu(env))) {
            switch (new_el) {
            case 3:
                if (!arm_is_secure_below_el3(env)) {
                    /* ... the target is EL3, from non-secure state.  */
                    env->uncached_cpsr &= ~CPSR_PAN;
                    break;
                }
                /* ... the target is EL3, from secure state ... */
                /* fall through */
            case 1:
                /* ... the target is EL1 and SCTLR.SPAN is 0.  */
                if (!(env->cp15.sctlr_el[new_el] & SCTLR_SPAN)) {
                    env->uncached_cpsr |= CPSR_PAN;
                }
                break;
            }
        }
        /*
         * this is a lie, as there was no c1_sys on V4T/V5, but who cares
         * and we should just guard the thumb mode on V4
         */
        if (arm_feature(env, ARM_FEATURE_V4T)) {
            env->thumb =
                (A32_BANKED_CURRENT_REG_GET(env, sctlr) & SCTLR_TE) != 0;
        }
        env->regs[14] = env->regs[15] + offset;
    }
    env->regs[15] = newpc;

    if (tcg_enabled()) {
        arm_rebuild_hflags(env);
    }
}

static void arm_cpu_do_interrupt_aarch32_hyp(CPUState *cs)
{
    /*
     * Handle exception entry to Hyp mode; this is sufficiently
     * different to entry to other AArch32 modes that we handle it
     * separately here.
     *
     * The vector table entry used is always the 0x14 Hyp mode entry point,
     * unless this is an UNDEF/SVC/HVC/abort taken from Hyp to Hyp.
     * The offset applied to the preferred return address is always zero
     * (see DDI0487C.a section G1.12.3).
     * PSTATE A/I/F masks are set based only on the SCR.EA/IRQ/FIQ values.
     */
    uint32_t addr, mask;
    ARMCPU *cpu = ARM_CPU(cs);
    CPUARMState *env = &cpu->env;

    switch (cs->exception_index) {
    case EXCP_UDEF:
        addr = 0x04;
        break;
    case EXCP_SWI:
        addr = 0x08;
        break;
    case EXCP_BKPT:
        /* Fall through to prefetch abort.  */
    case EXCP_PREFETCH_ABORT:
        env->cp15.ifar_s = env->exception.vaddress;
        qemu_log_mask(CPU_LOG_INT, "...with HIFAR 0x%x\n",
                      (uint32_t)env->exception.vaddress);
        addr = 0x0c;
        break;
    case EXCP_DATA_ABORT:
        env->cp15.dfar_s = env->exception.vaddress;
        qemu_log_mask(CPU_LOG_INT, "...with HDFAR 0x%x\n",
                      (uint32_t)env->exception.vaddress);
        addr = 0x10;
        break;
    case EXCP_IRQ:
        addr = 0x18;
        break;
    case EXCP_FIQ:
        addr = 0x1c;
        break;
    case EXCP_HVC:
        addr = 0x08;
        break;
    case EXCP_HYP_TRAP:
        addr = 0x14;
        break;
    default:
        cpu_abort(cs, "Unhandled exception 0x%x\n", cs->exception_index);
    }

    if (cs->exception_index != EXCP_IRQ && cs->exception_index != EXCP_FIQ) {
        if (!arm_feature(env, ARM_FEATURE_V8)) {
            /*
             * QEMU syndrome values are v8-style. v7 has the IL bit
             * UNK/SBZP for "field not valid" cases, where v8 uses RES1.
             * If this is a v7 CPU, squash the IL bit in those cases.
             */
            if (cs->exception_index == EXCP_PREFETCH_ABORT ||
                (cs->exception_index == EXCP_DATA_ABORT &&
                 !(env->exception.syndrome & ARM_EL_ISV)) ||
                syn_get_ec(env->exception.syndrome) == EC_UNCATEGORIZED) {
                env->exception.syndrome &= ~ARM_EL_IL;
            }
        }
        env->cp15.esr_el[2] = env->exception.syndrome;
    }

    if (arm_current_el(env) != 2 && addr < 0x14) {
        addr = 0x14;
    }

    mask = 0;
    if (!(env->cp15.scr_el3 & SCR_EA)) {
        mask |= CPSR_A;
    }
    if (!(env->cp15.scr_el3 & SCR_IRQ)) {
        mask |= CPSR_I;
    }
    if (!(env->cp15.scr_el3 & SCR_FIQ)) {
        mask |= CPSR_F;
    }

    addr += env->cp15.hvbar;

    take_aarch32_exception(env, ARM_CPU_MODE_HYP, mask, 0, addr);
}

static void arm_cpu_do_interrupt_aarch32(CPUState *cs)
{
    ARMCPU *cpu = ARM_CPU(cs);
    CPUARMState *env = &cpu->env;
    uint32_t addr;
    uint32_t mask;
    int new_mode;
    uint32_t offset;
    uint32_t moe;

    /* If this is a debug exception we must update the DBGDSCR.MOE bits */
    switch (syn_get_ec(env->exception.syndrome)) {
    case EC_BREAKPOINT:
    case EC_BREAKPOINT_SAME_EL:
        moe = 1;
        break;
    case EC_WATCHPOINT:
    case EC_WATCHPOINT_SAME_EL:
        moe = 10;
        break;
    case EC_AA32_BKPT:
        moe = 3;
        break;
    case EC_VECTORCATCH:
        moe = 5;
        break;
    default:
        moe = 0;
        break;
    }

    if (moe) {
        env->cp15.mdscr_el1 = deposit64(env->cp15.mdscr_el1, 2, 4, moe);
    }

    if (env->exception.target_el == 2) {
        arm_cpu_do_interrupt_aarch32_hyp(cs);
        return;
    }

    switch (cs->exception_index) {
    case EXCP_UDEF:
        new_mode = ARM_CPU_MODE_UND;
        addr = 0x04;
        mask = CPSR_I;
        if (env->thumb) {
            offset = 2;
        } else {
            offset = 4;
        }
        break;
    case EXCP_SWI:
        new_mode = ARM_CPU_MODE_SVC;
        addr = 0x08;
        mask = CPSR_I;
        /* The PC already points to the next instruction.  */
        offset = 0;
        break;
    case EXCP_BKPT:
        /* Fall through to prefetch abort.  */
    case EXCP_PREFETCH_ABORT:
        A32_BANKED_CURRENT_REG_SET(env, ifsr, env->exception.fsr);
        A32_BANKED_CURRENT_REG_SET(env, ifar, env->exception.vaddress);
        qemu_log_mask(CPU_LOG_INT, "...with IFSR 0x%x IFAR 0x%x\n",
                      env->exception.fsr, (uint32_t)env->exception.vaddress);
        new_mode = ARM_CPU_MODE_ABT;
        addr = 0x0c;
        mask = CPSR_A | CPSR_I;
        offset = 4;
        break;
    case EXCP_DATA_ABORT:
        A32_BANKED_CURRENT_REG_SET(env, dfsr, env->exception.fsr);
        A32_BANKED_CURRENT_REG_SET(env, dfar, env->exception.vaddress);
        qemu_log_mask(CPU_LOG_INT, "...with DFSR 0x%x DFAR 0x%x\n",
                      env->exception.fsr,
                      (uint32_t)env->exception.vaddress);
        new_mode = ARM_CPU_MODE_ABT;
        addr = 0x10;
        mask = CPSR_A | CPSR_I;
        offset = 8;
        break;
    case EXCP_IRQ:
        new_mode = ARM_CPU_MODE_IRQ;
        addr = 0x18;
        /* Disable IRQ and imprecise data aborts.  */
        mask = CPSR_A | CPSR_I;
        offset = 4;
        if (env->cp15.scr_el3 & SCR_IRQ) {
            /* IRQ routed to monitor mode */
            new_mode = ARM_CPU_MODE_MON;
            mask |= CPSR_F;
        }
        break;
    case EXCP_FIQ:
        new_mode = ARM_CPU_MODE_FIQ;
        addr = 0x1c;
        /* Disable FIQ, IRQ and imprecise data aborts.  */
        mask = CPSR_A | CPSR_I | CPSR_F;
        if (env->cp15.scr_el3 & SCR_FIQ) {
            /* FIQ routed to monitor mode */
            new_mode = ARM_CPU_MODE_MON;
        }
        offset = 4;
        break;
    case EXCP_VIRQ:
        new_mode = ARM_CPU_MODE_IRQ;
        addr = 0x18;
        /* Disable IRQ and imprecise data aborts.  */
        mask = CPSR_A | CPSR_I;
        offset = 4;
        break;
    case EXCP_VFIQ:
        new_mode = ARM_CPU_MODE_FIQ;
        addr = 0x1c;
        /* Disable FIQ, IRQ and imprecise data aborts.  */
        mask = CPSR_A | CPSR_I | CPSR_F;
        offset = 4;
        break;
    case EXCP_VSERR:
        {
            /*
             * Note that this is reported as a data abort, but the DFAR
             * has an UNKNOWN value.  Construct the SError syndrome from
             * AET and ExT fields.
             */
            ARMMMUFaultInfo fi = { .type = ARMFault_AsyncExternal, };

            if (extended_addresses_enabled(env)) {
                env->exception.fsr = arm_fi_to_lfsc(&fi);
            } else {
                env->exception.fsr = arm_fi_to_sfsc(&fi);
            }
            env->exception.fsr |= env->cp15.vsesr_el2 & 0xd000;
            A32_BANKED_CURRENT_REG_SET(env, dfsr, env->exception.fsr);
            qemu_log_mask(CPU_LOG_INT, "...with IFSR 0x%x\n",
                          env->exception.fsr);

            new_mode = ARM_CPU_MODE_ABT;
            addr = 0x10;
            mask = CPSR_A | CPSR_I;
            offset = 8;
        }
        break;
    case EXCP_SMC:
        new_mode = ARM_CPU_MODE_MON;
        addr = 0x08;
        mask = CPSR_A | CPSR_I | CPSR_F;
        offset = 0;
        break;
    default:
        cpu_abort(cs, "Unhandled exception 0x%x\n", cs->exception_index);
        return; /* Never happens.  Keep compiler happy.  */
    }

    if (new_mode == ARM_CPU_MODE_MON) {
        addr += env->cp15.mvbar;
    } else if (A32_BANKED_CURRENT_REG_GET(env, sctlr) & SCTLR_V) {
        /* High vectors. When enabled, base address cannot be remapped. */
        addr += 0xffff0000;
    } else {
        /*
         * ARM v7 architectures provide a vector base address register to remap
         * the interrupt vector table.
         * This register is only followed in non-monitor mode, and is banked.
         * Note: only bits 31:5 are valid.
         */
        addr += A32_BANKED_CURRENT_REG_GET(env, vbar);
    }

    if ((env->uncached_cpsr & CPSR_M) == ARM_CPU_MODE_MON) {
        env->cp15.scr_el3 &= ~SCR_NS;
    }

    take_aarch32_exception(env, new_mode, mask, offset, addr);
}

static int aarch64_regnum(CPUARMState *env, int aarch32_reg)
{
    /*
     * Return the register number of the AArch64 view of the AArch32
     * register @aarch32_reg. The CPUARMState CPSR is assumed to still
     * be that of the AArch32 mode the exception came from.
     */
    int mode = env->uncached_cpsr & CPSR_M;

    switch (aarch32_reg) {
    case 0 ... 7:
        return aarch32_reg;
    case 8 ... 12:
        return mode == ARM_CPU_MODE_FIQ ? aarch32_reg + 16 : aarch32_reg;
    case 13:
        switch (mode) {
        case ARM_CPU_MODE_USR:
        case ARM_CPU_MODE_SYS:
            return 13;
        case ARM_CPU_MODE_HYP:
            return 15;
        case ARM_CPU_MODE_IRQ:
            return 17;
        case ARM_CPU_MODE_SVC:
            return 19;
        case ARM_CPU_MODE_ABT:
            return 21;
        case ARM_CPU_MODE_UND:
            return 23;
        case ARM_CPU_MODE_FIQ:
            return 29;
        default:
            g_assert_not_reached();
        }
    case 14:
        switch (mode) {
        case ARM_CPU_MODE_USR:
        case ARM_CPU_MODE_SYS:
        case ARM_CPU_MODE_HYP:
            return 14;
        case ARM_CPU_MODE_IRQ:
            return 16;
        case ARM_CPU_MODE_SVC:
            return 18;
        case ARM_CPU_MODE_ABT:
            return 20;
        case ARM_CPU_MODE_UND:
            return 22;
        case ARM_CPU_MODE_FIQ:
            return 30;
        default:
            g_assert_not_reached();
        }
    case 15:
        return 31;
    default:
        g_assert_not_reached();
    }
}

static uint32_t cpsr_read_for_spsr_elx(CPUARMState *env)
{
    uint32_t ret = cpsr_read(env);

    /* Move DIT to the correct location for SPSR_ELx */
    if (ret & CPSR_DIT) {
        ret &= ~CPSR_DIT;
        ret |= PSTATE_DIT;
    }
    /* Merge PSTATE.SS into SPSR_ELx */
    ret |= env->pstate & PSTATE_SS;

    return ret;
}

static bool syndrome_is_sync_extabt(uint32_t syndrome)
{
    /* Return true if this syndrome value is a synchronous external abort */
    switch (syn_get_ec(syndrome)) {
    case EC_INSNABORT:
    case EC_INSNABORT_SAME_EL:
    case EC_DATAABORT:
    case EC_DATAABORT_SAME_EL:
        /* Look at fault status code for all the synchronous ext abort cases */
        switch (syndrome & 0x3f) {
        case 0x10:
        case 0x13:
        case 0x14:
        case 0x15:
        case 0x16:
        case 0x17:
            return true;
        default:
            return false;
        }
    default:
        return false;
    }
}

/* Handle exception entry to a target EL which is using AArch64 */
static void arm_cpu_do_interrupt_aarch64(CPUState *cs)
{
    ARMCPU *cpu = ARM_CPU(cs);
    CPUARMState *env = &cpu->env;
    unsigned int new_el = env->exception.target_el;
    target_ulong addr = env->cp15.vbar_el[new_el];
    bool genter = false;
    unsigned int new_mode = aarch64_pstate_mode(new_el, true);
    unsigned int old_mode;
    unsigned int cur_el = arm_current_el(env);
    int rt;

    if (arm_is_guarded(env)) {
        addr = env->gxf.vbar_gl[new_el];
    }

    if (tcg_enabled()) {
        /*
         * Note that new_el can never be 0.  If cur_el is 0, then
         * el0_a64 is is_a64(), else el0_a64 is ignored.
         */
        aarch64_sve_change_el(env, cur_el, new_el, is_a64(env));
    }

    if (cur_el < new_el) {
        /*
         * Entry vector offset depends on whether the implemented EL
         * immediately lower than the target level is using AArch32 or AArch64
         */
        bool is_aa64;
        uint64_t hcr;

        switch (new_el) {
        case 3:
            is_aa64 = (env->cp15.scr_el3 & SCR_RW) != 0;
            break;
        case 2:
            hcr = arm_hcr_el2_eff(env);
            if ((hcr & (HCR_E2H | HCR_TGE)) != (HCR_E2H | HCR_TGE)) {
                is_aa64 = (hcr & HCR_RW) != 0;
                break;
            }
            /* fall through */
        case 1:
            is_aa64 = is_a64(env);
            break;
        default:
            g_assert_not_reached();
        }

        if (is_aa64) {
            addr += 0x400;
        } else {
            addr += 0x600;
        }
    } else if (pstate_read(env) & PSTATE_SP) {
        addr += 0x200;
    }

    switch (cs->exception_index) {
<<<<<<< HEAD
    case EXCP_GXF_ABORT:
        addr = env->gxf.gxf_abort_el[new_el];
        genter = true;
=======
    case EXCP_GPC:
        qemu_log_mask(CPU_LOG_INT, "...with MFAR 0x%" PRIx64 "\n",
                      env->cp15.mfar_el3);
>>>>>>> 78385bc7
        /* fall through */
    case EXCP_PREFETCH_ABORT:
    case EXCP_DATA_ABORT:
        /*
         * FEAT_DoubleFault allows synchronous external aborts taken to EL3
         * to be taken to the SError vector entrypoint.
         */
        if (new_el == 3 && (env->cp15.scr_el3 & SCR_EASE) &&
            syndrome_is_sync_extabt(env->exception.syndrome)) {
            addr += 0x180;
        }

        if (arm_is_guarded(env)) {
            env->gxf.far_gl[new_el] = env->exception.vaddress;
            qemu_log_mask(CPU_LOG_INT, "...with FAR 0x%" PRIx64 "\n",
                        env->gxf.far_gl[new_el]);
        } else {
            env->cp15.far_el[new_el] = env->exception.vaddress;
            qemu_log_mask(CPU_LOG_INT, "...with FAR 0x%" PRIx64 "\n",
                        env->cp15.far_el[new_el]);
        }
        qemu_log_mask(CPU_LOG_INT, "...with FAR 0x%" PRIx64 "\n",
                      env->cp15.far_el[new_el]);
        /* fall through */
    case EXCP_BKPT:
    case EXCP_UDEF:
    case EXCP_SWI:
    case EXCP_HVC:
    case EXCP_HYP_TRAP:
    case EXCP_SMC:
        switch (syn_get_ec(env->exception.syndrome)) {
        case EC_ADVSIMDFPACCESSTRAP:
            /*
             * QEMU internal FP/SIMD syndromes from AArch32 include the
             * TA and coproc fields which are only exposed if the exception
             * is taken to AArch32 Hyp mode. Mask them out to get a valid
             * AArch64 format syndrome.
             */
            env->exception.syndrome &= ~MAKE_64BIT_MASK(0, 20);
            break;
        case EC_CP14RTTRAP:
        case EC_CP15RTTRAP:
        case EC_CP14DTTRAP:
            /*
             * For a trap on AArch32 MRC/MCR/LDC/STC the Rt field is currently
             * the raw register field from the insn; when taking this to
             * AArch64 we must convert it to the AArch64 view of the register
             * number. Notice that we read a 4-bit AArch32 register number and
             * write back a 5-bit AArch64 one.
             */
            rt = extract32(env->exception.syndrome, 5, 4);
            rt = aarch64_regnum(env, rt);
            env->exception.syndrome = deposit32(env->exception.syndrome,
                                                5, 5, rt);
            break;
        case EC_CP15RRTTRAP:
        case EC_CP14RRTTRAP:
            /* Similarly for MRRC/MCRR traps for Rt and Rt2 fields */
            rt = extract32(env->exception.syndrome, 5, 4);
            rt = aarch64_regnum(env, rt);
            env->exception.syndrome = deposit32(env->exception.syndrome,
                                                5, 5, rt);
            rt = extract32(env->exception.syndrome, 10, 4);
            rt = aarch64_regnum(env, rt);
            env->exception.syndrome = deposit32(env->exception.syndrome,
                                                10, 5, rt);
            break;
        }

        if (arm_is_guarded(env)) {
            env->gxf.esr_gl[new_el] = env->exception.syndrome;
        } else {
            env->cp15.esr_el[new_el] = env->exception.syndrome;
        }
        break;
    case EXCP_IRQ:
    case EXCP_VIRQ:
        addr += 0x80;
        break;
    case EXCP_FIQ:
    case EXCP_VFIQ:
        addr += 0x100;
        break;
    case EXCP_GENTER:
        addr = env->gxf.gxf_enter_el[new_el];
        genter = true;
        break;
    case EXCP_VSERR:
        addr += 0x180;
        /* Construct the SError syndrome from IDS and ISS fields. */
        env->exception.syndrome = syn_serror(env->cp15.vsesr_el2 & 0x1ffffff);
        if (arm_is_guarded(env)) {
            env->gxf.esr_gl[new_el] = env->exception.syndrome;
        } else {
            env->cp15.esr_el[new_el] = env->exception.syndrome;
        }
        break;
    default:
        cpu_abort(cs, "Unhandled exception 0x%x\n", cs->exception_index);
    }

    if (is_a64(env)) {
        old_mode = pstate_read(env);
        aarch64_save_sp(env, arm_current_el(env));

        if (genter || arm_is_guarded(env)) {
            env->gxf.elr_gl[new_el] = env->pc;
        } else {
            env->elr_el[new_el] = env->pc;
        }
    } else {
        old_mode = cpsr_read_for_spsr_elx(env);
        env->elr_el[new_el] = env->regs[15];

        aarch64_sync_32_to_64(env);

        env->condexec_bits = 0;
    }

    if (genter || arm_is_guarded(env)) {
        env->gxf.spsr_gl[new_el] = old_mode;
    } else {
        env->banked_spsr[aarch64_banked_spsr_index(new_el)] = old_mode;
    }

    if (genter || arm_is_guarded(env)) {
        qemu_log_mask(CPU_LOG_INT, "...with ELR 0x%" PRIx64 "\n",
                    env->gxf.elr_gl[new_el]);
    } else {
        qemu_log_mask(CPU_LOG_INT, "...with ELR 0x%" PRIx64 "\n",
                    env->elr_el[new_el]);
    }

    if (cpu_isar_feature(aa64_pan, cpu)) {
        /* The value of PSTATE.PAN is normally preserved, except when ... */
        new_mode |= old_mode & PSTATE_PAN;
        switch (new_el) {
        case 2:
            /* ... the target is EL2 with HCR_EL2.{E2H,TGE} == '11' ...  */
            if ((arm_hcr_el2_eff(env) & (HCR_E2H | HCR_TGE))
                != (HCR_E2H | HCR_TGE)) {
                break;
            }
            /* fall through */
        case 1:
            /* ... the target is EL1 ... */
            /* ... and SCTLR_ELx.SPAN == 0, then set to 1.  */
            if ((env->cp15.sctlr_el[new_el] & SCTLR_SPAN) == 0) {
                new_mode |= PSTATE_PAN;
            }
            break;
        }
    }
    if (cpu_isar_feature(aa64_mte, cpu)) {
        new_mode |= PSTATE_TCO;
    }

    if (cpu_isar_feature(aa64_ssbs, cpu)) {
        if (env->cp15.sctlr_el[new_el] & SCTLR_DSSBS_64) {
            new_mode |= PSTATE_SSBS;
        } else {
            new_mode &= ~PSTATE_SSBS;
        }
    }

    pstate_write(env, PSTATE_DAIF | new_mode);
    env->gxf.gxf_status_el[new_el] |= genter;
    env->aarch64 = true;
    aarch64_restore_sp(env, new_el);

    if (tcg_enabled()) {
        helper_rebuild_hflags_a64(env, new_el);
    }

    env->pc = addr;

    qemu_log_mask(CPU_LOG_INT, "...to EL%d PC 0x%" PRIx64 " PSTATE 0x%x\n",
                  new_el, env->pc, pstate_read(env));
}

/*
 * Do semihosting call and set the appropriate return value. All the
 * permission and validity checks have been done at translate time.
 *
 * We only see semihosting exceptions in TCG only as they are not
 * trapped to the hypervisor in KVM.
 */
#ifdef CONFIG_TCG
static void tcg_handle_semihosting(CPUState *cs)
{
    ARMCPU *cpu = ARM_CPU(cs);
    CPUARMState *env = &cpu->env;

    if (is_a64(env)) {
        qemu_log_mask(CPU_LOG_INT,
                      "...handling as semihosting call 0x%" PRIx64 "\n",
                      env->xregs[0]);
        do_common_semihosting(cs);
        env->pc += 4;
    } else {
        qemu_log_mask(CPU_LOG_INT,
                      "...handling as semihosting call 0x%x\n",
                      env->regs[0]);
        do_common_semihosting(cs);
        env->regs[15] += env->thumb ? 2 : 4;
    }
}
#endif

/*
 * Handle a CPU exception for A and R profile CPUs.
 * Do any appropriate logging, handle PSCI calls, and then hand off
 * to the AArch64-entry or AArch32-entry function depending on the
 * target exception level's register width.
 *
 * Note: this is used for both TCG (as the do_interrupt tcg op),
 *       and KVM to re-inject guest debug exceptions, and to
 *       inject a Synchronous-External-Abort.
 */
void arm_cpu_do_interrupt(CPUState *cs)
{
    ARMCPU *cpu = ARM_CPU(cs);
    CPUARMState *env = &cpu->env;
    unsigned int new_el = env->exception.target_el;

    assert(!arm_feature(env, ARM_FEATURE_M));

    arm_log_exception(cs);
    qemu_log_mask(CPU_LOG_INT, "...from EL%d to EL%d\n", arm_current_el(env),
                  new_el);
    if (qemu_loglevel_mask(CPU_LOG_INT)
        && !excp_is_internal(cs->exception_index)) {
        qemu_log_mask(CPU_LOG_INT, "...with ESR 0x%x/0x%" PRIx32 "\n",
                      syn_get_ec(env->exception.syndrome),
                      env->exception.syndrome);
    }

    if (tcg_enabled() && arm_is_psci_call(cpu, cs->exception_index)) {
        arm_handle_psci_call(cpu);
        qemu_log_mask(CPU_LOG_INT, "...handled as PSCI call\n");
        return;
    }

    /*
     * Semihosting semantics depend on the register width of the code
     * that caused the exception, not the target exception level, so
     * must be handled here.
     */
#ifdef CONFIG_TCG
    if (cs->exception_index == EXCP_SEMIHOST) {
        tcg_handle_semihosting(cs);
        return;
    }
#endif

    /*
     * Hooks may change global state so BQL should be held, also the
     * BQL needs to be held for any modification of
     * cs->interrupt_request.
     */
    g_assert(qemu_mutex_iothread_locked());

    arm_call_pre_el_change_hook(cpu);

    assert(!excp_is_internal(cs->exception_index));
    if (arm_el_is_aa64(env, new_el)) {
        arm_cpu_do_interrupt_aarch64(cs);
    } else {
        arm_cpu_do_interrupt_aarch32(cs);
    }

    arm_call_el_change_hook(cpu);

    if (!kvm_enabled()) {
        cs->interrupt_request |= CPU_INTERRUPT_EXITTB;
    }
}
#endif /* !CONFIG_USER_ONLY */

uint64_t arm_sctlr(CPUARMState *env, int el)
{
    /* Only EL0 needs to be adjusted for EL1&0 or EL2&0. */
    if (el == 0) {
        ARMMMUIdx mmu_idx = arm_mmu_idx_el(env, 0);
        el = mmu_idx == ARMMMUIdx_E20_0 ? 2 : 1;
    }
    return env->cp15.sctlr_el[el];
}

int aa64_va_parameter_tbi(uint64_t tcr, ARMMMUIdx mmu_idx)
{
    if (regime_has_2_ranges(mmu_idx)) {
        return extract64(tcr, 37, 2);
    } else if (regime_is_stage2(mmu_idx)) {
        return 0; /* VTCR_EL2 */
    } else {
        /* Replicate the single TBI bit so we always have 2 bits.  */
        return extract32(tcr, 20, 1) * 3;
    }
}

int aa64_va_parameter_tbid(uint64_t tcr, ARMMMUIdx mmu_idx)
{
    if (regime_has_2_ranges(mmu_idx)) {
        return extract64(tcr, 51, 2);
    } else if (regime_is_stage2(mmu_idx)) {
        return 0; /* VTCR_EL2 */
    } else {
        /* Replicate the single TBID bit so we always have 2 bits.  */
        return extract32(tcr, 29, 1) * 3;
    }
}

int aa64_va_parameter_tcma(uint64_t tcr, ARMMMUIdx mmu_idx)
{
    if (regime_has_2_ranges(mmu_idx)) {
        return extract64(tcr, 57, 2);
    } else {
        /* Replicate the single TCMA bit so we always have 2 bits.  */
        return extract32(tcr, 30, 1) * 3;
    }
}

static ARMGranuleSize tg0_to_gran_size(int tg)
{
    switch (tg) {
    case 0:
        return Gran4K;
    case 1:
        return Gran64K;
    case 2:
        return Gran16K;
    default:
        return GranInvalid;
    }
}

static ARMGranuleSize tg1_to_gran_size(int tg)
{
    switch (tg) {
    case 1:
        return Gran16K;
    case 2:
        return Gran4K;
    case 3:
        return Gran64K;
    default:
        return GranInvalid;
    }
}

static inline bool have4k(ARMCPU *cpu, bool stage2)
{
    return stage2 ? cpu_isar_feature(aa64_tgran4_2, cpu)
        : cpu_isar_feature(aa64_tgran4, cpu);
}

static inline bool have16k(ARMCPU *cpu, bool stage2)
{
    return stage2 ? cpu_isar_feature(aa64_tgran16_2, cpu)
        : cpu_isar_feature(aa64_tgran16, cpu);
}

static inline bool have64k(ARMCPU *cpu, bool stage2)
{
    return stage2 ? cpu_isar_feature(aa64_tgran64_2, cpu)
        : cpu_isar_feature(aa64_tgran64, cpu);
}

static ARMGranuleSize sanitize_gran_size(ARMCPU *cpu, ARMGranuleSize gran,
                                         bool stage2)
{
    switch (gran) {
    case Gran4K:
        if (have4k(cpu, stage2)) {
            return gran;
        }
        break;
    case Gran16K:
        if (have16k(cpu, stage2)) {
            return gran;
        }
        break;
    case Gran64K:
        if (have64k(cpu, stage2)) {
            return gran;
        }
        break;
    case GranInvalid:
        break;
    }
    /*
     * If the guest selects a granule size that isn't implemented,
     * the architecture requires that we behave as if it selected one
     * that is (with an IMPDEF choice of which one to pick). We choose
     * to implement the smallest supported granule size.
     */
    if (have4k(cpu, stage2)) {
        return Gran4K;
    }
    if (have16k(cpu, stage2)) {
        return Gran16K;
    }
    assert(have64k(cpu, stage2));
    return Gran64K;
}

ARMVAParameters aa64_va_parameters(CPUARMState *env, uint64_t va,
                                   ARMMMUIdx mmu_idx, bool data,
                                   bool el1_is_aa32)
{
    uint64_t tcr = regime_tcr(env, mmu_idx);
    bool epd, hpd, tsz_oob, ds, ha, hd;
    int select, tsz, tbi, max_tsz, min_tsz, ps, sh;
    ARMGranuleSize gran;
    ARMCPU *cpu = env_archcpu(env);
    bool stage2 = regime_is_stage2(mmu_idx);

    if (!regime_has_2_ranges(mmu_idx)) {
        select = 0;
        tsz = extract32(tcr, 0, 6);
        gran = tg0_to_gran_size(extract32(tcr, 14, 2));
        if (stage2) {
            /* VTCR_EL2 */
            hpd = false;
        } else {
            hpd = extract32(tcr, 24, 1);
        }
        epd = false;
        sh = extract32(tcr, 12, 2);
        ps = extract32(tcr, 16, 3);
        ha = extract32(tcr, 21, 1) && cpu_isar_feature(aa64_hafs, cpu);
        hd = extract32(tcr, 22, 1) && cpu_isar_feature(aa64_hdbs, cpu);
        ds = extract64(tcr, 32, 1);
    } else {
        bool e0pd;

        /*
         * Bit 55 is always between the two regions, and is canonical for
         * determining if address tagging is enabled.
         */
        select = extract64(va, 55, 1);
        if (!select) {
            tsz = extract32(tcr, 0, 6);
            gran = tg0_to_gran_size(extract32(tcr, 14, 2));
            epd = extract32(tcr, 7, 1);
            sh = extract32(tcr, 12, 2);
            hpd = extract64(tcr, 41, 1);
            e0pd = extract64(tcr, 55, 1);
        } else {
            tsz = extract32(tcr, 16, 6);
            gran = tg1_to_gran_size(extract32(tcr, 30, 2));
            epd = extract32(tcr, 23, 1);
            sh = extract32(tcr, 28, 2);
            hpd = extract64(tcr, 42, 1);
            e0pd = extract64(tcr, 56, 1);
        }
        ps = extract64(tcr, 32, 3);
        ha = extract64(tcr, 39, 1) && cpu_isar_feature(aa64_hafs, cpu);
        hd = extract64(tcr, 40, 1) && cpu_isar_feature(aa64_hdbs, cpu);
        ds = extract64(tcr, 59, 1);

        if (e0pd && cpu_isar_feature(aa64_e0pd, cpu) &&
            regime_is_user(env, mmu_idx)) {
            epd = true;
        }
    }

    gran = sanitize_gran_size(cpu, gran, stage2);

    if (cpu_isar_feature(aa64_st, cpu)) {
        max_tsz = 48 - (gran == Gran64K);
    } else {
        max_tsz = 39;
    }

    /*
     * DS is RES0 unless FEAT_LPA2 is supported for the given page size;
     * adjust the effective value of DS, as documented.
     */
    min_tsz = 16;
    if (gran == Gran64K) {
        if (cpu_isar_feature(aa64_lva, cpu)) {
            min_tsz = 12;
        }
        ds = false;
    } else if (ds) {
        if (regime_is_stage2(mmu_idx)) {
            if (gran == Gran16K) {
                ds = cpu_isar_feature(aa64_tgran16_2_lpa2, cpu);
            } else {
                ds = cpu_isar_feature(aa64_tgran4_2_lpa2, cpu);
            }
        } else {
            if (gran == Gran16K) {
                ds = cpu_isar_feature(aa64_tgran16_lpa2, cpu);
            } else {
                ds = cpu_isar_feature(aa64_tgran4_lpa2, cpu);
            }
        }
        if (ds) {
            min_tsz = 12;
        }
    }

    if (stage2 && el1_is_aa32) {
        /*
         * For AArch32 EL1 the min txsz (and thus max IPA size) requirements
         * are loosened: a configured IPA of 40 bits is permitted even if
         * the implemented PA is less than that (and so a 40 bit IPA would
         * fault for an AArch64 EL1). See R_DTLMN.
         */
        min_tsz = MIN(min_tsz, 24);
    }

    if (tsz > max_tsz) {
        tsz = max_tsz;
        tsz_oob = true;
    } else if (tsz < min_tsz) {
        tsz = min_tsz;
        tsz_oob = true;
    } else {
        tsz_oob = false;
    }

    /* Present TBI as a composite with TBID.  */
    tbi = aa64_va_parameter_tbi(tcr, mmu_idx);
    if (!data) {
        tbi &= ~aa64_va_parameter_tbid(tcr, mmu_idx);
    }
    tbi = (tbi >> select) & 1;

    return (ARMVAParameters) {
        .tsz = tsz,
        .ps = ps,
        .sh = sh,
        .select = select,
        .tbi = tbi,
        .epd = epd,
        .hpd = hpd,
        .tsz_oob = tsz_oob,
        .ds = ds,
        .ha = ha,
        .hd = ha && hd,
        .gran = gran,
    };
}

/*
 * Note that signed overflow is undefined in C.  The following routines are
 * careful to use unsigned types where modulo arithmetic is required.
 * Failure to do so _will_ break on newer gcc.
 */

/* Signed saturating arithmetic.  */

/* Perform 16-bit signed saturating addition.  */
static inline uint16_t add16_sat(uint16_t a, uint16_t b)
{
    uint16_t res;

    res = a + b;
    if (((res ^ a) & 0x8000) && !((a ^ b) & 0x8000)) {
        if (a & 0x8000) {
            res = 0x8000;
        } else {
            res = 0x7fff;
        }
    }
    return res;
}

/* Perform 8-bit signed saturating addition.  */
static inline uint8_t add8_sat(uint8_t a, uint8_t b)
{
    uint8_t res;

    res = a + b;
    if (((res ^ a) & 0x80) && !((a ^ b) & 0x80)) {
        if (a & 0x80) {
            res = 0x80;
        } else {
            res = 0x7f;
        }
    }
    return res;
}

/* Perform 16-bit signed saturating subtraction.  */
static inline uint16_t sub16_sat(uint16_t a, uint16_t b)
{
    uint16_t res;

    res = a - b;
    if (((res ^ a) & 0x8000) && ((a ^ b) & 0x8000)) {
        if (a & 0x8000) {
            res = 0x8000;
        } else {
            res = 0x7fff;
        }
    }
    return res;
}

/* Perform 8-bit signed saturating subtraction.  */
static inline uint8_t sub8_sat(uint8_t a, uint8_t b)
{
    uint8_t res;

    res = a - b;
    if (((res ^ a) & 0x80) && ((a ^ b) & 0x80)) {
        if (a & 0x80) {
            res = 0x80;
        } else {
            res = 0x7f;
        }
    }
    return res;
}

#define ADD16(a, b, n) RESULT(add16_sat(a, b), n, 16);
#define SUB16(a, b, n) RESULT(sub16_sat(a, b), n, 16);
#define ADD8(a, b, n)  RESULT(add8_sat(a, b), n, 8);
#define SUB8(a, b, n)  RESULT(sub8_sat(a, b), n, 8);
#define PFX q

#include "op_addsub.h"

/* Unsigned saturating arithmetic.  */
static inline uint16_t add16_usat(uint16_t a, uint16_t b)
{
    uint16_t res;
    res = a + b;
    if (res < a) {
        res = 0xffff;
    }
    return res;
}

static inline uint16_t sub16_usat(uint16_t a, uint16_t b)
{
    if (a > b) {
        return a - b;
    } else {
        return 0;
    }
}

static inline uint8_t add8_usat(uint8_t a, uint8_t b)
{
    uint8_t res;
    res = a + b;
    if (res < a) {
        res = 0xff;
    }
    return res;
}

static inline uint8_t sub8_usat(uint8_t a, uint8_t b)
{
    if (a > b) {
        return a - b;
    } else {
        return 0;
    }
}

#define ADD16(a, b, n) RESULT(add16_usat(a, b), n, 16);
#define SUB16(a, b, n) RESULT(sub16_usat(a, b), n, 16);
#define ADD8(a, b, n)  RESULT(add8_usat(a, b), n, 8);
#define SUB8(a, b, n)  RESULT(sub8_usat(a, b), n, 8);
#define PFX uq

#include "op_addsub.h"

/* Signed modulo arithmetic.  */
#define SARITH16(a, b, n, op) do { \
    int32_t sum; \
    sum = (int32_t)(int16_t)(a) op (int32_t)(int16_t)(b); \
    RESULT(sum, n, 16); \
    if (sum >= 0) \
        ge |= 3 << (n * 2); \
    } while (0)

#define SARITH8(a, b, n, op) do { \
    int32_t sum; \
    sum = (int32_t)(int8_t)(a) op (int32_t)(int8_t)(b); \
    RESULT(sum, n, 8); \
    if (sum >= 0) \
        ge |= 1 << n; \
    } while (0)


#define ADD16(a, b, n) SARITH16(a, b, n, +)
#define SUB16(a, b, n) SARITH16(a, b, n, -)
#define ADD8(a, b, n)  SARITH8(a, b, n, +)
#define SUB8(a, b, n)  SARITH8(a, b, n, -)
#define PFX s
#define ARITH_GE

#include "op_addsub.h"

/* Unsigned modulo arithmetic.  */
#define ADD16(a, b, n) do { \
    uint32_t sum; \
    sum = (uint32_t)(uint16_t)(a) + (uint32_t)(uint16_t)(b); \
    RESULT(sum, n, 16); \
    if ((sum >> 16) == 1) \
        ge |= 3 << (n * 2); \
    } while (0)

#define ADD8(a, b, n) do { \
    uint32_t sum; \
    sum = (uint32_t)(uint8_t)(a) + (uint32_t)(uint8_t)(b); \
    RESULT(sum, n, 8); \
    if ((sum >> 8) == 1) \
        ge |= 1 << n; \
    } while (0)

#define SUB16(a, b, n) do { \
    uint32_t sum; \
    sum = (uint32_t)(uint16_t)(a) - (uint32_t)(uint16_t)(b); \
    RESULT(sum, n, 16); \
    if ((sum >> 16) == 0) \
        ge |= 3 << (n * 2); \
    } while (0)

#define SUB8(a, b, n) do { \
    uint32_t sum; \
    sum = (uint32_t)(uint8_t)(a) - (uint32_t)(uint8_t)(b); \
    RESULT(sum, n, 8); \
    if ((sum >> 8) == 0) \
        ge |= 1 << n; \
    } while (0)

#define PFX u
#define ARITH_GE

#include "op_addsub.h"

/* Halved signed arithmetic.  */
#define ADD16(a, b, n) \
  RESULT(((int32_t)(int16_t)(a) + (int32_t)(int16_t)(b)) >> 1, n, 16)
#define SUB16(a, b, n) \
  RESULT(((int32_t)(int16_t)(a) - (int32_t)(int16_t)(b)) >> 1, n, 16)
#define ADD8(a, b, n) \
  RESULT(((int32_t)(int8_t)(a) + (int32_t)(int8_t)(b)) >> 1, n, 8)
#define SUB8(a, b, n) \
  RESULT(((int32_t)(int8_t)(a) - (int32_t)(int8_t)(b)) >> 1, n, 8)
#define PFX sh

#include "op_addsub.h"

/* Halved unsigned arithmetic.  */
#define ADD16(a, b, n) \
  RESULT(((uint32_t)(uint16_t)(a) + (uint32_t)(uint16_t)(b)) >> 1, n, 16)
#define SUB16(a, b, n) \
  RESULT(((uint32_t)(uint16_t)(a) - (uint32_t)(uint16_t)(b)) >> 1, n, 16)
#define ADD8(a, b, n) \
  RESULT(((uint32_t)(uint8_t)(a) + (uint32_t)(uint8_t)(b)) >> 1, n, 8)
#define SUB8(a, b, n) \
  RESULT(((uint32_t)(uint8_t)(a) - (uint32_t)(uint8_t)(b)) >> 1, n, 8)
#define PFX uh

#include "op_addsub.h"

static inline uint8_t do_usad(uint8_t a, uint8_t b)
{
    if (a > b) {
        return a - b;
    } else {
        return b - a;
    }
}

/* Unsigned sum of absolute byte differences.  */
uint32_t HELPER(usad8)(uint32_t a, uint32_t b)
{
    uint32_t sum;
    sum = do_usad(a, b);
    sum += do_usad(a >> 8, b >> 8);
    sum += do_usad(a >> 16, b >> 16);
    sum += do_usad(a >> 24, b >> 24);
    return sum;
}

/* For ARMv6 SEL instruction.  */
uint32_t HELPER(sel_flags)(uint32_t flags, uint32_t a, uint32_t b)
{
    uint32_t mask;

    mask = 0;
    if (flags & 1) {
        mask |= 0xff;
    }
    if (flags & 2) {
        mask |= 0xff00;
    }
    if (flags & 4) {
        mask |= 0xff0000;
    }
    if (flags & 8) {
        mask |= 0xff000000;
    }
    return (a & mask) | (b & ~mask);
}

/*
 * CRC helpers.
 * The upper bytes of val (above the number specified by 'bytes') must have
 * been zeroed out by the caller.
 */
uint32_t HELPER(crc32)(uint32_t acc, uint32_t val, uint32_t bytes)
{
    uint8_t buf[4];

    stl_le_p(buf, val);

    /* zlib crc32 converts the accumulator and output to one's complement.  */
    return crc32(acc ^ 0xffffffff, buf, bytes) ^ 0xffffffff;
}

uint32_t HELPER(crc32c)(uint32_t acc, uint32_t val, uint32_t bytes)
{
    uint8_t buf[4];

    stl_le_p(buf, val);

    /* Linux crc32c converts the output to one's complement.  */
    return crc32c(acc, buf, bytes) ^ 0xffffffff;
}

/*
 * Return the exception level to which FP-disabled exceptions should
 * be taken, or 0 if FP is enabled.
 */
int fp_exception_el(CPUARMState *env, int cur_el)
{
#ifndef CONFIG_USER_ONLY
    uint64_t hcr_el2;

    /*
     * CPACR and the CPTR registers don't exist before v6, so FP is
     * always accessible
     */
    if (!arm_feature(env, ARM_FEATURE_V6)) {
        return 0;
    }

    if (arm_feature(env, ARM_FEATURE_M)) {
        /* CPACR can cause a NOCP UsageFault taken to current security state */
        if (!v7m_cpacr_pass(env, env->v7m.secure, cur_el != 0)) {
            return 1;
        }

        if (arm_feature(env, ARM_FEATURE_M_SECURITY) && !env->v7m.secure) {
            if (!extract32(env->v7m.nsacr, 10, 1)) {
                /* FP insns cause a NOCP UsageFault taken to Secure */
                return 3;
            }
        }

        return 0;
    }

    hcr_el2 = arm_hcr_el2_eff(env);

    /*
     * The CPACR controls traps to EL1, or PL1 if we're 32 bit:
     * 0, 2 : trap EL0 and EL1/PL1 accesses
     * 1    : trap only EL0 accesses
     * 3    : trap no accesses
     * This register is ignored if E2H+TGE are both set.
     */
    if ((hcr_el2 & (HCR_E2H | HCR_TGE)) != (HCR_E2H | HCR_TGE)) {
        int fpen = FIELD_EX64(env->cp15.cpacr_el1, CPACR_EL1, FPEN);

        switch (fpen) {
        case 1:
            if (cur_el != 0) {
                break;
            }
            /* fall through */
        case 0:
        case 2:
            /* Trap from Secure PL0 or PL1 to Secure PL1. */
            if (!arm_el_is_aa64(env, 3)
                && (cur_el == 3 || arm_is_secure_below_el3(env))) {
                return 3;
            }
            if (cur_el <= 1) {
                return 1;
            }
            break;
        }
    }

    /*
     * The NSACR allows A-profile AArch32 EL3 and M-profile secure mode
     * to control non-secure access to the FPU. It doesn't have any
     * effect if EL3 is AArch64 or if EL3 doesn't exist at all.
     */
    if ((arm_feature(env, ARM_FEATURE_EL3) && !arm_el_is_aa64(env, 3) &&
         cur_el <= 2 && !arm_is_secure_below_el3(env))) {
        if (!extract32(env->cp15.nsacr, 10, 1)) {
            /* FP insns act as UNDEF */
            return cur_el == 2 ? 2 : 1;
        }
    }

    /*
     * CPTR_EL2 is present in v7VE or v8, and changes format
     * with HCR_EL2.E2H (regardless of TGE).
     */
    if (cur_el <= 2) {
        if (hcr_el2 & HCR_E2H) {
            switch (FIELD_EX64(env->cp15.cptr_el[2], CPTR_EL2, FPEN)) {
            case 1:
                if (cur_el != 0 || !(hcr_el2 & HCR_TGE)) {
                    break;
                }
                /* fall through */
            case 0:
            case 2:
                return 2;
            }
        } else if (arm_is_el2_enabled(env)) {
            if (FIELD_EX64(env->cp15.cptr_el[2], CPTR_EL2, TFP)) {
                return 2;
            }
        }
    }

    /* CPTR_EL3 : present in v8 */
    if (FIELD_EX64(env->cp15.cptr_el[3], CPTR_EL3, TFP)) {
        /* Trap all FP ops to EL3 */
        return 3;
    }
#endif
    return 0;
}

/* Return the exception level we're running at if this is our mmu_idx */
int arm_mmu_idx_to_el(ARMMMUIdx mmu_idx)
{
    if (mmu_idx & ARM_MMU_IDX_M) {
        return mmu_idx & ARM_MMU_IDX_M_PRIV;
    }

    switch (mmu_idx) {
    case ARMMMUIdx_E10_0:
    case ARMMMUIdx_E20_0:
        return 0;
    case ARMMMUIdx_E10_1:
    case ARMMMUIdx_E10_1_PAN:
    case ARMMMUIdx_GE10_1:
    case ARMMMUIdx_GE10_1_PAN:
        return 1;
    case ARMMMUIdx_E2:
    case ARMMMUIdx_E20_2:
    case ARMMMUIdx_E20_2_PAN:
    case ARMMMUIdx_GE2:
    case ARMMMUIdx_GE20_2:
    case ARMMMUIdx_GE20_2_PAN:
        return 2;
    case ARMMMUIdx_E3:
        return 3;
    default:
        g_assert_not_reached();
    }
}

int arm_mmu_idx_is_guarded(ARMMMUIdx mmu_idx)
{
    if (mmu_idx & ARM_MMU_IDX_M) {
        return false;
    }

    switch (mmu_idx) {
    case ARMMMUIdx_GE10_1:
    case ARMMMUIdx_GE10_1_PAN:
    case ARMMMUIdx_GE2:
    case ARMMMUIdx_GE20_2:
    case ARMMMUIdx_GE20_2_PAN:
        return true;
    default:
        return false;
    case ARMMMUIdx_Stage1_GE1:
    case ARMMMUIdx_Stage1_GE1_PAN:
        g_assert_not_reached();
    }
}

#ifndef CONFIG_TCG
ARMMMUIdx arm_v7m_mmu_idx_for_secstate(CPUARMState *env, bool secstate)
{
    g_assert_not_reached();
}
#endif

static bool arm_pan_enabled(CPUARMState *env)
{
    if (is_a64(env)) {
        return env->pstate & PSTATE_PAN;
    } else {
        return env->uncached_cpsr & CPSR_PAN;
    }
}

ARMMMUIdx arm_mmu_idx_el(CPUARMState *env, int el)
{
    ARMMMUIdx idx;
    uint64_t hcr;

    if (arm_feature(env, ARM_FEATURE_M)) {
        return arm_v7m_mmu_idx_for_secstate(env, env->v7m.secure);
    }

    /* See ARM pseudo-function ELIsInHost.  */
    switch (el) {
    case 0:
        hcr = arm_hcr_el2_eff(env);
        if ((hcr & (HCR_E2H | HCR_TGE)) == (HCR_E2H | HCR_TGE)) {
            idx = ARMMMUIdx_E20_0;
        } else {
            idx = ARMMMUIdx_E10_0;
        }
        break;
    case 1:
        if (arm_pan_enabled(env)) {
            idx = ARMMMUIdx_E10_1_PAN;
        } else {
            idx = ARMMMUIdx_E10_1;
        }
        break;
    case 2:
        /* Note that TGE does not apply at EL2.  */
        if (arm_hcr_el2_eff(env) & HCR_E2H) {
            if (arm_pan_enabled(env)) {
                idx = ARMMMUIdx_E20_2_PAN;
            } else {
                idx = ARMMMUIdx_E20_2;
            }
        } else {
            idx = ARMMMUIdx_E2;
        }
        break;
    case 3:
        return ARMMMUIdx_E3;
    default:
        g_assert_not_reached();
    }

    if (arm_is_guarded(env) && (el > 0)) {
        idx |= ARM_MMU_IDX_A_GXF;
    }

    return idx;
}

ARMMMUIdx arm_mmu_idx(CPUARMState *env)
{
    return arm_mmu_idx_el(env, arm_current_el(env));
}

static bool mve_no_pred(CPUARMState *env)
{
    /*
     * Return true if there is definitely no predication of MVE
     * instructions by VPR or LTPSIZE. (Returning false even if there
     * isn't any predication is OK; generated code will just be
     * a little worse.)
     * If the CPU does not implement MVE then this TB flag is always 0.
     *
     * NOTE: if you change this logic, the "recalculate s->mve_no_pred"
     * logic in gen_update_fp_context() needs to be updated to match.
     *
     * We do not include the effect of the ECI bits here -- they are
     * tracked in other TB flags. This simplifies the logic for
     * "when did we emit code that changes the MVE_NO_PRED TB flag
     * and thus need to end the TB?".
     */
    if (cpu_isar_feature(aa32_mve, env_archcpu(env))) {
        return false;
    }
    if (env->v7m.vpr) {
        return false;
    }
    if (env->v7m.ltpsize < 4) {
        return false;
    }
    return true;
}

void cpu_get_tb_cpu_state(CPUARMState *env, vaddr *pc,
                          uint64_t *cs_base, uint32_t *pflags)
{
    CPUARMTBFlags flags;

    assert_hflags_rebuild_correctly(env);
    flags = env->hflags;

    if (EX_TBFLAG_ANY(flags, AARCH64_STATE)) {
        *pc = env->pc;
        if (cpu_isar_feature(aa64_bti, env_archcpu(env))) {
            DP_TBFLAG_A64(flags, BTYPE, env->btype);
        }
    } else {
        *pc = env->regs[15];

        if (arm_feature(env, ARM_FEATURE_M)) {
            if (arm_feature(env, ARM_FEATURE_M_SECURITY) &&
                FIELD_EX32(env->v7m.fpccr[M_REG_S], V7M_FPCCR, S)
                != env->v7m.secure) {
                DP_TBFLAG_M32(flags, FPCCR_S_WRONG, 1);
            }

            if ((env->v7m.fpccr[env->v7m.secure] & R_V7M_FPCCR_ASPEN_MASK) &&
                (!(env->v7m.control[M_REG_S] & R_V7M_CONTROL_FPCA_MASK) ||
                 (env->v7m.secure &&
                  !(env->v7m.control[M_REG_S] & R_V7M_CONTROL_SFPA_MASK)))) {
                /*
                 * ASPEN is set, but FPCA/SFPA indicate that there is no
                 * active FP context; we must create a new FP context before
                 * executing any FP insn.
                 */
                DP_TBFLAG_M32(flags, NEW_FP_CTXT_NEEDED, 1);
            }

            bool is_secure = env->v7m.fpccr[M_REG_S] & R_V7M_FPCCR_S_MASK;
            if (env->v7m.fpccr[is_secure] & R_V7M_FPCCR_LSPACT_MASK) {
                DP_TBFLAG_M32(flags, LSPACT, 1);
            }

            if (mve_no_pred(env)) {
                DP_TBFLAG_M32(flags, MVE_NO_PRED, 1);
            }
        } else {
            /*
             * Note that XSCALE_CPAR shares bits with VECSTRIDE.
             * Note that VECLEN+VECSTRIDE are RES0 for M-profile.
             */
            if (arm_feature(env, ARM_FEATURE_XSCALE)) {
                DP_TBFLAG_A32(flags, XSCALE_CPAR, env->cp15.c15_cpar);
            } else {
                DP_TBFLAG_A32(flags, VECLEN, env->vfp.vec_len);
                DP_TBFLAG_A32(flags, VECSTRIDE, env->vfp.vec_stride);
            }
            if (env->vfp.xregs[ARM_VFP_FPEXC] & (1 << 30)) {
                DP_TBFLAG_A32(flags, VFPEN, 1);
            }
        }

        DP_TBFLAG_AM32(flags, THUMB, env->thumb);
        DP_TBFLAG_AM32(flags, CONDEXEC, env->condexec_bits);
    }

    /*
     * The SS_ACTIVE and PSTATE_SS bits correspond to the state machine
     * states defined in the ARM ARM for software singlestep:
     *  SS_ACTIVE   PSTATE.SS   State
     *     0            x       Inactive (the TB flag for SS is always 0)
     *     1            0       Active-pending
     *     1            1       Active-not-pending
     * SS_ACTIVE is set in hflags; PSTATE__SS is computed every TB.
     */
    if (EX_TBFLAG_ANY(flags, SS_ACTIVE) && (env->pstate & PSTATE_SS)) {
        DP_TBFLAG_ANY(flags, PSTATE__SS, 1);
    }

    *pflags = flags.flags;
    *cs_base = flags.flags2;
}

#ifdef TARGET_AARCH64
/*
 * The manual says that when SVE is enabled and VQ is widened the
 * implementation is allowed to zero the previously inaccessible
 * portion of the registers.  The corollary to that is that when
 * SVE is enabled and VQ is narrowed we are also allowed to zero
 * the now inaccessible portion of the registers.
 *
 * The intent of this is that no predicate bit beyond VQ is ever set.
 * Which means that some operations on predicate registers themselves
 * may operate on full uint64_t or even unrolled across the maximum
 * uint64_t[4].  Performing 4 bits of host arithmetic unconditionally
 * may well be cheaper than conditionals to restrict the operation
 * to the relevant portion of a uint16_t[16].
 */
void aarch64_sve_narrow_vq(CPUARMState *env, unsigned vq)
{
    int i, j;
    uint64_t pmask;

    assert(vq >= 1 && vq <= ARM_MAX_VQ);
    assert(vq <= env_archcpu(env)->sve_max_vq);

    /* Zap the high bits of the zregs.  */
    for (i = 0; i < 32; i++) {
        memset(&env->vfp.zregs[i].d[2 * vq], 0, 16 * (ARM_MAX_VQ - vq));
    }

    /* Zap the high bits of the pregs and ffr.  */
    pmask = 0;
    if (vq & 3) {
        pmask = ~(-1ULL << (16 * (vq & 3)));
    }
    for (j = vq / 4; j < ARM_MAX_VQ / 4; j++) {
        for (i = 0; i < 17; ++i) {
            env->vfp.pregs[i].p[j] &= pmask;
        }
        pmask = 0;
    }
}

static uint32_t sve_vqm1_for_el_sm_ena(CPUARMState *env, int el, bool sm)
{
    int exc_el;

    if (sm) {
        exc_el = sme_exception_el(env, el);
    } else {
        exc_el = sve_exception_el(env, el);
    }
    if (exc_el) {
        return 0; /* disabled */
    }
    return sve_vqm1_for_el_sm(env, el, sm);
}

/*
 * Notice a change in SVE vector size when changing EL.
 */
void aarch64_sve_change_el(CPUARMState *env, int old_el,
                           int new_el, bool el0_a64)
{
    ARMCPU *cpu = env_archcpu(env);
    int old_len, new_len;
    bool old_a64, new_a64, sm;

    /* Nothing to do if no SVE.  */
    if (!cpu_isar_feature(aa64_sve, cpu)) {
        return;
    }

    /* Nothing to do if FP is disabled in either EL.  */
    if (fp_exception_el(env, old_el) || fp_exception_el(env, new_el)) {
        return;
    }

    old_a64 = old_el ? arm_el_is_aa64(env, old_el) : el0_a64;
    new_a64 = new_el ? arm_el_is_aa64(env, new_el) : el0_a64;

    /*
     * Both AArch64.TakeException and AArch64.ExceptionReturn
     * invoke ResetSVEState when taking an exception from, or
     * returning to, AArch32 state when PSTATE.SM is enabled.
     */
    sm = FIELD_EX64(env->svcr, SVCR, SM);
    if (old_a64 != new_a64 && sm) {
        arm_reset_sve_state(env);
        return;
    }

    /*
     * DDI0584A.d sec 3.2: "If SVE instructions are disabled or trapped
     * at ELx, or not available because the EL is in AArch32 state, then
     * for all purposes other than a direct read, the ZCR_ELx.LEN field
     * has an effective value of 0".
     *
     * Consider EL2 (aa64, vq=4) -> EL0 (aa32) -> EL1 (aa64, vq=0).
     * If we ignore aa32 state, we would fail to see the vq4->vq0 transition
     * from EL2->EL1.  Thus we go ahead and narrow when entering aa32 so that
     * we already have the correct register contents when encountering the
     * vq0->vq0 transition between EL0->EL1.
     */
    old_len = new_len = 0;
    if (old_a64) {
        old_len = sve_vqm1_for_el_sm_ena(env, old_el, sm);
    }
    if (new_a64) {
        new_len = sve_vqm1_for_el_sm_ena(env, new_el, sm);
    }

    /* When changing vector length, clear inaccessible state.  */
    if (new_len < old_len) {
        aarch64_sve_narrow_vq(env, new_len + 1);
    }
}
#endif

#ifndef CONFIG_USER_ONLY
ARMSecuritySpace arm_security_space(CPUARMState *env)
{
    if (arm_feature(env, ARM_FEATURE_M)) {
        return arm_secure_to_space(env->v7m.secure);
    }

    /*
     * If EL3 is not supported then the secure state is implementation
     * defined, in which case QEMU defaults to non-secure.
     */
    if (!arm_feature(env, ARM_FEATURE_EL3)) {
        return ARMSS_NonSecure;
    }

    /* Check for AArch64 EL3 or AArch32 Mon. */
    if (is_a64(env)) {
        if (extract32(env->pstate, 2, 2) == 3) {
            if (cpu_isar_feature(aa64_rme, env_archcpu(env))) {
                return ARMSS_Root;
            } else {
                return ARMSS_Secure;
            }
        }
    } else {
        if ((env->uncached_cpsr & CPSR_M) == ARM_CPU_MODE_MON) {
            return ARMSS_Secure;
        }
    }

    return arm_security_space_below_el3(env);
}

ARMSecuritySpace arm_security_space_below_el3(CPUARMState *env)
{
    assert(!arm_feature(env, ARM_FEATURE_M));

    /*
     * If EL3 is not supported then the secure state is implementation
     * defined, in which case QEMU defaults to non-secure.
     */
    if (!arm_feature(env, ARM_FEATURE_EL3)) {
        return ARMSS_NonSecure;
    }

    /*
     * Note NSE cannot be set without RME, and NSE & !NS is Reserved.
     * Ignoring NSE when !NS retains consistency without having to
     * modify other predicates.
     */
    if (!(env->cp15.scr_el3 & SCR_NS)) {
        return ARMSS_Secure;
    } else if (env->cp15.scr_el3 & SCR_NSE) {
        return ARMSS_Realm;
    } else {
        return ARMSS_NonSecure;
    }
}
#endif /* !CONFIG_USER_ONLY */<|MERGE_RESOLUTION|>--- conflicted
+++ resolved
@@ -10346,12 +10346,9 @@
             [EXCP_UNALIGNED] = "v7M UNALIGNED UsageFault",
             [EXCP_DIVBYZERO] = "v7M DIVBYZERO UsageFault",
             [EXCP_VSERR] = "Virtual SERR",
-<<<<<<< HEAD
-            [EXCP_GENTER] = "Guarded execution enter",
-            [EXCP_GXF_ABORT] = "Guarded execution abort",
-=======
             [EXCP_GPC] = "Granule Protection Check",
->>>>>>> 78385bc7
+            [EXCP_GENTER] = "Guarded Execution Enter",
+            [EXCP_GXF_ABORT] = "Guarded Execution Abort",
         };
 
         if (idx >= 0 && idx < ARRAY_SIZE(excnames)) {
@@ -11088,16 +11085,15 @@
     }
 
     switch (cs->exception_index) {
-<<<<<<< HEAD
+    case EXCP_GPC:
+        qemu_log_mask(CPU_LOG_INT, "...with MFAR 0x%" PRIx64 "\n",
+                      env->cp15.mfar_el3);
+        goto EXC_ABORT;
     case EXCP_GXF_ABORT:
         addr = env->gxf.gxf_abort_el[new_el];
         genter = true;
-=======
-    case EXCP_GPC:
-        qemu_log_mask(CPU_LOG_INT, "...with MFAR 0x%" PRIx64 "\n",
-                      env->cp15.mfar_el3);
->>>>>>> 78385bc7
         /* fall through */
+    EXC_ABORT:
     case EXCP_PREFETCH_ABORT:
     case EXCP_DATA_ABORT:
         /*
@@ -11118,8 +11114,6 @@
             qemu_log_mask(CPU_LOG_INT, "...with FAR 0x%" PRIx64 "\n",
                         env->cp15.far_el[new_el]);
         }
-        qemu_log_mask(CPU_LOG_INT, "...with FAR 0x%" PRIx64 "\n",
-                      env->cp15.far_el[new_el]);
         /* fall through */
     case EXCP_BKPT:
     case EXCP_UDEF:
