/*
 *  AArch64 specific helpers
 *
 *  Copyright (c) 2013 Alexander Graf <agraf@suse.de>
 *
 * This library is free software; you can redistribute it and/or
 * modify it under the terms of the GNU Lesser General Public
 * License as published by the Free Software Foundation; either
 * version 2.1 of the License, or (at your option) any later version.
 *
 * This library is distributed in the hope that it will be useful,
 * but WITHOUT ANY WARRANTY; without even the implied warranty of
 * MERCHANTABILITY or FITNESS FOR A PARTICULAR PURPOSE.  See the GNU
 * Lesser General Public License for more details.
 *
 * You should have received a copy of the GNU Lesser General Public
 * License along with this library; if not, see <http://www.gnu.org/licenses/>.
 */

#include "qemu/osdep.h"
#include "qemu/units.h"
#include "cpu.h"
#include "gdbstub/helpers.h"
#include "exec/helper-proto.h"
#include "qemu/host-utils.h"
#include "qemu/log.h"
#include "qemu/main-loop.h"
#include "qemu/bitops.h"
#include "internals.h"
#include "qemu/crc32c.h"
#include "exec/exec-all.h"
#include "exec/cpu_ldst.h"
#include "qemu/int128.h"
#include "qemu/atomic128.h"
#include "fpu/softfloat.h"
#include <zlib.h> /* For crc32 */
#include "WKdm.h"

/* C2.4.7 Multiply and divide */
/* special cases for 0 and LLONG_MIN are mandated by the standard */
uint64_t HELPER(udiv64)(uint64_t num, uint64_t den)
{
    if (den == 0) {
        return 0;
    }
    return num / den;
}

int64_t HELPER(sdiv64)(int64_t num, int64_t den)
{
    if (den == 0) {
        return 0;
    }
    if (num == LLONG_MIN && den == -1) {
        return LLONG_MIN;
    }
    return num / den;
}

uint64_t HELPER(rbit64)(uint64_t x)
{
    return revbit64(x);
}

void HELPER(msr_i_spsel)(CPUARMState *env, uint32_t imm)
{
    update_spsel(env, imm);
}

static void daif_check(CPUARMState *env, uint32_t op,
                       uint32_t imm, uintptr_t ra)
{
    /* DAIF update to PSTATE. This is OK from EL0 only if UMA is set.  */
    if (arm_current_el(env) == 0 && !(arm_sctlr(env, 0) & SCTLR_UMA)) {
        raise_exception_ra(env, EXCP_UDEF,
                           syn_aa64_sysregtrap(0, extract32(op, 0, 3),
                                               extract32(op, 3, 3), 4,
                                               imm, 0x1f, 0),
                           exception_target_el(env), ra);
    }
}

void HELPER(msr_i_daifset)(CPUARMState *env, uint32_t imm)
{
    daif_check(env, 0x1e, imm, GETPC());
    env->daif |= (imm << 6) & PSTATE_DAIF;
    arm_rebuild_hflags(env);
}

void HELPER(msr_i_daifclear)(CPUARMState *env, uint32_t imm)
{
    daif_check(env, 0x1f, imm, GETPC());
    env->daif &= ~((imm << 6) & PSTATE_DAIF);
    arm_rebuild_hflags(env);
}

/* Convert a softfloat float_relation_ (as returned by
 * the float*_compare functions) to the correct ARM
 * NZCV flag state.
 */
static inline uint32_t float_rel_to_flags(int res)
{
    uint64_t flags;
    switch (res) {
    case float_relation_equal:
        flags = PSTATE_Z | PSTATE_C;
        break;
    case float_relation_less:
        flags = PSTATE_N;
        break;
    case float_relation_greater:
        flags = PSTATE_C;
        break;
    case float_relation_unordered:
    default:
        flags = PSTATE_C | PSTATE_V;
        break;
    }
    return flags;
}

uint64_t HELPER(vfp_cmph_a64)(uint32_t x, uint32_t y, void *fp_status)
{
    return float_rel_to_flags(float16_compare_quiet(x, y, fp_status));
}

uint64_t HELPER(vfp_cmpeh_a64)(uint32_t x, uint32_t y, void *fp_status)
{
    return float_rel_to_flags(float16_compare(x, y, fp_status));
}

uint64_t HELPER(vfp_cmps_a64)(float32 x, float32 y, void *fp_status)
{
    return float_rel_to_flags(float32_compare_quiet(x, y, fp_status));
}

uint64_t HELPER(vfp_cmpes_a64)(float32 x, float32 y, void *fp_status)
{
    return float_rel_to_flags(float32_compare(x, y, fp_status));
}

uint64_t HELPER(vfp_cmpd_a64)(float64 x, float64 y, void *fp_status)
{
    return float_rel_to_flags(float64_compare_quiet(x, y, fp_status));
}

uint64_t HELPER(vfp_cmped_a64)(float64 x, float64 y, void *fp_status)
{
    return float_rel_to_flags(float64_compare(x, y, fp_status));
}

float32 HELPER(vfp_mulxs)(float32 a, float32 b, void *fpstp)
{
    float_status *fpst = fpstp;

    a = float32_squash_input_denormal(a, fpst);
    b = float32_squash_input_denormal(b, fpst);

    if ((float32_is_zero(a) && float32_is_infinity(b)) ||
        (float32_is_infinity(a) && float32_is_zero(b))) {
        /* 2.0 with the sign bit set to sign(A) XOR sign(B) */
        return make_float32((1U << 30) |
                            ((float32_val(a) ^ float32_val(b)) & (1U << 31)));
    }
    return float32_mul(a, b, fpst);
}

float64 HELPER(vfp_mulxd)(float64 a, float64 b, void *fpstp)
{
    float_status *fpst = fpstp;

    a = float64_squash_input_denormal(a, fpst);
    b = float64_squash_input_denormal(b, fpst);

    if ((float64_is_zero(a) && float64_is_infinity(b)) ||
        (float64_is_infinity(a) && float64_is_zero(b))) {
        /* 2.0 with the sign bit set to sign(A) XOR sign(B) */
        return make_float64((1ULL << 62) |
                            ((float64_val(a) ^ float64_val(b)) & (1ULL << 63)));
    }
    return float64_mul(a, b, fpst);
}

/* 64bit/double versions of the neon float compare functions */
uint64_t HELPER(neon_ceq_f64)(float64 a, float64 b, void *fpstp)
{
    float_status *fpst = fpstp;
    return -float64_eq_quiet(a, b, fpst);
}

uint64_t HELPER(neon_cge_f64)(float64 a, float64 b, void *fpstp)
{
    float_status *fpst = fpstp;
    return -float64_le(b, a, fpst);
}

uint64_t HELPER(neon_cgt_f64)(float64 a, float64 b, void *fpstp)
{
    float_status *fpst = fpstp;
    return -float64_lt(b, a, fpst);
}

/* Reciprocal step and sqrt step. Note that unlike the A32/T32
 * versions, these do a fully fused multiply-add or
 * multiply-add-and-halve.
 */

uint32_t HELPER(recpsf_f16)(uint32_t a, uint32_t b, void *fpstp)
{
    float_status *fpst = fpstp;

    a = float16_squash_input_denormal(a, fpst);
    b = float16_squash_input_denormal(b, fpst);

    a = float16_chs(a);
    if ((float16_is_infinity(a) && float16_is_zero(b)) ||
        (float16_is_infinity(b) && float16_is_zero(a))) {
        return float16_two;
    }
    return float16_muladd(a, b, float16_two, 0, fpst);
}

float32 HELPER(recpsf_f32)(float32 a, float32 b, void *fpstp)
{
    float_status *fpst = fpstp;

    a = float32_squash_input_denormal(a, fpst);
    b = float32_squash_input_denormal(b, fpst);

    a = float32_chs(a);
    if ((float32_is_infinity(a) && float32_is_zero(b)) ||
        (float32_is_infinity(b) && float32_is_zero(a))) {
        return float32_two;
    }
    return float32_muladd(a, b, float32_two, 0, fpst);
}

float64 HELPER(recpsf_f64)(float64 a, float64 b, void *fpstp)
{
    float_status *fpst = fpstp;

    a = float64_squash_input_denormal(a, fpst);
    b = float64_squash_input_denormal(b, fpst);

    a = float64_chs(a);
    if ((float64_is_infinity(a) && float64_is_zero(b)) ||
        (float64_is_infinity(b) && float64_is_zero(a))) {
        return float64_two;
    }
    return float64_muladd(a, b, float64_two, 0, fpst);
}

uint32_t HELPER(rsqrtsf_f16)(uint32_t a, uint32_t b, void *fpstp)
{
    float_status *fpst = fpstp;

    a = float16_squash_input_denormal(a, fpst);
    b = float16_squash_input_denormal(b, fpst);

    a = float16_chs(a);
    if ((float16_is_infinity(a) && float16_is_zero(b)) ||
        (float16_is_infinity(b) && float16_is_zero(a))) {
        return float16_one_point_five;
    }
    return float16_muladd(a, b, float16_three, float_muladd_halve_result, fpst);
}

float32 HELPER(rsqrtsf_f32)(float32 a, float32 b, void *fpstp)
{
    float_status *fpst = fpstp;

    a = float32_squash_input_denormal(a, fpst);
    b = float32_squash_input_denormal(b, fpst);

    a = float32_chs(a);
    if ((float32_is_infinity(a) && float32_is_zero(b)) ||
        (float32_is_infinity(b) && float32_is_zero(a))) {
        return float32_one_point_five;
    }
    return float32_muladd(a, b, float32_three, float_muladd_halve_result, fpst);
}

float64 HELPER(rsqrtsf_f64)(float64 a, float64 b, void *fpstp)
{
    float_status *fpst = fpstp;

    a = float64_squash_input_denormal(a, fpst);
    b = float64_squash_input_denormal(b, fpst);

    a = float64_chs(a);
    if ((float64_is_infinity(a) && float64_is_zero(b)) ||
        (float64_is_infinity(b) && float64_is_zero(a))) {
        return float64_one_point_five;
    }
    return float64_muladd(a, b, float64_three, float_muladd_halve_result, fpst);
}

/* Pairwise long add: add pairs of adjacent elements into
 * double-width elements in the result (eg _s8 is an 8x8->16 op)
 */
uint64_t HELPER(neon_addlp_s8)(uint64_t a)
{
    uint64_t nsignmask = 0x0080008000800080ULL;
    uint64_t wsignmask = 0x8000800080008000ULL;
    uint64_t elementmask = 0x00ff00ff00ff00ffULL;
    uint64_t tmp1, tmp2;
    uint64_t res, signres;

    /* Extract odd elements, sign extend each to a 16 bit field */
    tmp1 = a & elementmask;
    tmp1 ^= nsignmask;
    tmp1 |= wsignmask;
    tmp1 = (tmp1 - nsignmask) ^ wsignmask;
    /* Ditto for the even elements */
    tmp2 = (a >> 8) & elementmask;
    tmp2 ^= nsignmask;
    tmp2 |= wsignmask;
    tmp2 = (tmp2 - nsignmask) ^ wsignmask;

    /* calculate the result by summing bits 0..14, 16..22, etc,
     * and then adjusting the sign bits 15, 23, etc manually.
     * This ensures the addition can't overflow the 16 bit field.
     */
    signres = (tmp1 ^ tmp2) & wsignmask;
    res = (tmp1 & ~wsignmask) + (tmp2 & ~wsignmask);
    res ^= signres;

    return res;
}

uint64_t HELPER(neon_addlp_u8)(uint64_t a)
{
    uint64_t tmp;

    tmp = a & 0x00ff00ff00ff00ffULL;
    tmp += (a >> 8) & 0x00ff00ff00ff00ffULL;
    return tmp;
}

uint64_t HELPER(neon_addlp_s16)(uint64_t a)
{
    int32_t reslo, reshi;

    reslo = (int32_t)(int16_t)a + (int32_t)(int16_t)(a >> 16);
    reshi = (int32_t)(int16_t)(a >> 32) + (int32_t)(int16_t)(a >> 48);

    return (uint32_t)reslo | (((uint64_t)reshi) << 32);
}

uint64_t HELPER(neon_addlp_u16)(uint64_t a)
{
    uint64_t tmp;

    tmp = a & 0x0000ffff0000ffffULL;
    tmp += (a >> 16) & 0x0000ffff0000ffffULL;
    return tmp;
}

/* Floating-point reciprocal exponent - see FPRecpX in ARM ARM */
uint32_t HELPER(frecpx_f16)(uint32_t a, void *fpstp)
{
    float_status *fpst = fpstp;
    uint16_t val16, sbit;
    int16_t exp;

    if (float16_is_any_nan(a)) {
        float16 nan = a;
        if (float16_is_signaling_nan(a, fpst)) {
            float_raise(float_flag_invalid, fpst);
            if (!fpst->default_nan_mode) {
                nan = float16_silence_nan(a, fpst);
            }
        }
        if (fpst->default_nan_mode) {
            nan = float16_default_nan(fpst);
        }
        return nan;
    }

    a = float16_squash_input_denormal(a, fpst);

    val16 = float16_val(a);
    sbit = 0x8000 & val16;
    exp = extract32(val16, 10, 5);

    if (exp == 0) {
        return make_float16(deposit32(sbit, 10, 5, 0x1e));
    } else {
        return make_float16(deposit32(sbit, 10, 5, ~exp));
    }
}

float32 HELPER(frecpx_f32)(float32 a, void *fpstp)
{
    float_status *fpst = fpstp;
    uint32_t val32, sbit;
    int32_t exp;

    if (float32_is_any_nan(a)) {
        float32 nan = a;
        if (float32_is_signaling_nan(a, fpst)) {
            float_raise(float_flag_invalid, fpst);
            if (!fpst->default_nan_mode) {
                nan = float32_silence_nan(a, fpst);
            }
        }
        if (fpst->default_nan_mode) {
            nan = float32_default_nan(fpst);
        }
        return nan;
    }

    a = float32_squash_input_denormal(a, fpst);

    val32 = float32_val(a);
    sbit = 0x80000000ULL & val32;
    exp = extract32(val32, 23, 8);

    if (exp == 0) {
        return make_float32(sbit | (0xfe << 23));
    } else {
        return make_float32(sbit | (~exp & 0xff) << 23);
    }
}

float64 HELPER(frecpx_f64)(float64 a, void *fpstp)
{
    float_status *fpst = fpstp;
    uint64_t val64, sbit;
    int64_t exp;

    if (float64_is_any_nan(a)) {
        float64 nan = a;
        if (float64_is_signaling_nan(a, fpst)) {
            float_raise(float_flag_invalid, fpst);
            if (!fpst->default_nan_mode) {
                nan = float64_silence_nan(a, fpst);
            }
        }
        if (fpst->default_nan_mode) {
            nan = float64_default_nan(fpst);
        }
        return nan;
    }

    a = float64_squash_input_denormal(a, fpst);

    val64 = float64_val(a);
    sbit = 0x8000000000000000ULL & val64;
    exp = extract64(float64_val(a), 52, 11);

    if (exp == 0) {
        return make_float64(sbit | (0x7feULL << 52));
    } else {
        return make_float64(sbit | (~exp & 0x7ffULL) << 52);
    }
}

float32 HELPER(fcvtx_f64_to_f32)(float64 a, CPUARMState *env)
{
    /* Von Neumann rounding is implemented by using round-to-zero
     * and then setting the LSB of the result if Inexact was raised.
     */
    float32 r;
    float_status *fpst = &env->vfp.fp_status;
    float_status tstat = *fpst;
    int exflags;

    set_float_rounding_mode(float_round_to_zero, &tstat);
    set_float_exception_flags(0, &tstat);
    r = float64_to_float32(a, &tstat);
    exflags = get_float_exception_flags(&tstat);
    if (exflags & float_flag_inexact) {
        r = make_float32(float32_val(r) | 1);
    }
    exflags |= get_float_exception_flags(fpst);
    set_float_exception_flags(exflags, fpst);
    return r;
}

/* 64-bit versions of the CRC helpers. Note that although the operation
 * (and the prototypes of crc32c() and crc32() mean that only the bottom
 * 32 bits of the accumulator and result are used, we pass and return
 * uint64_t for convenience of the generated code. Unlike the 32-bit
 * instruction set versions, val may genuinely have 64 bits of data in it.
 * The upper bytes of val (above the number specified by 'bytes') must have
 * been zeroed out by the caller.
 */
uint64_t HELPER(crc32_64)(uint64_t acc, uint64_t val, uint32_t bytes)
{
    uint8_t buf[8];

    stq_le_p(buf, val);

    /* zlib crc32 converts the accumulator and output to one's complement.  */
    return crc32(acc ^ 0xffffffff, buf, bytes) ^ 0xffffffff;
}

uint64_t HELPER(crc32c_64)(uint64_t acc, uint64_t val, uint32_t bytes)
{
    uint8_t buf[8];

    stq_le_p(buf, val);

    /* Linux crc32c converts the output to one's complement.  */
    return crc32c(acc, buf, bytes) ^ 0xffffffff;
}

/*
 * AdvSIMD half-precision
 */

#define ADVSIMD_HELPER(name, suffix) HELPER(glue(glue(advsimd_, name), suffix))

#define ADVSIMD_HALFOP(name) \
uint32_t ADVSIMD_HELPER(name, h)(uint32_t a, uint32_t b, void *fpstp) \
{ \
    float_status *fpst = fpstp; \
    return float16_ ## name(a, b, fpst);    \
}

ADVSIMD_HALFOP(add)
ADVSIMD_HALFOP(sub)
ADVSIMD_HALFOP(mul)
ADVSIMD_HALFOP(div)
ADVSIMD_HALFOP(min)
ADVSIMD_HALFOP(max)
ADVSIMD_HALFOP(minnum)
ADVSIMD_HALFOP(maxnum)

#define ADVSIMD_TWOHALFOP(name)                                         \
uint32_t ADVSIMD_HELPER(name, 2h)(uint32_t two_a, uint32_t two_b, void *fpstp) \
{ \
    float16  a1, a2, b1, b2;                        \
    uint32_t r1, r2;                                \
    float_status *fpst = fpstp;                     \
    a1 = extract32(two_a, 0, 16);                   \
    a2 = extract32(two_a, 16, 16);                  \
    b1 = extract32(two_b, 0, 16);                   \
    b2 = extract32(two_b, 16, 16);                  \
    r1 = float16_ ## name(a1, b1, fpst);            \
    r2 = float16_ ## name(a2, b2, fpst);            \
    return deposit32(r1, 16, 16, r2);               \
}

ADVSIMD_TWOHALFOP(add)
ADVSIMD_TWOHALFOP(sub)
ADVSIMD_TWOHALFOP(mul)
ADVSIMD_TWOHALFOP(div)
ADVSIMD_TWOHALFOP(min)
ADVSIMD_TWOHALFOP(max)
ADVSIMD_TWOHALFOP(minnum)
ADVSIMD_TWOHALFOP(maxnum)

/* Data processing - scalar floating-point and advanced SIMD */
static float16 float16_mulx(float16 a, float16 b, void *fpstp)
{
    float_status *fpst = fpstp;

    a = float16_squash_input_denormal(a, fpst);
    b = float16_squash_input_denormal(b, fpst);

    if ((float16_is_zero(a) && float16_is_infinity(b)) ||
        (float16_is_infinity(a) && float16_is_zero(b))) {
        /* 2.0 with the sign bit set to sign(A) XOR sign(B) */
        return make_float16((1U << 14) |
                            ((float16_val(a) ^ float16_val(b)) & (1U << 15)));
    }
    return float16_mul(a, b, fpst);
}

ADVSIMD_HALFOP(mulx)
ADVSIMD_TWOHALFOP(mulx)

/* fused multiply-accumulate */
uint32_t HELPER(advsimd_muladdh)(uint32_t a, uint32_t b, uint32_t c,
                                 void *fpstp)
{
    float_status *fpst = fpstp;
    return float16_muladd(a, b, c, 0, fpst);
}

uint32_t HELPER(advsimd_muladd2h)(uint32_t two_a, uint32_t two_b,
                                  uint32_t two_c, void *fpstp)
{
    float_status *fpst = fpstp;
    float16  a1, a2, b1, b2, c1, c2;
    uint32_t r1, r2;
    a1 = extract32(two_a, 0, 16);
    a2 = extract32(two_a, 16, 16);
    b1 = extract32(two_b, 0, 16);
    b2 = extract32(two_b, 16, 16);
    c1 = extract32(two_c, 0, 16);
    c2 = extract32(two_c, 16, 16);
    r1 = float16_muladd(a1, b1, c1, 0, fpst);
    r2 = float16_muladd(a2, b2, c2, 0, fpst);
    return deposit32(r1, 16, 16, r2);
}

/*
 * Floating point comparisons produce an integer result. Softfloat
 * routines return float_relation types which we convert to the 0/-1
 * Neon requires.
 */

#define ADVSIMD_CMPRES(test) (test) ? 0xffff : 0

uint32_t HELPER(advsimd_ceq_f16)(uint32_t a, uint32_t b, void *fpstp)
{
    float_status *fpst = fpstp;
    int compare = float16_compare_quiet(a, b, fpst);
    return ADVSIMD_CMPRES(compare == float_relation_equal);
}

uint32_t HELPER(advsimd_cge_f16)(uint32_t a, uint32_t b, void *fpstp)
{
    float_status *fpst = fpstp;
    int compare = float16_compare(a, b, fpst);
    return ADVSIMD_CMPRES(compare == float_relation_greater ||
                          compare == float_relation_equal);
}

uint32_t HELPER(advsimd_cgt_f16)(uint32_t a, uint32_t b, void *fpstp)
{
    float_status *fpst = fpstp;
    int compare = float16_compare(a, b, fpst);
    return ADVSIMD_CMPRES(compare == float_relation_greater);
}

uint32_t HELPER(advsimd_acge_f16)(uint32_t a, uint32_t b, void *fpstp)
{
    float_status *fpst = fpstp;
    float16 f0 = float16_abs(a);
    float16 f1 = float16_abs(b);
    int compare = float16_compare(f0, f1, fpst);
    return ADVSIMD_CMPRES(compare == float_relation_greater ||
                          compare == float_relation_equal);
}

uint32_t HELPER(advsimd_acgt_f16)(uint32_t a, uint32_t b, void *fpstp)
{
    float_status *fpst = fpstp;
    float16 f0 = float16_abs(a);
    float16 f1 = float16_abs(b);
    int compare = float16_compare(f0, f1, fpst);
    return ADVSIMD_CMPRES(compare == float_relation_greater);
}

/* round to integral */
uint32_t HELPER(advsimd_rinth_exact)(uint32_t x, void *fp_status)
{
    return float16_round_to_int(x, fp_status);
}

uint32_t HELPER(advsimd_rinth)(uint32_t x, void *fp_status)
{
    int old_flags = get_float_exception_flags(fp_status), new_flags;
    float16 ret;

    ret = float16_round_to_int(x, fp_status);

    /* Suppress any inexact exceptions the conversion produced */
    if (!(old_flags & float_flag_inexact)) {
        new_flags = get_float_exception_flags(fp_status);
        set_float_exception_flags(new_flags & ~float_flag_inexact, fp_status);
    }

    return ret;
}

/*
 * Half-precision floating point conversion functions
 *
 * There are a multitude of conversion functions with various
 * different rounding modes. This is dealt with by the calling code
 * setting the mode appropriately before calling the helper.
 */

uint32_t HELPER(advsimd_f16tosinth)(uint32_t a, void *fpstp)
{
    float_status *fpst = fpstp;

    /* Invalid if we are passed a NaN */
    if (float16_is_any_nan(a)) {
        float_raise(float_flag_invalid, fpst);
        return 0;
    }
    return float16_to_int16(a, fpst);
}

uint32_t HELPER(advsimd_f16touinth)(uint32_t a, void *fpstp)
{
    float_status *fpst = fpstp;

    /* Invalid if we are passed a NaN */
    if (float16_is_any_nan(a)) {
        float_raise(float_flag_invalid, fpst);
        return 0;
    }
    return float16_to_uint16(a, fpst);
}

static int el_from_spsr(uint32_t spsr)
{
    /* Return the exception level that this SPSR is requesting a return to,
     * or -1 if it is invalid (an illegal return)
     */
    if (spsr & PSTATE_nRW) {
        switch (spsr & CPSR_M) {
        case ARM_CPU_MODE_USR:
            return 0;
        case ARM_CPU_MODE_HYP:
            return 2;
        case ARM_CPU_MODE_FIQ:
        case ARM_CPU_MODE_IRQ:
        case ARM_CPU_MODE_SVC:
        case ARM_CPU_MODE_ABT:
        case ARM_CPU_MODE_UND:
        case ARM_CPU_MODE_SYS:
            return 1;
        case ARM_CPU_MODE_MON:
            /* Returning to Mon from AArch64 is never possible,
             * so this is an illegal return.
             */
        default:
            return -1;
        }
    } else {
        if (extract32(spsr, 1, 1)) {
            /* Return with reserved M[1] bit set */
            return -1;
        }
        if (extract32(spsr, 0, 4) == 1) {
            /* return to EL0 with M[0] bit set */
            return -1;
        }
        return extract32(spsr, 2, 2);
    }
}

static void cpsr_write_from_spsr_elx(CPUARMState *env,
                                     uint32_t val)
{
    uint32_t mask;

    /* Save SPSR_ELx.SS into PSTATE. */
    env->pstate = (env->pstate & ~PSTATE_SS) | (val & PSTATE_SS);
    val &= ~PSTATE_SS;

    /* Move DIT to the correct location for CPSR */
    if (val & PSTATE_DIT) {
        val &= ~PSTATE_DIT;
        val |= CPSR_DIT;
    }

    mask = aarch32_cpsr_valid_mask(env->features, \
        &env_archcpu(env)->isar);
    cpsr_write(env, val, mask, CPSRWriteRaw);
}

void HELPER(exception_return)(CPUARMState *env, uint64_t new_pc)
{
    int cur_el = arm_current_el(env);
    unsigned int spsr_idx = aarch64_banked_spsr_index(cur_el);
    uint32_t spsr;
    int new_el;
    bool return_to_aa64;

    if (arm_is_guarded(env)) {
        spsr = env->gxf.spsr_gl[cur_el];
    } else {
        spsr = env->banked_spsr[spsr_idx];
    }

    return_to_aa64 = (spsr & PSTATE_nRW) == 0;

    aarch64_save_sp(env, cur_el);

    arm_clear_exclusive(env);

    /* We must squash the PSTATE.SS bit to zero unless both of the
     * following hold:
     *  1. debug exceptions are currently disabled
     *  2. singlestep will be active in the EL we return to
     * We check 1 here and 2 after we've done the pstate/cpsr write() to
     * transition to the EL we're going to.
     */
    if (arm_generate_debug_exceptions(env)) {
        spsr &= ~PSTATE_SS;
    }

    /*
     * FEAT_RME forbids return from EL3 with an invalid security state.
     * We don't need an explicit check for FEAT_RME here because we enforce
     * in scr_write() that you can't set the NSE bit without it.
     */
    if (cur_el == 3 && (env->cp15.scr_el3 & (SCR_NS | SCR_NSE)) == SCR_NSE) {
        goto illegal_return;
    }

    new_el = el_from_spsr(spsr);
    if (new_el == -1) {
        goto illegal_return;
    }
    if (new_el > cur_el || (new_el == 2 && !arm_is_el2_enabled(env))) {
        /* Disallow return to an EL which is unimplemented or higher
         * than the current one.
         */
        goto illegal_return;
    }

    if (new_el != 0 && arm_el_is_aa64(env, new_el) != return_to_aa64) {
        /* Return to an EL which is configured for a different register width */
        goto illegal_return;
    }

    if (new_el == 1 && (arm_hcr_el2_eff(env) & HCR_TGE)) {
        goto illegal_return;
    }

    qemu_mutex_lock_iothread();
    arm_call_pre_el_change_hook(env_archcpu(env));
    qemu_mutex_unlock_iothread();

    if (!return_to_aa64) {
        env->aarch64 = false;
        /* We do a raw CPSR write because aarch64_sync_64_to_32()
         * will sort the register banks out for us, and we've already
         * caught all the bad-mode cases in el_from_spsr().
         */
        cpsr_write_from_spsr_elx(env, spsr);
        if (!arm_singlestep_active(env)) {
            env->pstate &= ~PSTATE_SS;
        }
        aarch64_sync_64_to_32(env);

        if (spsr & CPSR_T) {
            env->regs[15] = new_pc & ~0x1;
        } else {
            env->regs[15] = new_pc & ~0x3;
        }
        helper_rebuild_hflags_a32(env, new_el);
        qemu_log_mask(CPU_LOG_INT, "Exception return from AArch64 EL%d to "
                      "AArch32 EL%d PC 0x%" PRIx32 "\n",
                      cur_el, new_el, env->regs[15]);
    } else {
        int tbii;

        env->aarch64 = true;
        spsr &= aarch64_pstate_valid_mask(&env_archcpu(env)->isar);
        pstate_write(env, spsr);
        if (!arm_singlestep_active(env)) {
            env->pstate &= ~PSTATE_SS;
        }
        aarch64_restore_sp(env, new_el);
        helper_rebuild_hflags_a64(env, new_el);

        /*
         * Apply TBI to the exception return address.  We had to delay this
         * until after we selected the new EL, so that we could select the
         * correct TBI+TBID bits.  This is made easier by waiting until after
         * the hflags rebuild, since we can pull the composite TBII field
         * from there.
         */
        tbii = EX_TBFLAG_A64(env->hflags, TBII);
        if ((tbii >> extract64(new_pc, 55, 1)) & 1) {
            /* TBI is enabled. */
            int core_mmu_idx = cpu_mmu_index(env, false);
            if (regime_has_2_ranges(core_to_aa64_mmu_idx(core_mmu_idx))) {
                new_pc = sextract64(new_pc, 0, 56);
            } else {
                new_pc = extract64(new_pc, 0, 56);
            }
        }
        env->pc = new_pc;

        qemu_log_mask(CPU_LOG_INT, "Exception return from AArch64 EL%d to "
                      "AArch64 EL%d PC 0x%" PRIx64 "\n",
                      cur_el, new_el, env->pc);
    }

    /*
     * Note that cur_el can never be 0.  If new_el is 0, then
     * el0_a64 is return_to_aa64, else el0_a64 is ignored.
     */
    aarch64_sve_change_el(env, cur_el, new_el, return_to_aa64);

    qemu_mutex_lock_iothread();
    arm_call_el_change_hook(env_archcpu(env));
    qemu_mutex_unlock_iothread();

    return;

illegal_return:
    /* Illegal return events of various kinds have architecturally
     * mandated behaviour:
     * restore NZCV and DAIF from SPSR_ELx
     * set PSTATE.IL
     * restore PC from ELR_ELx
     * no change to exception level, execution state or stack pointer
     */
    env->pstate |= PSTATE_IL;
    env->pc = new_pc;
    spsr &= PSTATE_NZCV | PSTATE_DAIF;
    spsr |= pstate_read(env) & ~(PSTATE_NZCV | PSTATE_DAIF);
    pstate_write(env, spsr);
    if (!arm_singlestep_active(env)) {
        env->pstate &= ~PSTATE_SS;
    }
    helper_rebuild_hflags_a64(env, cur_el);
    qemu_log_mask(LOG_GUEST_ERROR, "Illegal exception return at EL%d: "
                  "resuming execution at 0x%" PRIx64 "\n", cur_el, env->pc);
}

void HELPER(gexit)(CPUARMState *env)
{
    int cur_el = arm_current_el(env);
    uint32_t spsr = env->gxf.spsr_gl[cur_el];

    aarch64_save_sp(env, cur_el);

    if (arm_generate_debug_exceptions(env)) {
        spsr &= ~PSTATE_SS;
    }

    spsr &= aarch64_pstate_valid_mask(&env_archcpu(env)->isar);
    pstate_write(env, spsr);

    if (!arm_singlestep_active(env)) {
        env->pstate &= ~PSTATE_SS;
    }

    env->gxf.gxf_status_el[cur_el] &= ~1;
    aarch64_restore_sp(env, cur_el);
    env->pc = env->gxf.elr_gl[cur_el];
    helper_rebuild_hflags_a64(env, cur_el);
    qemu_log_mask(CPU_LOG_INT, "Guarded execution exit from AArch64 GL%d to "
                      "AArch64 EL%d PC 0x%" PRIx64 "\n",
                      cur_el, cur_el, env->pc);
    return;
}

/*
 * Square Root and Reciprocal square root
 */

uint32_t HELPER(sqrt_f16)(uint32_t a, void *fpstp)
{
    float_status *s = fpstp;

    return float16_sqrt(a, s);
}

void HELPER(dc_zva)(CPUARMState *env, uint64_t vaddr_in)
{
    /*
     * Implement DC ZVA, which zeroes a fixed-length block of memory.
     * Note that we do not implement the (architecturally mandated)
     * alignment fault for attempts to use this on Device memory
     * (which matches the usual QEMU behaviour of not implementing either
     * alignment faults or any memory attribute handling).
     */
    int blocklen = 4 << env_archcpu(env)->dcz_blocksize;
    uint64_t vaddr = vaddr_in & ~(blocklen - 1);
    int mmu_idx = cpu_mmu_index(env, false);
    void *mem;

    /*
     * Trapless lookup.  In addition to actual invalid page, may
     * return NULL for I/O, watchpoints, clean pages, etc.
     */
    mem = tlb_vaddr_to_host(env, vaddr, MMU_DATA_STORE, mmu_idx);

#ifndef CONFIG_USER_ONLY
    if (unlikely(!mem)) {
        uintptr_t ra = GETPC();

        /*
         * Trap if accessing an invalid page.  DC_ZVA requires that we supply
         * the original pointer for an invalid page.  But watchpoints require
         * that we probe the actual space.  So do both.
         */
        (void) probe_write(env, vaddr_in, 1, mmu_idx, ra);
        mem = probe_write(env, vaddr, blocklen, mmu_idx, ra);

        if (unlikely(!mem)) {
            /*
             * The only remaining reason for mem == NULL is I/O.
             * Just do a series of byte writes as the architecture demands.
             */
            for (int i = 0; i < blocklen; i++) {
                cpu_stb_mmuidx_ra(env, vaddr + i, 0, mmu_idx, ra);
            }
            return;
        }
    }
#endif

    memset(mem, 0, blocklen);
}

void HELPER(unaligned_access)(CPUARMState *env, uint64_t addr,
                              uint32_t access_type, uint32_t mmu_idx)
{
    arm_cpu_do_unaligned_access(env_cpu(env), addr, access_type,
                                mmu_idx, GETPC());
}

<<<<<<< HEAD
static void *get_page_read(CPUARMState *env, uint64_t vaddr_in, int mmu_idx)
{
    uint64_t vaddr = vaddr_in & TARGET_PAGE_MASK;

    void *mem = tlb_vaddr_to_host(env, vaddr, MMU_DATA_LOAD, mmu_idx);
#ifndef CONFIG_USER_ONLY
    if (unlikely(!mem)) {
        uintptr_t ra = GETPC();

        /*
         * Trap if accessing an invalid page.
         */
        (void) probe_read(env, vaddr_in, 1, mmu_idx, ra);
        mem = probe_read(env, vaddr, TARGET_PAGE_SIZE, mmu_idx, ra);
    }
#endif

    return mem;
}

static void *get_page_write(CPUARMState *env, uint64_t vaddr_in, int mmu_idx)
{
    uint64_t vaddr = vaddr_in & TARGET_PAGE_MASK;

    void *mem = tlb_vaddr_to_host(env, vaddr, MMU_DATA_STORE, mmu_idx);
#ifndef CONFIG_USER_ONLY
    if (unlikely(!mem)) {
        uintptr_t ra = GETPC();

        /*
         * Trap if accessing an invalid page.
         */
        (void) probe_write(env, vaddr_in, 1, mmu_idx, ra);
        mem = probe_write(env, vaddr, TARGET_PAGE_SIZE, mmu_idx, ra);
    }
#endif

    return mem;
}

uint64_t HELPER(wkdmc)(CPUARMState *env, uint64_t vaddr_in, uint64_t vaddr_out)
{
    int mmu_idx = cpu_mmu_index(env, false);
    char *in_mem, *out_mem;
    uint8_t scratch[TARGET_PAGE_SIZE];
    uint8_t scratch1[TARGET_PAGE_SIZE];
    vaddr_in &= TARGET_PAGE_MASK;
    vaddr_out &= ~0x3f;
    int out_offset = vaddr_out - (vaddr_out & TARGET_PAGE_MASK);
    int csize = TARGET_PAGE_SIZE - out_offset;

    if (TARGET_PAGE_BITS < 10 || TARGET_PAGE_BITS > 14) {
        return -1;
    }

    in_mem = get_page_read(env, vaddr_in, mmu_idx);
    out_mem = get_page_write(env, vaddr_out, mmu_idx);
    if (in_mem && out_mem) {
        memcpy(scratch1, in_mem, TARGET_PAGE_SIZE);
        int n = WKdm_compress(scratch1, scratch, csize);
        if (n <= 0) {
            return n;
        }
        if (n > csize) {
            return -1;
        }
        memcpy(out_mem + out_offset, scratch, n);
        return n >> 6;
    }
    return -1;
}

uint64_t HELPER(wkdmd)(CPUARMState *env, uint64_t vaddr_in, uint64_t vaddr_out)
{
    int mmu_idx = cpu_mmu_index(env, false);
    uint8_t *in_mem, *out_mem;
    uint8_t scratch[TARGET_PAGE_SIZE];
    uint8_t scratch2[TARGET_PAGE_SIZE];
    vaddr_out &= TARGET_PAGE_MASK;
    vaddr_in &= ~0x3f;
    int in_offset = vaddr_in - (vaddr_in & TARGET_PAGE_MASK);
    int csize = TARGET_PAGE_SIZE - in_offset;

    if (TARGET_PAGE_BITS < 10 || TARGET_PAGE_BITS > 14) {
        return 0x3000;
    }

    in_mem = get_page_read(env, vaddr_in, mmu_idx);
    out_mem = get_page_write(env, vaddr_out, mmu_idx);
    if (in_mem && out_mem) {
        memcpy(scratch, in_mem + in_offset, csize);
        if (WKdm_decompress(scratch, scratch2, csize)) {
            memcpy(out_mem, scratch2, TARGET_PAGE_SIZE);
            return 0;
        }
    }
    return 0x3000;
}
=======
/* Memory operations (memset, memmove, memcpy) */

/*
 * Return true if the CPY* and SET* insns can execute; compare
 * pseudocode CheckMOPSEnabled(), though we refactor it a little.
 */
static bool mops_enabled(CPUARMState *env)
{
    int el = arm_current_el(env);

    if (el < 2 &&
        (arm_hcr_el2_eff(env) & (HCR_E2H | HCR_TGE)) != (HCR_E2H | HCR_TGE) &&
        !(arm_hcrx_el2_eff(env) & HCRX_MSCEN)) {
        return false;
    }

    if (el == 0) {
        if (!el_is_in_host(env, 0)) {
            return env->cp15.sctlr_el[1] & SCTLR_MSCEN;
        } else {
            return env->cp15.sctlr_el[2] & SCTLR_MSCEN;
        }
    }
    return true;
}

static void check_mops_enabled(CPUARMState *env, uintptr_t ra)
{
    if (!mops_enabled(env)) {
        raise_exception_ra(env, EXCP_UDEF, syn_uncategorized(),
                           exception_target_el(env), ra);
    }
}

/*
 * Return the target exception level for an exception due
 * to mismatched arguments in a FEAT_MOPS copy or set.
 * Compare pseudocode MismatchedCpySetTargetEL()
 */
static int mops_mismatch_exception_target_el(CPUARMState *env)
{
    int el = arm_current_el(env);

    if (el > 1) {
        return el;
    }
    if (el == 0 && (arm_hcr_el2_eff(env) & HCR_TGE)) {
        return 2;
    }
    if (el == 1 && (arm_hcrx_el2_eff(env) & HCRX_MCE2)) {
        return 2;
    }
    return 1;
}

/*
 * Check whether an M or E instruction was executed with a CF value
 * indicating the wrong option for this implementation.
 * Assumes we are always Option A.
 */
static void check_mops_wrong_option(CPUARMState *env, uint32_t syndrome,
                                    uintptr_t ra)
{
    if (env->CF != 0) {
        syndrome |= 1 << 17; /* Set the wrong-option bit */
        raise_exception_ra(env, EXCP_UDEF, syndrome,
                           mops_mismatch_exception_target_el(env), ra);
    }
}

/*
 * Return the maximum number of bytes we can transfer starting at addr
 * without crossing a page boundary.
 */
static uint64_t page_limit(uint64_t addr)
{
    return TARGET_PAGE_ALIGN(addr + 1) - addr;
}

/*
 * Return the number of bytes we can copy starting from addr and working
 * backwards without crossing a page boundary.
 */
static uint64_t page_limit_rev(uint64_t addr)
{
    return (addr & ~TARGET_PAGE_MASK) + 1;
}

/*
 * Perform part of a memory set on an area of guest memory starting at
 * toaddr (a dirty address) and extending for setsize bytes.
 *
 * Returns the number of bytes actually set, which might be less than
 * setsize; the caller should loop until the whole set has been done.
 * The caller should ensure that the guest registers are correct
 * for the possibility that the first byte of the set encounters
 * an exception or watchpoint. We guarantee not to take any faults
 * for bytes other than the first.
 */
static uint64_t set_step(CPUARMState *env, uint64_t toaddr,
                         uint64_t setsize, uint32_t data, int memidx,
                         uint32_t *mtedesc, uintptr_t ra)
{
    void *mem;

    setsize = MIN(setsize, page_limit(toaddr));
    if (*mtedesc) {
        uint64_t mtesize = mte_mops_probe(env, toaddr, setsize, *mtedesc);
        if (mtesize == 0) {
            /* Trap, or not. All CPU state is up to date */
            mte_check_fail(env, *mtedesc, toaddr, ra);
            /* Continue, with no further MTE checks required */
            *mtedesc = 0;
        } else {
            /* Advance to the end, or to the tag mismatch */
            setsize = MIN(setsize, mtesize);
        }
    }

    toaddr = useronly_clean_ptr(toaddr);
    /*
     * Trapless lookup: returns NULL for invalid page, I/O,
     * watchpoints, clean pages, etc.
     */
    mem = tlb_vaddr_to_host(env, toaddr, MMU_DATA_STORE, memidx);

#ifndef CONFIG_USER_ONLY
    if (unlikely(!mem)) {
        /*
         * Slow-path: just do one byte write. This will handle the
         * watchpoint, invalid page, etc handling correctly.
         * For clean code pages, the next iteration will see
         * the page dirty and will use the fast path.
         */
        cpu_stb_mmuidx_ra(env, toaddr, data, memidx, ra);
        return 1;
    }
#endif
    /* Easy case: just memset the host memory */
    memset(mem, data, setsize);
    return setsize;
}

/*
 * Similar, but setting tags. The architecture requires us to do this
 * in 16-byte chunks. SETP accesses are not tag checked; they set
 * the tags.
 */
static uint64_t set_step_tags(CPUARMState *env, uint64_t toaddr,
                              uint64_t setsize, uint32_t data, int memidx,
                              uint32_t *mtedesc, uintptr_t ra)
{
    void *mem;
    uint64_t cleanaddr;

    setsize = MIN(setsize, page_limit(toaddr));

    cleanaddr = useronly_clean_ptr(toaddr);
    /*
     * Trapless lookup: returns NULL for invalid page, I/O,
     * watchpoints, clean pages, etc.
     */
    mem = tlb_vaddr_to_host(env, cleanaddr, MMU_DATA_STORE, memidx);

#ifndef CONFIG_USER_ONLY
    if (unlikely(!mem)) {
        /*
         * Slow-path: just do one write. This will handle the
         * watchpoint, invalid page, etc handling correctly.
         * The architecture requires that we do 16 bytes at a time,
         * and we know both ptr and size are 16 byte aligned.
         * For clean code pages, the next iteration will see
         * the page dirty and will use the fast path.
         */
        uint64_t repldata = data * 0x0101010101010101ULL;
        MemOpIdx oi16 = make_memop_idx(MO_TE | MO_128, memidx);
        cpu_st16_mmu(env, toaddr, int128_make128(repldata, repldata), oi16, ra);
        mte_mops_set_tags(env, toaddr, 16, *mtedesc);
        return 16;
    }
#endif
    /* Easy case: just memset the host memory */
    memset(mem, data, setsize);
    mte_mops_set_tags(env, toaddr, setsize, *mtedesc);
    return setsize;
}

typedef uint64_t StepFn(CPUARMState *env, uint64_t toaddr,
                        uint64_t setsize, uint32_t data,
                        int memidx, uint32_t *mtedesc, uintptr_t ra);

/* Extract register numbers from a MOPS exception syndrome value */
static int mops_destreg(uint32_t syndrome)
{
    return extract32(syndrome, 10, 5);
}

static int mops_srcreg(uint32_t syndrome)
{
    return extract32(syndrome, 5, 5);
}

static int mops_sizereg(uint32_t syndrome)
{
    return extract32(syndrome, 0, 5);
}

/*
 * Return true if TCMA and TBI bits mean we need to do MTE checks.
 * We only need to do this once per MOPS insn, not for every page.
 */
static bool mte_checks_needed(uint64_t ptr, uint32_t desc)
{
    int bit55 = extract64(ptr, 55, 1);

    /*
     * Note that tbi_check() returns true for "access checked" but
     * tcma_check() returns true for "access unchecked".
     */
    if (!tbi_check(desc, bit55)) {
        return false;
    }
    return !tcma_check(desc, bit55, allocation_tag_from_addr(ptr));
}

/* Take an exception if the SETG addr/size are not granule aligned */
static void check_setg_alignment(CPUARMState *env, uint64_t ptr, uint64_t size,
                                 uint32_t memidx, uintptr_t ra)
{
    if ((size != 0 && !QEMU_IS_ALIGNED(ptr, TAG_GRANULE)) ||
        !QEMU_IS_ALIGNED(size, TAG_GRANULE)) {
        arm_cpu_do_unaligned_access(env_cpu(env), ptr, MMU_DATA_STORE,
                                    memidx, ra);

    }
}

static uint64_t arm_reg_or_xzr(CPUARMState *env, int reg)
{
    /*
     * Runtime equivalent of cpu_reg() -- return the CPU register value,
     * for contexts when index 31 means XZR (not SP).
     */
    return reg == 31 ? 0 : env->xregs[reg];
}

/*
 * For the Memory Set operation, our implementation chooses
 * always to use "option A", where we update Xd to the final
 * address in the SETP insn, and set Xn to be -(bytes remaining).
 * On SETM and SETE insns we only need update Xn.
 *
 * @env: CPU
 * @syndrome: syndrome value for mismatch exceptions
 * (also contains the register numbers we need to use)
 * @mtedesc: MTE descriptor word
 * @stepfn: function which does a single part of the set operation
 * @is_setg: true if this is the tag-setting SETG variant
 */
static void do_setp(CPUARMState *env, uint32_t syndrome, uint32_t mtedesc,
                    StepFn *stepfn, bool is_setg, uintptr_t ra)
{
    /* Prologue: we choose to do up to the next page boundary */
    int rd = mops_destreg(syndrome);
    int rs = mops_srcreg(syndrome);
    int rn = mops_sizereg(syndrome);
    uint8_t data = arm_reg_or_xzr(env, rs);
    uint32_t memidx = FIELD_EX32(mtedesc, MTEDESC, MIDX);
    uint64_t toaddr = env->xregs[rd];
    uint64_t setsize = env->xregs[rn];
    uint64_t stagesetsize, step;

    check_mops_enabled(env, ra);

    if (setsize > INT64_MAX) {
        setsize = INT64_MAX;
        if (is_setg) {
            setsize &= ~0xf;
        }
    }

    if (unlikely(is_setg)) {
        check_setg_alignment(env, toaddr, setsize, memidx, ra);
    } else if (!mte_checks_needed(toaddr, mtedesc)) {
        mtedesc = 0;
    }

    stagesetsize = MIN(setsize, page_limit(toaddr));
    while (stagesetsize) {
        env->xregs[rd] = toaddr;
        env->xregs[rn] = setsize;
        step = stepfn(env, toaddr, stagesetsize, data, memidx, &mtedesc, ra);
        toaddr += step;
        setsize -= step;
        stagesetsize -= step;
    }
    /* Insn completed, so update registers to the Option A format */
    env->xregs[rd] = toaddr + setsize;
    env->xregs[rn] = -setsize;

    /* Set NZCV = 0000 to indicate we are an Option A implementation */
    env->NF = 0;
    env->ZF = 1; /* our env->ZF encoding is inverted */
    env->CF = 0;
    env->VF = 0;
    return;
}

void HELPER(setp)(CPUARMState *env, uint32_t syndrome, uint32_t mtedesc)
{
    do_setp(env, syndrome, mtedesc, set_step, false, GETPC());
}

void HELPER(setgp)(CPUARMState *env, uint32_t syndrome, uint32_t mtedesc)
{
    do_setp(env, syndrome, mtedesc, set_step_tags, true, GETPC());
}

static void do_setm(CPUARMState *env, uint32_t syndrome, uint32_t mtedesc,
                    StepFn *stepfn, bool is_setg, uintptr_t ra)
{
    /* Main: we choose to do all the full-page chunks */
    CPUState *cs = env_cpu(env);
    int rd = mops_destreg(syndrome);
    int rs = mops_srcreg(syndrome);
    int rn = mops_sizereg(syndrome);
    uint8_t data = arm_reg_or_xzr(env, rs);
    uint64_t toaddr = env->xregs[rd] + env->xregs[rn];
    uint64_t setsize = -env->xregs[rn];
    uint32_t memidx = FIELD_EX32(mtedesc, MTEDESC, MIDX);
    uint64_t step, stagesetsize;

    check_mops_enabled(env, ra);

    /*
     * We're allowed to NOP out "no data to copy" before the consistency
     * checks; we choose to do so.
     */
    if (env->xregs[rn] == 0) {
        return;
    }

    check_mops_wrong_option(env, syndrome, ra);

    /*
     * Our implementation will work fine even if we have an unaligned
     * destination address, and because we update Xn every time around
     * the loop below and the return value from stepfn() may be less
     * than requested, we might find toaddr is unaligned. So we don't
     * have an IMPDEF check for alignment here.
     */

    if (unlikely(is_setg)) {
        check_setg_alignment(env, toaddr, setsize, memidx, ra);
    } else if (!mte_checks_needed(toaddr, mtedesc)) {
        mtedesc = 0;
    }

    /* Do the actual memset: we leave the last partial page to SETE */
    stagesetsize = setsize & TARGET_PAGE_MASK;
    while (stagesetsize > 0) {
        step = stepfn(env, toaddr, setsize, data, memidx, &mtedesc, ra);
        toaddr += step;
        setsize -= step;
        stagesetsize -= step;
        env->xregs[rn] = -setsize;
        if (stagesetsize > 0 && unlikely(cpu_loop_exit_requested(cs))) {
            cpu_loop_exit_restore(cs, ra);
        }
    }
}

void HELPER(setm)(CPUARMState *env, uint32_t syndrome, uint32_t mtedesc)
{
    do_setm(env, syndrome, mtedesc, set_step, false, GETPC());
}

void HELPER(setgm)(CPUARMState *env, uint32_t syndrome, uint32_t mtedesc)
{
    do_setm(env, syndrome, mtedesc, set_step_tags, true, GETPC());
}

static void do_sete(CPUARMState *env, uint32_t syndrome, uint32_t mtedesc,
                    StepFn *stepfn, bool is_setg, uintptr_t ra)
{
    /* Epilogue: do the last partial page */
    int rd = mops_destreg(syndrome);
    int rs = mops_srcreg(syndrome);
    int rn = mops_sizereg(syndrome);
    uint8_t data = arm_reg_or_xzr(env, rs);
    uint64_t toaddr = env->xregs[rd] + env->xregs[rn];
    uint64_t setsize = -env->xregs[rn];
    uint32_t memidx = FIELD_EX32(mtedesc, MTEDESC, MIDX);
    uint64_t step;

    check_mops_enabled(env, ra);

    /*
     * We're allowed to NOP out "no data to copy" before the consistency
     * checks; we choose to do so.
     */
    if (setsize == 0) {
        return;
    }

    check_mops_wrong_option(env, syndrome, ra);

    /*
     * Our implementation has no address alignment requirements, but
     * we do want to enforce the "less than a page" size requirement,
     * so we don't need to have the "check for interrupts" here.
     */
    if (setsize >= TARGET_PAGE_SIZE) {
        raise_exception_ra(env, EXCP_UDEF, syndrome,
                           mops_mismatch_exception_target_el(env), ra);
    }

    if (unlikely(is_setg)) {
        check_setg_alignment(env, toaddr, setsize, memidx, ra);
    } else if (!mte_checks_needed(toaddr, mtedesc)) {
        mtedesc = 0;
    }

    /* Do the actual memset */
    while (setsize > 0) {
        step = stepfn(env, toaddr, setsize, data, memidx, &mtedesc, ra);
        toaddr += step;
        setsize -= step;
        env->xregs[rn] = -setsize;
    }
}

void HELPER(sete)(CPUARMState *env, uint32_t syndrome, uint32_t mtedesc)
{
    do_sete(env, syndrome, mtedesc, set_step, false, GETPC());
}

void HELPER(setge)(CPUARMState *env, uint32_t syndrome, uint32_t mtedesc)
{
    do_sete(env, syndrome, mtedesc, set_step_tags, true, GETPC());
}

/*
 * Perform part of a memory copy from the guest memory at fromaddr
 * and extending for copysize bytes, to the guest memory at
 * toaddr. Both addresses are dirty.
 *
 * Returns the number of bytes actually set, which might be less than
 * copysize; the caller should loop until the whole copy has been done.
 * The caller should ensure that the guest registers are correct
 * for the possibility that the first byte of the copy encounters
 * an exception or watchpoint. We guarantee not to take any faults
 * for bytes other than the first.
 */
static uint64_t copy_step(CPUARMState *env, uint64_t toaddr, uint64_t fromaddr,
                          uint64_t copysize, int wmemidx, int rmemidx,
                          uint32_t *wdesc, uint32_t *rdesc, uintptr_t ra)
{
    void *rmem;
    void *wmem;

    /* Don't cross a page boundary on either source or destination */
    copysize = MIN(copysize, page_limit(toaddr));
    copysize = MIN(copysize, page_limit(fromaddr));
    /*
     * Handle MTE tag checks: either handle the tag mismatch for byte 0,
     * or else copy up to but not including the byte with the mismatch.
     */
    if (*rdesc) {
        uint64_t mtesize = mte_mops_probe(env, fromaddr, copysize, *rdesc);
        if (mtesize == 0) {
            mte_check_fail(env, *rdesc, fromaddr, ra);
            *rdesc = 0;
        } else {
            copysize = MIN(copysize, mtesize);
        }
    }
    if (*wdesc) {
        uint64_t mtesize = mte_mops_probe(env, toaddr, copysize, *wdesc);
        if (mtesize == 0) {
            mte_check_fail(env, *wdesc, toaddr, ra);
            *wdesc = 0;
        } else {
            copysize = MIN(copysize, mtesize);
        }
    }

    toaddr = useronly_clean_ptr(toaddr);
    fromaddr = useronly_clean_ptr(fromaddr);
    /* Trapless lookup of whether we can get a host memory pointer */
    wmem = tlb_vaddr_to_host(env, toaddr, MMU_DATA_STORE, wmemidx);
    rmem = tlb_vaddr_to_host(env, fromaddr, MMU_DATA_LOAD, rmemidx);

#ifndef CONFIG_USER_ONLY
    /*
     * If we don't have host memory for both source and dest then just
     * do a single byte copy. This will handle watchpoints, invalid pages,
     * etc correctly. For clean code pages, the next iteration will see
     * the page dirty and will use the fast path.
     */
    if (unlikely(!rmem || !wmem)) {
        uint8_t byte;
        if (rmem) {
            byte = *(uint8_t *)rmem;
        } else {
            byte = cpu_ldub_mmuidx_ra(env, fromaddr, rmemidx, ra);
        }
        if (wmem) {
            *(uint8_t *)wmem = byte;
        } else {
            cpu_stb_mmuidx_ra(env, toaddr, byte, wmemidx, ra);
        }
        return 1;
    }
#endif
    /* Easy case: just memmove the host memory */
    memmove(wmem, rmem, copysize);
    return copysize;
}

/*
 * Do part of a backwards memory copy. Here toaddr and fromaddr point
 * to the *last* byte to be copied.
 */
static uint64_t copy_step_rev(CPUARMState *env, uint64_t toaddr,
                              uint64_t fromaddr,
                              uint64_t copysize, int wmemidx, int rmemidx,
                              uint32_t *wdesc, uint32_t *rdesc, uintptr_t ra)
{
    void *rmem;
    void *wmem;

    /* Don't cross a page boundary on either source or destination */
    copysize = MIN(copysize, page_limit_rev(toaddr));
    copysize = MIN(copysize, page_limit_rev(fromaddr));

    /*
     * Handle MTE tag checks: either handle the tag mismatch for byte 0,
     * or else copy up to but not including the byte with the mismatch.
     */
    if (*rdesc) {
        uint64_t mtesize = mte_mops_probe_rev(env, fromaddr, copysize, *rdesc);
        if (mtesize == 0) {
            mte_check_fail(env, *rdesc, fromaddr, ra);
            *rdesc = 0;
        } else {
            copysize = MIN(copysize, mtesize);
        }
    }
    if (*wdesc) {
        uint64_t mtesize = mte_mops_probe_rev(env, toaddr, copysize, *wdesc);
        if (mtesize == 0) {
            mte_check_fail(env, *wdesc, toaddr, ra);
            *wdesc = 0;
        } else {
            copysize = MIN(copysize, mtesize);
        }
    }

    toaddr = useronly_clean_ptr(toaddr);
    fromaddr = useronly_clean_ptr(fromaddr);
    /* Trapless lookup of whether we can get a host memory pointer */
    wmem = tlb_vaddr_to_host(env, toaddr, MMU_DATA_STORE, wmemidx);
    rmem = tlb_vaddr_to_host(env, fromaddr, MMU_DATA_LOAD, rmemidx);

#ifndef CONFIG_USER_ONLY
    /*
     * If we don't have host memory for both source and dest then just
     * do a single byte copy. This will handle watchpoints, invalid pages,
     * etc correctly. For clean code pages, the next iteration will see
     * the page dirty and will use the fast path.
     */
    if (unlikely(!rmem || !wmem)) {
        uint8_t byte;
        if (rmem) {
            byte = *(uint8_t *)rmem;
        } else {
            byte = cpu_ldub_mmuidx_ra(env, fromaddr, rmemidx, ra);
        }
        if (wmem) {
            *(uint8_t *)wmem = byte;
        } else {
            cpu_stb_mmuidx_ra(env, toaddr, byte, wmemidx, ra);
        }
        return 1;
    }
#endif
    /*
     * Easy case: just memmove the host memory. Note that wmem and
     * rmem here point to the *last* byte to copy.
     */
    memmove(wmem - (copysize - 1), rmem - (copysize - 1), copysize);
    return copysize;
}

/*
 * for the Memory Copy operation, our implementation chooses always
 * to use "option A", where we update Xd and Xs to the final addresses
 * in the CPYP insn, and then in CPYM and CPYE only need to update Xn.
 *
 * @env: CPU
 * @syndrome: syndrome value for mismatch exceptions
 * (also contains the register numbers we need to use)
 * @wdesc: MTE descriptor for the writes (destination)
 * @rdesc: MTE descriptor for the reads (source)
 * @move: true if this is CPY (memmove), false for CPYF (memcpy forwards)
 */
static void do_cpyp(CPUARMState *env, uint32_t syndrome, uint32_t wdesc,
                    uint32_t rdesc, uint32_t move, uintptr_t ra)
{
    int rd = mops_destreg(syndrome);
    int rs = mops_srcreg(syndrome);
    int rn = mops_sizereg(syndrome);
    uint32_t rmemidx = FIELD_EX32(rdesc, MTEDESC, MIDX);
    uint32_t wmemidx = FIELD_EX32(wdesc, MTEDESC, MIDX);
    bool forwards = true;
    uint64_t toaddr = env->xregs[rd];
    uint64_t fromaddr = env->xregs[rs];
    uint64_t copysize = env->xregs[rn];
    uint64_t stagecopysize, step;

    check_mops_enabled(env, ra);


    if (move) {
        /*
         * Copy backwards if necessary. The direction for a non-overlapping
         * copy is IMPDEF; we choose forwards.
         */
        if (copysize > 0x007FFFFFFFFFFFFFULL) {
            copysize = 0x007FFFFFFFFFFFFFULL;
        }
        uint64_t fs = extract64(fromaddr, 0, 56);
        uint64_t ts = extract64(toaddr, 0, 56);
        uint64_t fe = extract64(fromaddr + copysize, 0, 56);

        if (fs < ts && fe > ts) {
            forwards = false;
        }
    } else {
        if (copysize > INT64_MAX) {
            copysize = INT64_MAX;
        }
    }

    if (!mte_checks_needed(fromaddr, rdesc)) {
        rdesc = 0;
    }
    if (!mte_checks_needed(toaddr, wdesc)) {
        wdesc = 0;
    }

    if (forwards) {
        stagecopysize = MIN(copysize, page_limit(toaddr));
        stagecopysize = MIN(stagecopysize, page_limit(fromaddr));
        while (stagecopysize) {
            env->xregs[rd] = toaddr;
            env->xregs[rs] = fromaddr;
            env->xregs[rn] = copysize;
            step = copy_step(env, toaddr, fromaddr, stagecopysize,
                             wmemidx, rmemidx, &wdesc, &rdesc, ra);
            toaddr += step;
            fromaddr += step;
            copysize -= step;
            stagecopysize -= step;
        }
        /* Insn completed, so update registers to the Option A format */
        env->xregs[rd] = toaddr + copysize;
        env->xregs[rs] = fromaddr + copysize;
        env->xregs[rn] = -copysize;
    } else {
        /*
         * In a reverse copy the to and from addrs in Xs and Xd are the start
         * of the range, but it's more convenient for us to work with pointers
         * to the last byte being copied.
         */
        toaddr += copysize - 1;
        fromaddr += copysize - 1;
        stagecopysize = MIN(copysize, page_limit_rev(toaddr));
        stagecopysize = MIN(stagecopysize, page_limit_rev(fromaddr));
        while (stagecopysize) {
            env->xregs[rn] = copysize;
            step = copy_step_rev(env, toaddr, fromaddr, stagecopysize,
                                 wmemidx, rmemidx, &wdesc, &rdesc, ra);
            copysize -= step;
            stagecopysize -= step;
            toaddr -= step;
            fromaddr -= step;
        }
        /*
         * Insn completed, so update registers to the Option A format.
         * For a reverse copy this is no different to the CPYP input format.
         */
        env->xregs[rn] = copysize;
    }

    /* Set NZCV = 0000 to indicate we are an Option A implementation */
    env->NF = 0;
    env->ZF = 1; /* our env->ZF encoding is inverted */
    env->CF = 0;
    env->VF = 0;
    return;
}

void HELPER(cpyp)(CPUARMState *env, uint32_t syndrome, uint32_t wdesc,
                  uint32_t rdesc)
{
    do_cpyp(env, syndrome, wdesc, rdesc, true, GETPC());
}

void HELPER(cpyfp)(CPUARMState *env, uint32_t syndrome, uint32_t wdesc,
                   uint32_t rdesc)
{
    do_cpyp(env, syndrome, wdesc, rdesc, false, GETPC());
}

static void do_cpym(CPUARMState *env, uint32_t syndrome, uint32_t wdesc,
                    uint32_t rdesc, uint32_t move, uintptr_t ra)
{
    /* Main: we choose to copy until less than a page remaining */
    CPUState *cs = env_cpu(env);
    int rd = mops_destreg(syndrome);
    int rs = mops_srcreg(syndrome);
    int rn = mops_sizereg(syndrome);
    uint32_t rmemidx = FIELD_EX32(rdesc, MTEDESC, MIDX);
    uint32_t wmemidx = FIELD_EX32(wdesc, MTEDESC, MIDX);
    bool forwards = true;
    uint64_t toaddr, fromaddr, copysize, step;

    check_mops_enabled(env, ra);

    /* We choose to NOP out "no data to copy" before consistency checks */
    if (env->xregs[rn] == 0) {
        return;
    }

    check_mops_wrong_option(env, syndrome, ra);

    if (move) {
        forwards = (int64_t)env->xregs[rn] < 0;
    }

    if (forwards) {
        toaddr = env->xregs[rd] + env->xregs[rn];
        fromaddr = env->xregs[rs] + env->xregs[rn];
        copysize = -env->xregs[rn];
    } else {
        copysize = env->xregs[rn];
        /* This toaddr and fromaddr point to the *last* byte to copy */
        toaddr = env->xregs[rd] + copysize - 1;
        fromaddr = env->xregs[rs] + copysize - 1;
    }

    if (!mte_checks_needed(fromaddr, rdesc)) {
        rdesc = 0;
    }
    if (!mte_checks_needed(toaddr, wdesc)) {
        wdesc = 0;
    }

    /* Our implementation has no particular parameter requirements for CPYM */

    /* Do the actual memmove */
    if (forwards) {
        while (copysize >= TARGET_PAGE_SIZE) {
            step = copy_step(env, toaddr, fromaddr, copysize,
                             wmemidx, rmemidx, &wdesc, &rdesc, ra);
            toaddr += step;
            fromaddr += step;
            copysize -= step;
            env->xregs[rn] = -copysize;
            if (copysize >= TARGET_PAGE_SIZE &&
                unlikely(cpu_loop_exit_requested(cs))) {
                cpu_loop_exit_restore(cs, ra);
            }
        }
    } else {
        while (copysize >= TARGET_PAGE_SIZE) {
            step = copy_step_rev(env, toaddr, fromaddr, copysize,
                                 wmemidx, rmemidx, &wdesc, &rdesc, ra);
            toaddr -= step;
            fromaddr -= step;
            copysize -= step;
            env->xregs[rn] = copysize;
            if (copysize >= TARGET_PAGE_SIZE &&
                unlikely(cpu_loop_exit_requested(cs))) {
                cpu_loop_exit_restore(cs, ra);
            }
        }
    }
}

void HELPER(cpym)(CPUARMState *env, uint32_t syndrome, uint32_t wdesc,
                  uint32_t rdesc)
{
    do_cpym(env, syndrome, wdesc, rdesc, true, GETPC());
}

void HELPER(cpyfm)(CPUARMState *env, uint32_t syndrome, uint32_t wdesc,
                   uint32_t rdesc)
{
    do_cpym(env, syndrome, wdesc, rdesc, false, GETPC());
}

static void do_cpye(CPUARMState *env, uint32_t syndrome, uint32_t wdesc,
                    uint32_t rdesc, uint32_t move, uintptr_t ra)
{
    /* Epilogue: do the last partial page */
    int rd = mops_destreg(syndrome);
    int rs = mops_srcreg(syndrome);
    int rn = mops_sizereg(syndrome);
    uint32_t rmemidx = FIELD_EX32(rdesc, MTEDESC, MIDX);
    uint32_t wmemidx = FIELD_EX32(wdesc, MTEDESC, MIDX);
    bool forwards = true;
    uint64_t toaddr, fromaddr, copysize, step;

    check_mops_enabled(env, ra);

    /* We choose to NOP out "no data to copy" before consistency checks */
    if (env->xregs[rn] == 0) {
        return;
    }

    check_mops_wrong_option(env, syndrome, ra);

    if (move) {
        forwards = (int64_t)env->xregs[rn] < 0;
    }

    if (forwards) {
        toaddr = env->xregs[rd] + env->xregs[rn];
        fromaddr = env->xregs[rs] + env->xregs[rn];
        copysize = -env->xregs[rn];
    } else {
        copysize = env->xregs[rn];
        /* This toaddr and fromaddr point to the *last* byte to copy */
        toaddr = env->xregs[rd] + copysize - 1;
        fromaddr = env->xregs[rs] + copysize - 1;
    }

    if (!mte_checks_needed(fromaddr, rdesc)) {
        rdesc = 0;
    }
    if (!mte_checks_needed(toaddr, wdesc)) {
        wdesc = 0;
    }

    /* Check the size; we don't want to have do a check-for-interrupts */
    if (copysize >= TARGET_PAGE_SIZE) {
        raise_exception_ra(env, EXCP_UDEF, syndrome,
                           mops_mismatch_exception_target_el(env), ra);
    }

    /* Do the actual memmove */
    if (forwards) {
        while (copysize > 0) {
            step = copy_step(env, toaddr, fromaddr, copysize,
                             wmemidx, rmemidx, &wdesc, &rdesc, ra);
            toaddr += step;
            fromaddr += step;
            copysize -= step;
            env->xregs[rn] = -copysize;
        }
    } else {
        while (copysize > 0) {
            step = copy_step_rev(env, toaddr, fromaddr, copysize,
                                 wmemidx, rmemidx, &wdesc, &rdesc, ra);
            toaddr -= step;
            fromaddr -= step;
            copysize -= step;
            env->xregs[rn] = copysize;
        }
    }
}

void HELPER(cpye)(CPUARMState *env, uint32_t syndrome, uint32_t wdesc,
                  uint32_t rdesc)
{
    do_cpye(env, syndrome, wdesc, rdesc, true, GETPC());
}

void HELPER(cpyfe)(CPUARMState *env, uint32_t syndrome, uint32_t wdesc,
                   uint32_t rdesc)
{
    do_cpye(env, syndrome, wdesc, rdesc, false, GETPC());
}
>>>>>>> 1600b9f4
<|MERGE_RESOLUTION|>--- conflicted
+++ resolved
@@ -1006,106 +1006,6 @@
                                 mmu_idx, GETPC());
 }
 
-<<<<<<< HEAD
-static void *get_page_read(CPUARMState *env, uint64_t vaddr_in, int mmu_idx)
-{
-    uint64_t vaddr = vaddr_in & TARGET_PAGE_MASK;
-
-    void *mem = tlb_vaddr_to_host(env, vaddr, MMU_DATA_LOAD, mmu_idx);
-#ifndef CONFIG_USER_ONLY
-    if (unlikely(!mem)) {
-        uintptr_t ra = GETPC();
-
-        /*
-         * Trap if accessing an invalid page.
-         */
-        (void) probe_read(env, vaddr_in, 1, mmu_idx, ra);
-        mem = probe_read(env, vaddr, TARGET_PAGE_SIZE, mmu_idx, ra);
-    }
-#endif
-
-    return mem;
-}
-
-static void *get_page_write(CPUARMState *env, uint64_t vaddr_in, int mmu_idx)
-{
-    uint64_t vaddr = vaddr_in & TARGET_PAGE_MASK;
-
-    void *mem = tlb_vaddr_to_host(env, vaddr, MMU_DATA_STORE, mmu_idx);
-#ifndef CONFIG_USER_ONLY
-    if (unlikely(!mem)) {
-        uintptr_t ra = GETPC();
-
-        /*
-         * Trap if accessing an invalid page.
-         */
-        (void) probe_write(env, vaddr_in, 1, mmu_idx, ra);
-        mem = probe_write(env, vaddr, TARGET_PAGE_SIZE, mmu_idx, ra);
-    }
-#endif
-
-    return mem;
-}
-
-uint64_t HELPER(wkdmc)(CPUARMState *env, uint64_t vaddr_in, uint64_t vaddr_out)
-{
-    int mmu_idx = cpu_mmu_index(env, false);
-    char *in_mem, *out_mem;
-    uint8_t scratch[TARGET_PAGE_SIZE];
-    uint8_t scratch1[TARGET_PAGE_SIZE];
-    vaddr_in &= TARGET_PAGE_MASK;
-    vaddr_out &= ~0x3f;
-    int out_offset = vaddr_out - (vaddr_out & TARGET_PAGE_MASK);
-    int csize = TARGET_PAGE_SIZE - out_offset;
-
-    if (TARGET_PAGE_BITS < 10 || TARGET_PAGE_BITS > 14) {
-        return -1;
-    }
-
-    in_mem = get_page_read(env, vaddr_in, mmu_idx);
-    out_mem = get_page_write(env, vaddr_out, mmu_idx);
-    if (in_mem && out_mem) {
-        memcpy(scratch1, in_mem, TARGET_PAGE_SIZE);
-        int n = WKdm_compress(scratch1, scratch, csize);
-        if (n <= 0) {
-            return n;
-        }
-        if (n > csize) {
-            return -1;
-        }
-        memcpy(out_mem + out_offset, scratch, n);
-        return n >> 6;
-    }
-    return -1;
-}
-
-uint64_t HELPER(wkdmd)(CPUARMState *env, uint64_t vaddr_in, uint64_t vaddr_out)
-{
-    int mmu_idx = cpu_mmu_index(env, false);
-    uint8_t *in_mem, *out_mem;
-    uint8_t scratch[TARGET_PAGE_SIZE];
-    uint8_t scratch2[TARGET_PAGE_SIZE];
-    vaddr_out &= TARGET_PAGE_MASK;
-    vaddr_in &= ~0x3f;
-    int in_offset = vaddr_in - (vaddr_in & TARGET_PAGE_MASK);
-    int csize = TARGET_PAGE_SIZE - in_offset;
-
-    if (TARGET_PAGE_BITS < 10 || TARGET_PAGE_BITS > 14) {
-        return 0x3000;
-    }
-
-    in_mem = get_page_read(env, vaddr_in, mmu_idx);
-    out_mem = get_page_write(env, vaddr_out, mmu_idx);
-    if (in_mem && out_mem) {
-        memcpy(scratch, in_mem + in_offset, csize);
-        if (WKdm_decompress(scratch, scratch2, csize)) {
-            memcpy(out_mem, scratch2, TARGET_PAGE_SIZE);
-            return 0;
-        }
-    }
-    return 0x3000;
-}
-=======
 /* Memory operations (memset, memmove, memcpy) */
 
 /*
@@ -1992,4 +1892,102 @@
 {
     do_cpye(env, syndrome, wdesc, rdesc, false, GETPC());
 }
->>>>>>> 1600b9f4
+
+static void *get_page_read(CPUARMState *env, uint64_t vaddr_in, int mmu_idx)
+{
+    uint64_t vaddr = vaddr_in & TARGET_PAGE_MASK;
+
+    void *mem = tlb_vaddr_to_host(env, vaddr, MMU_DATA_LOAD, mmu_idx);
+#ifndef CONFIG_USER_ONLY
+    if (unlikely(!mem)) {
+        uintptr_t ra = GETPC();
+
+        /*
+         * Trap if accessing an invalid page.
+         */
+        (void) probe_read(env, vaddr_in, 1, mmu_idx, ra);
+        mem = probe_read(env, vaddr, TARGET_PAGE_SIZE, mmu_idx, ra);
+    }
+#endif
+
+    return mem;
+}
+
+static void *get_page_write(CPUARMState *env, uint64_t vaddr_in, int mmu_idx)
+{
+    uint64_t vaddr = vaddr_in & TARGET_PAGE_MASK;
+
+    void *mem = tlb_vaddr_to_host(env, vaddr, MMU_DATA_STORE, mmu_idx);
+#ifndef CONFIG_USER_ONLY
+    if (unlikely(!mem)) {
+        uintptr_t ra = GETPC();
+
+        /*
+         * Trap if accessing an invalid page.
+         */
+        (void) probe_write(env, vaddr_in, 1, mmu_idx, ra);
+        mem = probe_write(env, vaddr, TARGET_PAGE_SIZE, mmu_idx, ra);
+    }
+#endif
+
+    return mem;
+}
+
+uint64_t HELPER(wkdmc)(CPUARMState *env, uint64_t vaddr_in, uint64_t vaddr_out)
+{
+    int mmu_idx = cpu_mmu_index(env, false);
+    char *in_mem, *out_mem;
+    uint8_t scratch[TARGET_PAGE_SIZE];
+    uint8_t scratch1[TARGET_PAGE_SIZE];
+    vaddr_in &= TARGET_PAGE_MASK;
+    vaddr_out &= ~0x3f;
+    int out_offset = vaddr_out - (vaddr_out & TARGET_PAGE_MASK);
+    int csize = TARGET_PAGE_SIZE - out_offset;
+
+    if (TARGET_PAGE_BITS < 10 || TARGET_PAGE_BITS > 14) {
+        return -1;
+    }
+
+    in_mem = get_page_read(env, vaddr_in, mmu_idx);
+    out_mem = get_page_write(env, vaddr_out, mmu_idx);
+    if (in_mem && out_mem) {
+        memcpy(scratch1, in_mem, TARGET_PAGE_SIZE);
+        int n = WKdm_compress(scratch1, scratch, csize);
+        if (n <= 0) {
+            return n;
+        }
+        if (n > csize) {
+            return -1;
+        }
+        memcpy(out_mem + out_offset, scratch, n);
+        return n >> 6;
+    }
+    return -1;
+}
+
+uint64_t HELPER(wkdmd)(CPUARMState *env, uint64_t vaddr_in, uint64_t vaddr_out)
+{
+    int mmu_idx = cpu_mmu_index(env, false);
+    uint8_t *in_mem, *out_mem;
+    uint8_t scratch[TARGET_PAGE_SIZE];
+    uint8_t scratch2[TARGET_PAGE_SIZE];
+    vaddr_out &= TARGET_PAGE_MASK;
+    vaddr_in &= ~0x3f;
+    int in_offset = vaddr_in - (vaddr_in & TARGET_PAGE_MASK);
+    int csize = TARGET_PAGE_SIZE - in_offset;
+
+    if (TARGET_PAGE_BITS < 10 || TARGET_PAGE_BITS > 14) {
+        return 0x3000;
+    }
+
+    in_mem = get_page_read(env, vaddr_in, mmu_idx);
+    out_mem = get_page_write(env, vaddr_out, mmu_idx);
+    if (in_mem && out_mem) {
+        memcpy(scratch, in_mem + in_offset, csize);
+        if (WKdm_decompress(scratch, scratch2, csize)) {
+            memcpy(out_mem, scratch2, TARGET_PAGE_SIZE);
+            return 0;
+        }
+    }
+    return 0x3000;
+}