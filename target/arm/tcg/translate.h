#ifndef TARGET_ARM_TRANSLATE_H
#define TARGET_ARM_TRANSLATE_H

#include "cpu.h"
#include "tcg/tcg-op.h"
#include "tcg/tcg-op-gvec.h"
#include "exec/exec-all.h"
#include "exec/translator.h"
#include "exec/helper-gen.h"
#include "internals.h"
#include "cpu-features.h"

/* internal defines */

/*
 * Save pc_save across a branch, so that we may restore the value from
 * before the branch at the point the label is emitted.
 */
typedef struct DisasLabel {
    TCGLabel *label;
    target_ulong pc_save;
} DisasLabel;

typedef struct DisasContext {
    DisasContextBase base;
    const ARMISARegisters *isar;

    /* The address of the current instruction being translated. */
    target_ulong pc_curr;
    /*
     * For CF_PCREL, the full value of cpu_pc is not known
     * (although the page offset is known).  For convenience, the
     * translation loop uses the full virtual address that triggered
     * the translation, from base.pc_start through pc_curr.
     * For efficiency, we do not update cpu_pc for every instruction.
     * Instead, pc_save has the value of pc_curr at the time of the
     * last update to cpu_pc, which allows us to compute the addend
     * needed to bring cpu_pc current: pc_curr - pc_save.
     * If cpu_pc now contains the destination of an indirect branch,
     * pc_save contains -1 to indicate that relative updates are no
     * longer possible.
     */
    target_ulong pc_save;
    target_ulong page_start;
    uint32_t insn;
    /* Nonzero if this instruction has been conditionally skipped.  */
    int condjmp;
    /* The label that will be jumped to when the instruction is skipped.  */
    DisasLabel condlabel;
    /* Thumb-2 conditional execution bits.  */
    int condexec_mask;
    int condexec_cond;
    /* M-profile ECI/ICI exception-continuable instruction state */
    int eci;
    /*
     * trans_ functions for insns which are continuable should set this true
     * after decode (ie after any UNDEF checks)
     */
    bool eci_handled;
    int sctlr_b;
    MemOp be_data;
#if !defined(CONFIG_USER_ONLY)
    int user;
#endif
    ARMMMUIdx mmu_idx; /* MMU index to use for normal loads/stores */
    uint8_t tbii;      /* TBI1|TBI0 for insns */
    uint8_t tbid;      /* TBI1|TBI0 for data */
    uint8_t tcma;      /* TCMA1|TCMA0 for MTE */
    bool ns;        /* Use non-secure CPREG bank on access */
    int fp_excp_el; /* FP exception EL or 0 if enabled */
    int sve_excp_el; /* SVE exception EL or 0 if enabled */
    int sme_excp_el; /* SME exception EL or 0 if enabled */
    int vl;          /* current vector length in bytes */
    int svl;         /* current streaming vector length in bytes */
    bool vfp_enabled; /* FP enabled via FPSCR.EN */
    int vec_len;
    int vec_stride;
    bool v7m_handler_mode;
    bool v8m_secure; /* true if v8M and we're in Secure mode */
    bool v8m_stackcheck; /* true if we need to perform v8M stack limit checks */
    bool v8m_fpccr_s_wrong; /* true if v8M FPCCR.S != v8m_secure */
    bool v7m_new_fp_ctxt_needed; /* ASPEN set but no active FP context */
    bool v7m_lspact; /* FPCCR.LSPACT set */
    /* Immediate value in AArch32 SVC insn; must be set if is_jmp == DISAS_SWI
     * so that top level loop can generate correct syndrome information.
     */
    uint32_t svc_imm;
    int current_el;
    GHashTable *cp_regs;
    uint64_t features; /* CPU features bits */
    bool aarch64;
    bool thumb;
    bool lse2;
    /* Because unallocated encodings generate different exception syndrome
     * information from traps due to FP being disabled, we can't do a single
     * "is fp access disabled" check at a high level in the decode tree.
     * To help in catching bugs where the access check was forgotten in some
     * code path, we set this flag when the access check is done, and assert
     * that it is set at the point where we actually touch the FP regs.
     */
    bool fp_access_checked;
    bool sve_access_checked;
    /* ARMv8 single-step state (this is distinct from the QEMU gdbstub
     * single-step support).
     */
    bool ss_active;
    bool pstate_ss;
    /* True if the insn just emitted was a load-exclusive instruction
     * (necessary for syndrome information for single step exceptions),
     * ie A64 LDX*, LDAX*, A32/T32 LDREX*, LDAEX*.
     */
    bool is_ldex;
    /* True if AccType_UNPRIV should be used for LDTR et al */
    bool unpriv;
    /* True if v8.3-PAuth is active.  */
    bool pauth_active;
    /* True if v8.5-MTE access to tags is enabled; index with is_unpriv.  */
    bool ata[2];
    /* True if Apple's GXF is enabled */
    bool gxf_active;
    /* True if v8.5-MTE tag checks affect the PE; index with is_unpriv.  */
    bool mte_active[2];
    /* True with v8.5-BTI and SCTLR_ELx.BT* set.  */
    bool bt;
    /* True if any CP15 access is trapped by HSTR_EL2 */
    bool hstr_active;
    /* True if memory operations require alignment */
    bool align_mem;
    /* True if PSTATE.IL is set */
    bool pstate_il;
    /* True if PSTATE.SM is set. */
    bool pstate_sm;
    /* True if PSTATE.ZA is set. */
    bool pstate_za;
    /* True if non-streaming insns should raise an SME Streaming exception. */
    bool sme_trap_nonstreaming;
    /* True if the current instruction is non-streaming. */
    bool is_nonstreaming;
    /* True if MVE insns are definitely not predicated by VPR or LTPSIZE */
    bool mve_no_pred;
    /* True if fine-grained traps are active */
    bool fgt_active;
    /* True if fine-grained trap on SVC is enabled */
    bool fgt_svc;
    /* True if a trap on ERET is enabled (FGT or NV) */
    bool trap_eret;
    /* True if FEAT_LSE2 SCTLR_ELx.nAA is set */
    bool naa;
    /* True if FEAT_NV HCR_EL2.NV is enabled */
    bool nv;
    /* True if NV enabled and HCR_EL2.NV1 is set */
    bool nv1;
    /* True if NV enabled and HCR_EL2.NV2 is set */
    bool nv2;
    /* True if NV2 enabled and NV2 RAM accesses use EL2&0 translation regime */
    bool nv2_mem_e20;
    /* True if NV2 enabled and NV2 RAM accesses are big-endian */
    bool nv2_mem_be;
    /*
     * >= 0, a copy of PSTATE.BTYPE, which will be 0 without v8.5-BTI.
     *  < 0, set by the current instruction.
     */
    int8_t btype;
    /* A copy of cpu->dcz_blocksize. */
    uint8_t dcz_blocksize;
    /* A copy of cpu->gm_blocksize. */
    uint8_t gm_blocksize;
    /* True if this page is guarded.  */
    bool guarded_page;
<<<<<<< HEAD
    /* True if in GXF */
    bool guarded;
=======
    /* True if the current insn_start has been updated. */
    bool insn_start_updated;
>>>>>>> c25df57a
    /* Bottom two bits of XScale c15_cpar coprocessor access control reg */
    int c15_cpar;
    /* Offset from VNCR_EL2 when FEAT_NV2 redirects this reg to memory */
    uint32_t nv2_redirect_offset;
} DisasContext;

typedef struct DisasCompare {
    TCGCond cond;
    TCGv_i32 value;
} DisasCompare;

/* Share the TCG temporaries common between 32 and 64 bit modes.  */
extern TCGv_i32 cpu_NF, cpu_ZF, cpu_CF, cpu_VF;
extern TCGv_i64 cpu_exclusive_addr;
extern TCGv_i64 cpu_exclusive_val;

/*
 * Constant expanders for the decoders.
 */

static inline int negate(DisasContext *s, int x)
{
    return -x;
}

static inline int plus_1(DisasContext *s, int x)
{
    return x + 1;
}

static inline int plus_2(DisasContext *s, int x)
{
    return x + 2;
}

static inline int plus_12(DisasContext *s, int x)
{
    return x + 12;
}

static inline int times_2(DisasContext *s, int x)
{
    return x * 2;
}

static inline int times_4(DisasContext *s, int x)
{
    return x * 4;
}

static inline int times_8(DisasContext *s, int x)
{
    return x * 8;
}

static inline int times_2_plus_1(DisasContext *s, int x)
{
    return x * 2 + 1;
}

static inline int rsub_64(DisasContext *s, int x)
{
    return 64 - x;
}

static inline int rsub_32(DisasContext *s, int x)
{
    return 32 - x;
}

static inline int rsub_16(DisasContext *s, int x)
{
    return 16 - x;
}

static inline int rsub_8(DisasContext *s, int x)
{
    return 8 - x;
}

static inline int shl_12(DisasContext *s, int x)
{
    return x << 12;
}

static inline int neon_3same_fp_size(DisasContext *s, int x)
{
    /* Convert 0==fp32, 1==fp16 into a MO_* value */
    return MO_32 - x;
}

static inline int arm_dc_feature(DisasContext *dc, int feature)
{
    return (dc->features & (1ULL << feature)) != 0;
}

static inline int get_mem_index(DisasContext *s)
{
    return arm_to_core_mmu_idx(s->mmu_idx);
}

static inline void disas_set_insn_syndrome(DisasContext *s, uint32_t syn)
{
    /* We don't need to save all of the syndrome so we mask and shift
     * out unneeded bits to help the sleb128 encoder do a better job.
     */
    syn &= ARM_INSN_START_WORD2_MASK;
    syn >>= ARM_INSN_START_WORD2_SHIFT;

    /* Check for multiple updates.  */
    assert(!s->insn_start_updated);
    s->insn_start_updated = true;
    tcg_set_insn_start_param(s->base.insn_start, 2, syn);
}

static inline int curr_insn_len(DisasContext *s)
{
    return s->base.pc_next - s->pc_curr;
}

/* is_jmp field values */
#define DISAS_JUMP      DISAS_TARGET_0 /* only pc was modified dynamically */
/* CPU state was modified dynamically; exit to main loop for interrupts. */
#define DISAS_UPDATE_EXIT  DISAS_TARGET_1
/* These instructions trap after executing, so the A32/T32 decoder must
 * defer them until after the conditional execution state has been updated.
 * WFI also needs special handling when single-stepping.
 */
#define DISAS_WFI       DISAS_TARGET_2
#define DISAS_SWI       DISAS_TARGET_3
/* WFE */
#define DISAS_WFE       DISAS_TARGET_4
#define DISAS_HVC       DISAS_TARGET_5
#define DISAS_SMC       DISAS_TARGET_6
#define DISAS_YIELD     DISAS_TARGET_7
/* M profile branch which might be an exception return (and so needs
 * custom end-of-TB code)
 */
#define DISAS_BX_EXCRET DISAS_TARGET_8
/*
 * For instructions which want an immediate exit to the main loop, as opposed
 * to attempting to use lookup_and_goto_ptr.  Unlike DISAS_UPDATE_EXIT, this
 * doesn't write the PC on exiting the translation loop so you need to ensure
 * something (gen_a64_update_pc or runtime helper) has done so before we reach
 * return from cpu_tb_exec.
 */
#define DISAS_EXIT      DISAS_TARGET_9
/* CPU state was modified dynamically; no need to exit, but do not chain. */
#define DISAS_UPDATE_NOCHAIN  DISAS_TARGET_10

#ifdef TARGET_AARCH64
void a64_translate_init(void);
void gen_a64_update_pc(DisasContext *s, target_long diff);
extern const TranslatorOps aarch64_translator_ops;
#else
static inline void a64_translate_init(void)
{
}

static inline void gen_a64_update_pc(DisasContext *s, target_long diff)
{
}
#endif

void arm_test_cc(DisasCompare *cmp, int cc);
void arm_jump_cc(DisasCompare *cmp, TCGLabel *label);
void arm_gen_test_cc(int cc, TCGLabel *label);
MemOp pow2_align(unsigned i);
void unallocated_encoding(DisasContext *s);
void gen_exception_insn_el(DisasContext *s, target_long pc_diff, int excp,
                           uint32_t syn, uint32_t target_el);
void gen_exception_insn(DisasContext *s, target_long pc_diff,
                        int excp, uint32_t syn);

/* Return state of Alternate Half-precision flag, caller frees result */
static inline TCGv_i32 get_ahp_flag(void)
{
    TCGv_i32 ret = tcg_temp_new_i32();

    tcg_gen_ld_i32(ret, tcg_env,
                   offsetof(CPUARMState, vfp.xregs[ARM_VFP_FPSCR]));
    tcg_gen_extract_i32(ret, ret, 26, 1);

    return ret;
}

/* Set bits within PSTATE.  */
static inline void set_pstate_bits(uint32_t bits)
{
    TCGv_i32 p = tcg_temp_new_i32();

    tcg_debug_assert(!(bits & CACHED_PSTATE_BITS));

    tcg_gen_ld_i32(p, tcg_env, offsetof(CPUARMState, pstate));
    tcg_gen_ori_i32(p, p, bits);
    tcg_gen_st_i32(p, tcg_env, offsetof(CPUARMState, pstate));
}

/* Clear bits within PSTATE.  */
static inline void clear_pstate_bits(uint32_t bits)
{
    TCGv_i32 p = tcg_temp_new_i32();

    tcg_debug_assert(!(bits & CACHED_PSTATE_BITS));

    tcg_gen_ld_i32(p, tcg_env, offsetof(CPUARMState, pstate));
    tcg_gen_andi_i32(p, p, ~bits);
    tcg_gen_st_i32(p, tcg_env, offsetof(CPUARMState, pstate));
}

/* If the singlestep state is Active-not-pending, advance to Active-pending. */
static inline void gen_ss_advance(DisasContext *s)
{
    if (s->ss_active) {
        s->pstate_ss = 0;
        clear_pstate_bits(PSTATE_SS);
    }
}

/* Generate an architectural singlestep exception */
static inline void gen_swstep_exception(DisasContext *s, int isv, int ex)
{
    /* Fill in the same_el field of the syndrome in the helper. */
    uint32_t syn = syn_swstep(false, isv, ex);
    gen_helper_exception_swstep(tcg_env, tcg_constant_i32(syn));
}

/*
 * Given a VFP floating point constant encoded into an 8 bit immediate in an
 * instruction, expand it to the actual constant value of the specified
 * size, as per the VFPExpandImm() pseudocode in the Arm ARM.
 */
uint64_t vfp_expand_imm(int size, uint8_t imm8);

/* Vector operations shared between ARM and AArch64.  */
void gen_gvec_ceq0(unsigned vece, uint32_t rd_ofs, uint32_t rm_ofs,
                   uint32_t opr_sz, uint32_t max_sz);
void gen_gvec_clt0(unsigned vece, uint32_t rd_ofs, uint32_t rm_ofs,
                   uint32_t opr_sz, uint32_t max_sz);
void gen_gvec_cgt0(unsigned vece, uint32_t rd_ofs, uint32_t rm_ofs,
                   uint32_t opr_sz, uint32_t max_sz);
void gen_gvec_cle0(unsigned vece, uint32_t rd_ofs, uint32_t rm_ofs,
                   uint32_t opr_sz, uint32_t max_sz);
void gen_gvec_cge0(unsigned vece, uint32_t rd_ofs, uint32_t rm_ofs,
                   uint32_t opr_sz, uint32_t max_sz);

void gen_gvec_mla(unsigned vece, uint32_t rd_ofs, uint32_t rn_ofs,
                  uint32_t rm_ofs, uint32_t opr_sz, uint32_t max_sz);
void gen_gvec_mls(unsigned vece, uint32_t rd_ofs, uint32_t rn_ofs,
                  uint32_t rm_ofs, uint32_t opr_sz, uint32_t max_sz);

void gen_gvec_cmtst(unsigned vece, uint32_t rd_ofs, uint32_t rn_ofs,
                    uint32_t rm_ofs, uint32_t opr_sz, uint32_t max_sz);
void gen_gvec_sshl(unsigned vece, uint32_t rd_ofs, uint32_t rn_ofs,
                   uint32_t rm_ofs, uint32_t opr_sz, uint32_t max_sz);
void gen_gvec_ushl(unsigned vece, uint32_t rd_ofs, uint32_t rn_ofs,
                   uint32_t rm_ofs, uint32_t opr_sz, uint32_t max_sz);

void gen_cmtst_i64(TCGv_i64 d, TCGv_i64 a, TCGv_i64 b);
void gen_ushl_i32(TCGv_i32 d, TCGv_i32 a, TCGv_i32 b);
void gen_sshl_i32(TCGv_i32 d, TCGv_i32 a, TCGv_i32 b);
void gen_ushl_i64(TCGv_i64 d, TCGv_i64 a, TCGv_i64 b);
void gen_sshl_i64(TCGv_i64 d, TCGv_i64 a, TCGv_i64 b);

void gen_gvec_uqadd_qc(unsigned vece, uint32_t rd_ofs, uint32_t rn_ofs,
                       uint32_t rm_ofs, uint32_t opr_sz, uint32_t max_sz);
void gen_gvec_sqadd_qc(unsigned vece, uint32_t rd_ofs, uint32_t rn_ofs,
                       uint32_t rm_ofs, uint32_t opr_sz, uint32_t max_sz);
void gen_gvec_uqsub_qc(unsigned vece, uint32_t rd_ofs, uint32_t rn_ofs,
                       uint32_t rm_ofs, uint32_t opr_sz, uint32_t max_sz);
void gen_gvec_sqsub_qc(unsigned vece, uint32_t rd_ofs, uint32_t rn_ofs,
                       uint32_t rm_ofs, uint32_t opr_sz, uint32_t max_sz);

void gen_gvec_ssra(unsigned vece, uint32_t rd_ofs, uint32_t rm_ofs,
                   int64_t shift, uint32_t opr_sz, uint32_t max_sz);
void gen_gvec_usra(unsigned vece, uint32_t rd_ofs, uint32_t rm_ofs,
                   int64_t shift, uint32_t opr_sz, uint32_t max_sz);

void gen_gvec_srshr(unsigned vece, uint32_t rd_ofs, uint32_t rm_ofs,
                    int64_t shift, uint32_t opr_sz, uint32_t max_sz);
void gen_gvec_urshr(unsigned vece, uint32_t rd_ofs, uint32_t rm_ofs,
                    int64_t shift, uint32_t opr_sz, uint32_t max_sz);
void gen_gvec_srsra(unsigned vece, uint32_t rd_ofs, uint32_t rm_ofs,
                    int64_t shift, uint32_t opr_sz, uint32_t max_sz);
void gen_gvec_ursra(unsigned vece, uint32_t rd_ofs, uint32_t rm_ofs,
                    int64_t shift, uint32_t opr_sz, uint32_t max_sz);

void gen_gvec_sri(unsigned vece, uint32_t rd_ofs, uint32_t rm_ofs,
                  int64_t shift, uint32_t opr_sz, uint32_t max_sz);
void gen_gvec_sli(unsigned vece, uint32_t rd_ofs, uint32_t rm_ofs,
                  int64_t shift, uint32_t opr_sz, uint32_t max_sz);

void gen_gvec_sqrdmlah_qc(unsigned vece, uint32_t rd_ofs, uint32_t rn_ofs,
                          uint32_t rm_ofs, uint32_t opr_sz, uint32_t max_sz);
void gen_gvec_sqrdmlsh_qc(unsigned vece, uint32_t rd_ofs, uint32_t rn_ofs,
                          uint32_t rm_ofs, uint32_t opr_sz, uint32_t max_sz);

void gen_gvec_sabd(unsigned vece, uint32_t rd_ofs, uint32_t rn_ofs,
                   uint32_t rm_ofs, uint32_t opr_sz, uint32_t max_sz);
void gen_gvec_uabd(unsigned vece, uint32_t rd_ofs, uint32_t rn_ofs,
                   uint32_t rm_ofs, uint32_t opr_sz, uint32_t max_sz);

void gen_gvec_saba(unsigned vece, uint32_t rd_ofs, uint32_t rn_ofs,
                   uint32_t rm_ofs, uint32_t opr_sz, uint32_t max_sz);
void gen_gvec_uaba(unsigned vece, uint32_t rd_ofs, uint32_t rn_ofs,
                   uint32_t rm_ofs, uint32_t opr_sz, uint32_t max_sz);

/*
 * Forward to the isar_feature_* tests given a DisasContext pointer.
 */
#define dc_isar_feature(name, ctx) \
    ({ DisasContext *ctx_ = (ctx); isar_feature_##name(ctx_->isar); })

/* Note that the gvec expanders operate on offsets + sizes.  */
typedef void GVecGen2Fn(unsigned, uint32_t, uint32_t, uint32_t, uint32_t);
typedef void GVecGen2iFn(unsigned, uint32_t, uint32_t, int64_t,
                         uint32_t, uint32_t);
typedef void GVecGen3Fn(unsigned, uint32_t, uint32_t,
                        uint32_t, uint32_t, uint32_t);
typedef void GVecGen4Fn(unsigned, uint32_t, uint32_t, uint32_t,
                        uint32_t, uint32_t, uint32_t);

/* Function prototype for gen_ functions for calling Neon helpers */
typedef void NeonGenOneOpFn(TCGv_i32, TCGv_i32);
typedef void NeonGenOneOpEnvFn(TCGv_i32, TCGv_ptr, TCGv_i32);
typedef void NeonGenTwoOpFn(TCGv_i32, TCGv_i32, TCGv_i32);
typedef void NeonGenTwoOpEnvFn(TCGv_i32, TCGv_ptr, TCGv_i32, TCGv_i32);
typedef void NeonGenThreeOpEnvFn(TCGv_i32, TCGv_env, TCGv_i32,
                                 TCGv_i32, TCGv_i32);
typedef void NeonGenTwo64OpFn(TCGv_i64, TCGv_i64, TCGv_i64);
typedef void NeonGenTwo64OpEnvFn(TCGv_i64, TCGv_ptr, TCGv_i64, TCGv_i64);
typedef void NeonGenNarrowFn(TCGv_i32, TCGv_i64);
typedef void NeonGenNarrowEnvFn(TCGv_i32, TCGv_ptr, TCGv_i64);
typedef void NeonGenWidenFn(TCGv_i64, TCGv_i32);
typedef void NeonGenTwoOpWidenFn(TCGv_i64, TCGv_i32, TCGv_i32);
typedef void NeonGenOneSingleOpFn(TCGv_i32, TCGv_i32, TCGv_ptr);
typedef void NeonGenTwoSingleOpFn(TCGv_i32, TCGv_i32, TCGv_i32, TCGv_ptr);
typedef void NeonGenTwoDoubleOpFn(TCGv_i64, TCGv_i64, TCGv_i64, TCGv_ptr);
typedef void NeonGenOne64OpFn(TCGv_i64, TCGv_i64);
typedef void CryptoTwoOpFn(TCGv_ptr, TCGv_ptr);
typedef void CryptoThreeOpIntFn(TCGv_ptr, TCGv_ptr, TCGv_i32);
typedef void CryptoThreeOpFn(TCGv_ptr, TCGv_ptr, TCGv_ptr);
typedef void AtomicThreeOpFn(TCGv_i64, TCGv_i64, TCGv_i64, TCGArg, MemOp);
typedef void WideShiftImmFn(TCGv_i64, TCGv_i64, int64_t shift);
typedef void WideShiftFn(TCGv_i64, TCGv_ptr, TCGv_i64, TCGv_i32);
typedef void ShiftImmFn(TCGv_i32, TCGv_i32, int32_t shift);
typedef void ShiftFn(TCGv_i32, TCGv_ptr, TCGv_i32, TCGv_i32);

/**
 * arm_tbflags_from_tb:
 * @tb: the TranslationBlock
 *
 * Extract the flag values from @tb.
 */
static inline CPUARMTBFlags arm_tbflags_from_tb(const TranslationBlock *tb)
{
    return (CPUARMTBFlags){ tb->flags, tb->cs_base };
}

/*
 * Enum for argument to fpstatus_ptr().
 */
typedef enum ARMFPStatusFlavour {
    FPST_FPCR,
    FPST_FPCR_F16,
    FPST_STD,
    FPST_STD_F16,
} ARMFPStatusFlavour;

/**
 * fpstatus_ptr: return TCGv_ptr to the specified fp_status field
 *
 * We have multiple softfloat float_status fields in the Arm CPU state struct
 * (see the comment in cpu.h for details). Return a TCGv_ptr which has
 * been set up to point to the requested field in the CPU state struct.
 * The options are:
 *
 * FPST_FPCR
 *   for non-FP16 operations controlled by the FPCR
 * FPST_FPCR_F16
 *   for operations controlled by the FPCR where FPCR.FZ16 is to be used
 * FPST_STD
 *   for A32/T32 Neon operations using the "standard FPSCR value"
 * FPST_STD_F16
 *   as FPST_STD, but where FPCR.FZ16 is to be used
 */
static inline TCGv_ptr fpstatus_ptr(ARMFPStatusFlavour flavour)
{
    TCGv_ptr statusptr = tcg_temp_new_ptr();
    int offset;

    switch (flavour) {
    case FPST_FPCR:
        offset = offsetof(CPUARMState, vfp.fp_status);
        break;
    case FPST_FPCR_F16:
        offset = offsetof(CPUARMState, vfp.fp_status_f16);
        break;
    case FPST_STD:
        offset = offsetof(CPUARMState, vfp.standard_fp_status);
        break;
    case FPST_STD_F16:
        offset = offsetof(CPUARMState, vfp.standard_fp_status_f16);
        break;
    default:
        g_assert_not_reached();
    }
    tcg_gen_addi_ptr(statusptr, tcg_env, offset);
    return statusptr;
}

/**
 * finalize_memop_atom:
 * @s: DisasContext
 * @opc: size+sign+align of the memory operation
 * @atom: atomicity of the memory operation
 *
 * Build the complete MemOp for a memory operation, including alignment,
 * endianness, and atomicity.
 *
 * If (op & MO_AMASK) then the operation already contains the required
 * alignment, e.g. for AccType_ATOMIC.  Otherwise, this an optionally
 * unaligned operation, e.g. for AccType_NORMAL.
 *
 * In the latter case, there are configuration bits that require alignment,
 * and this is applied here.  Note that there is no way to indicate that
 * no alignment should ever be enforced; this must be handled manually.
 */
static inline MemOp finalize_memop_atom(DisasContext *s, MemOp opc, MemOp atom)
{
    if (s->align_mem && !(opc & MO_AMASK)) {
        opc |= MO_ALIGN;
    }
    return opc | atom | s->be_data;
}

/**
 * finalize_memop:
 * @s: DisasContext
 * @opc: size+sign+align of the memory operation
 *
 * Like finalize_memop_atom, but with default atomicity.
 */
static inline MemOp finalize_memop(DisasContext *s, MemOp opc)
{
    MemOp atom = s->lse2 ? MO_ATOM_WITHIN16 : MO_ATOM_IFALIGN;
    return finalize_memop_atom(s, opc, atom);
}

/**
 * finalize_memop_pair:
 * @s: DisasContext
 * @opc: size+sign+align of the memory operation
 *
 * Like finalize_memop_atom, but with atomicity for a pair.
 * C.f. Pseudocode for Mem[], operand ispair.
 */
static inline MemOp finalize_memop_pair(DisasContext *s, MemOp opc)
{
    MemOp atom = s->lse2 ? MO_ATOM_WITHIN16_PAIR : MO_ATOM_IFALIGN_PAIR;
    return finalize_memop_atom(s, opc, atom);
}

/**
 * finalize_memop_asimd:
 * @s: DisasContext
 * @opc: size+sign+align of the memory operation
 *
 * Like finalize_memop_atom, but with atomicity of AccessType_ASIMD.
 */
static inline MemOp finalize_memop_asimd(DisasContext *s, MemOp opc)
{
    /*
     * In the pseudocode for Mem[], with AccessType_ASIMD, size == 16,
     * if IsAligned(8), the first case provides separate atomicity for
     * the pair of 64-bit accesses.  If !IsAligned(8), the middle cases
     * do not apply, and we're left with the final case of no atomicity.
     * Thus MO_ATOM_IFALIGN_PAIR.
     *
     * For other sizes, normal LSE2 rules apply.
     */
    if ((opc & MO_SIZE) == MO_128) {
        return finalize_memop_atom(s, opc, MO_ATOM_IFALIGN_PAIR);
    }
    return finalize_memop(s, opc);
}

/**
 * asimd_imm_const: Expand an encoded SIMD constant value
 *
 * Expand a SIMD constant value. This is essentially the pseudocode
 * AdvSIMDExpandImm, except that we also perform the boolean NOT needed for
 * VMVN and VBIC (when cmode < 14 && op == 1).
 *
 * The combination cmode == 15 op == 1 is a reserved encoding for AArch32;
 * callers must catch this; we return the 64-bit constant value defined
 * for AArch64.
 *
 * cmode = 2,3,4,5,6,7,10,11,12,13 imm=0 was UNPREDICTABLE in v7A but
 * is either not unpredictable or merely CONSTRAINED UNPREDICTABLE in v8A;
 * we produce an immediate constant value of 0 in these cases.
 */
uint64_t asimd_imm_const(uint32_t imm, int cmode, int op);

/*
 * gen_disas_label:
 * Create a label and cache a copy of pc_save.
 */
static inline DisasLabel gen_disas_label(DisasContext *s)
{
    return (DisasLabel){
        .label = gen_new_label(),
        .pc_save = s->pc_save,
    };
}

/*
 * set_disas_label:
 * Emit a label and restore the cached copy of pc_save.
 */
static inline void set_disas_label(DisasContext *s, DisasLabel l)
{
    gen_set_label(l.label);
    s->pc_save = l.pc_save;
}

static inline TCGv_ptr gen_lookup_cp_reg(uint32_t key)
{
    TCGv_ptr ret = tcg_temp_new_ptr();
    gen_helper_lookup_cp_reg(ret, tcg_env, tcg_constant_i32(key));
    return ret;
}

/*
 * Set and reset rounding mode around another operation.
 */
static inline TCGv_i32 gen_set_rmode(ARMFPRounding rmode, TCGv_ptr fpst)
{
    TCGv_i32 new = tcg_constant_i32(arm_rmode_to_sf(rmode));
    TCGv_i32 old = tcg_temp_new_i32();

    gen_helper_set_rmode(old, new, fpst);
    return old;
}

static inline void gen_restore_rmode(TCGv_i32 old, TCGv_ptr fpst)
{
    gen_helper_set_rmode(old, old, fpst);
}

/*
 * Helpers for implementing sets of trans_* functions.
 * Defer the implementation of NAME to FUNC, with optional extra arguments.
 */
#define TRANS(NAME, FUNC, ...) \
    static bool trans_##NAME(DisasContext *s, arg_##NAME *a) \
    { return FUNC(s, __VA_ARGS__); }
#define TRANS_FEAT(NAME, FEAT, FUNC, ...) \
    static bool trans_##NAME(DisasContext *s, arg_##NAME *a) \
    { return dc_isar_feature(FEAT, s) && FUNC(s, __VA_ARGS__); }

#define TRANS_FEAT_NONSTREAMING(NAME, FEAT, FUNC, ...)            \
    static bool trans_##NAME(DisasContext *s, arg_##NAME *a)      \
    {                                                             \
        s->is_nonstreaming = true;                                \
        return dc_isar_feature(FEAT, s) && FUNC(s, __VA_ARGS__);  \
    }

#endif /* TARGET_ARM_TRANSLATE_H */<|MERGE_RESOLUTION|>--- conflicted
+++ resolved
@@ -167,13 +167,10 @@
     uint8_t gm_blocksize;
     /* True if this page is guarded.  */
     bool guarded_page;
-<<<<<<< HEAD
+    /* True if the current insn_start has been updated. */
+    bool insn_start_updated;
     /* True if in GXF */
     bool guarded;
-=======
-    /* True if the current insn_start has been updated. */
-    bool insn_start_updated;
->>>>>>> c25df57a
     /* Bottom two bits of XScale c15_cpar coprocessor access control reg */
     int c15_cpar;
     /* Offset from VNCR_EL2 when FEAT_NV2 redirects this reg to memory */
