--- conflicted
+++ resolved
@@ -1610,18 +1610,13 @@
         return true;
     }
     dst = tcg_temp_new_i64();
-<<<<<<< HEAD
     if (s->guarded) {
-        tcg_gen_ld_i64(dst, cpu_env,
+        tcg_gen_ld_i64(dst, tcg_env,
                    offsetof(CPUARMState, gxf.elr_gl[s->current_el]));
     } else {
-        tcg_gen_ld_i64(dst, cpu_env,
+        tcg_gen_ld_i64(dst, tcg_env,
                     offsetof(CPUARMState, elr_el[s->current_el]));
     }
-=======
-    tcg_gen_ld_i64(dst, tcg_env,
-                   offsetof(CPUARMState, elr_el[s->current_el]));
->>>>>>> 1600b9f4
 
     translator_io_start(&s->base);
 
@@ -1647,18 +1642,13 @@
         return true;
     }
     dst = tcg_temp_new_i64();
-<<<<<<< HEAD
     if (s->guarded) {
-        tcg_gen_ld_i64(dst, cpu_env,
+        tcg_gen_ld_i64(dst, tcg_env,
                    offsetof(CPUARMState, gxf.elr_gl[s->current_el]));
     } else {
-        tcg_gen_ld_i64(dst, cpu_env,
+        tcg_gen_ld_i64(dst, tcg_env,
                     offsetof(CPUARMState, elr_el[s->current_el]));
     }
-=======
-    tcg_gen_ld_i64(dst, tcg_env,
-                   offsetof(CPUARMState, elr_el[s->current_el]));
->>>>>>> 1600b9f4
 
     dst = auth_branch_target(s, dst, cpu_X[31], !a->m);
 
@@ -13964,11 +13954,11 @@
     switch (opcode) {
     case 2: /* WKdmC */
         tcg_rd = cpu_reg_sp(s, rd);
-        gen_helper_wkdmc(tcg_rd, cpu_env, tcg_rd, cpu_reg_sp(s, rn));
+        gen_helper_wkdmc(tcg_rd, tcg_env, tcg_rd, cpu_reg_sp(s, rn));
         return true;
     case 3: /* WKdmD */
         tcg_rd = cpu_reg_sp(s, rd);
-        gen_helper_wkdmd(tcg_rd, cpu_env, tcg_rd, cpu_reg_sp(s, rn));
+        gen_helper_wkdmd(tcg_rd, tcg_env, tcg_rd, cpu_reg_sp(s, rn));
         return true;
     case 5:
         if (s->gxf_active) {
@@ -13987,7 +13977,7 @@
                     if (!s->guarded) {
                         return false;
                     }
-                    gen_helper_gexit(cpu_env);
+                    gen_helper_gexit(tcg_env);
                     s->base.is_jmp = DISAS_EXIT;
                     return true;
                 default:
