/*
 * ARM virtual CPU header
 *
 *  Copyright (c) 2003 Fabrice Bellard
 *
 * This library is free software; you can redistribute it and/or
 * modify it under the terms of the GNU Lesser General Public
 * License as published by the Free Software Foundation; either
 * version 2.1 of the License, or (at your option) any later version.
 *
 * This library is distributed in the hope that it will be useful,
 * but WITHOUT ANY WARRANTY; without even the implied warranty of
 * MERCHANTABILITY or FITNESS FOR A PARTICULAR PURPOSE.  See the GNU
 * Lesser General Public License for more details.
 *
 * You should have received a copy of the GNU Lesser General Public
 * License along with this library; if not, see <http://www.gnu.org/licenses/>.
 */

#ifndef ARM_CPU_H
#define ARM_CPU_H

#include "kvm-consts.h"
#include "qemu/cpu-float.h"
#include "hw/registerfields.h"
#include "cpu-qom.h"
#include "exec/cpu-defs.h"
#include "exec/gdbstub.h"
#include "qapi/qapi-types-common.h"
#include "target/arm/multiprocessing.h"
#include "target/arm/gtimer.h"

/* ARM processors have a weak memory model */
#define TCG_GUEST_DEFAULT_MO      (0)

#ifdef TARGET_AARCH64
#define KVM_HAVE_MCE_INJECTION 1
#endif

#define EXCP_UDEF            1   /* undefined instruction */
#define EXCP_SWI             2   /* software interrupt */
#define EXCP_PREFETCH_ABORT  3
#define EXCP_DATA_ABORT      4
#define EXCP_IRQ             5
#define EXCP_FIQ             6
#define EXCP_BKPT            7
#define EXCP_EXCEPTION_EXIT  8   /* Return from v7M exception.  */
#define EXCP_KERNEL_TRAP     9   /* Jumped to kernel code page.  */
#define EXCP_HVC            11   /* HyperVisor Call */
#define EXCP_HYP_TRAP       12
#define EXCP_SMC            13   /* Secure Monitor Call */
#define EXCP_VIRQ           14
#define EXCP_VFIQ           15
#define EXCP_SEMIHOST       16   /* semihosting call */
#define EXCP_NOCP           17   /* v7M NOCP UsageFault */
#define EXCP_INVSTATE       18   /* v7M INVSTATE UsageFault */
#define EXCP_STKOF          19   /* v8M STKOF UsageFault */
#define EXCP_LAZYFP         20   /* v7M fault during lazy FP stacking */
#define EXCP_LSERR          21   /* v8M LSERR SecureFault */
#define EXCP_UNALIGNED      22   /* v7M UNALIGNED UsageFault */
#define EXCP_DIVBYZERO      23   /* v7M DIVBYZERO UsageFault */
#define EXCP_VSERR          24
#define EXCP_GPC            25   /* v9 Granule Protection Check Fault */
#define EXCP_GENTER         26
#define EXCP_GXF_ABORT      27
/* NB: add new EXCP_ defines to the array in arm_log_exception() too */

#define ARMV7M_EXCP_RESET   1
#define ARMV7M_EXCP_NMI     2
#define ARMV7M_EXCP_HARD    3
#define ARMV7M_EXCP_MEM     4
#define ARMV7M_EXCP_BUS     5
#define ARMV7M_EXCP_USAGE   6
#define ARMV7M_EXCP_SECURE  7
#define ARMV7M_EXCP_SVC     11
#define ARMV7M_EXCP_DEBUG   12
#define ARMV7M_EXCP_PENDSV  14
#define ARMV7M_EXCP_SYSTICK 15

/* ARM-specific interrupt pending bits.  */
#define CPU_INTERRUPT_FIQ   CPU_INTERRUPT_TGT_EXT_1
#define CPU_INTERRUPT_VIRQ  CPU_INTERRUPT_TGT_EXT_2
#define CPU_INTERRUPT_VFIQ  CPU_INTERRUPT_TGT_EXT_3
#define CPU_INTERRUPT_VSERR CPU_INTERRUPT_TGT_INT_0

/* The usual mapping for an AArch64 system register to its AArch32
 * counterpart is for the 32 bit world to have access to the lower
 * half only (with writes leaving the upper half untouched). It's
 * therefore useful to be able to pass TCG the offset of the least
 * significant half of a uint64_t struct member.
 */
#if HOST_BIG_ENDIAN
#define offsetoflow32(S, M) (offsetof(S, M) + sizeof(uint32_t))
#define offsetofhigh32(S, M) offsetof(S, M)
#else
#define offsetoflow32(S, M) offsetof(S, M)
#define offsetofhigh32(S, M) (offsetof(S, M) + sizeof(uint32_t))
#endif

/* ARM-specific extra insn start words:
 * 1: Conditional execution bits
 * 2: Partial exception syndrome for data aborts
 */
#define TARGET_INSN_START_EXTRA_WORDS 2

/* The 2nd extra word holding syndrome info for data aborts does not use
 * the upper 6 bits nor the lower 13 bits. We mask and shift it down to
 * help the sleb128 encoder do a better job.
 * When restoring the CPU state, we shift it back up.
 */
#define ARM_INSN_START_WORD2_MASK ((1 << 26) - 1)
#define ARM_INSN_START_WORD2_SHIFT 13

/* We currently assume float and double are IEEE single and double
   precision respectively.
   Doing runtime conversions is tricky because VFP registers may contain
   integer values (eg. as the result of a FTOSI instruction).
   s<2n> maps to the least significant half of d<n>
   s<2n+1> maps to the most significant half of d<n>
 */

/**
 * DynamicGDBFeatureInfo:
 * @desc: Contains the feature descriptions.
 * @data: A union with data specific to the set of registers
 *    @cpregs_keys: Array that contains the corresponding Key of
 *                  a given cpreg with the same order of the cpreg
 *                  in the XML description.
 */
typedef struct DynamicGDBFeatureInfo {
    GDBFeature desc;
    union {
        struct {
            uint32_t *keys;
        } cpregs;
    } data;
} DynamicGDBFeatureInfo;

/* CPU state for each instance of a generic timer (in cp15 c14) */
typedef struct ARMGenericTimer {
    uint64_t cval; /* Timer CompareValue register */
    uint64_t ctl; /* Timer Control register */
} ARMGenericTimer;

/* Define a maximum sized vector register.
 * For 32-bit, this is a 128-bit NEON/AdvSIMD register.
 * For 64-bit, this is a 2048-bit SVE register.
 *
 * Note that the mapping between S, D, and Q views of the register bank
 * differs between AArch64 and AArch32.
 * In AArch32:
 *  Qn = regs[n].d[1]:regs[n].d[0]
 *  Dn = regs[n / 2].d[n & 1]
 *  Sn = regs[n / 4].d[n % 4 / 2],
 *       bits 31..0 for even n, and bits 63..32 for odd n
 *       (and regs[16] to regs[31] are inaccessible)
 * In AArch64:
 *  Zn = regs[n].d[*]
 *  Qn = regs[n].d[1]:regs[n].d[0]
 *  Dn = regs[n].d[0]
 *  Sn = regs[n].d[0] bits 31..0
 *  Hn = regs[n].d[0] bits 15..0
 *
 * This corresponds to the architecturally defined mapping between
 * the two execution states, and means we do not need to explicitly
 * map these registers when changing states.
 *
 * Align the data for use with TCG host vector operations.
 */

#ifdef TARGET_AARCH64
# define ARM_MAX_VQ    16
#else
# define ARM_MAX_VQ    1
#endif

typedef struct ARMVectorReg {
    uint64_t d[2 * ARM_MAX_VQ] QEMU_ALIGNED(16);
} ARMVectorReg;

#ifdef TARGET_AARCH64
/* In AArch32 mode, predicate registers do not exist at all.  */
typedef struct ARMPredicateReg {
    uint64_t p[DIV_ROUND_UP(2 * ARM_MAX_VQ, 8)] QEMU_ALIGNED(16);
} ARMPredicateReg;

/* In AArch32 mode, PAC keys do not exist at all.  */
typedef struct ARMPACKey {
    uint64_t lo, hi;
} ARMPACKey;
#endif

/* See the commentary above the TBFLAG field definitions.  */
typedef struct CPUARMTBFlags {
    uint32_t flags;
    target_ulong flags2;
} CPUARMTBFlags;

typedef struct ARMMMUFaultInfo ARMMMUFaultInfo;

typedef struct NVICState NVICState;

#define APRR_ATTR_X (1ULL)
#define APRR_ATTR_W (2ULL)
#define APRR_ATTR_R (4ULL)

#define APRR_ATTR_WX  (APRR_ATTR_W | APRR_ATTR_X)
#define APRR_ATTR_RX  (APRR_ATTR_R | APRR_ATTR_X)
#define APRR_ATTR_RWX (APRR_ATTR_R | APRR_ATTR_W | APRR_ATTR_X)

#define APRR_ATTR_NONE (0ULL)
#define APRR_ATTR_MASK (APRR_ATTR_RWX)

#define SPRR_ATTR_MASK (15ULL)

#define APRR_SHIFT_FOR_IDX(x) \
	((x) << 2ULL)

#define APRR_EXTRACT_IDX_ATTR(_aprr_value, _idx) \
	(((_aprr_value) >> APRR_SHIFT_FOR_IDX(_idx)) & APRR_ATTR_MASK)

#define SPRR_SHIFT_FOR_IDX(x) \
	((x) << 2ULL)

#define SPRR_EXTRACT_IDX_ATTR(_sprr_value, _idx) \
	(((_sprr_value) >> SPRR_SHIFT_FOR_IDX(_idx)) & SPRR_ATTR_MASK)

#define SPRR_MASK_MASK (3ULL)

#define SPRR_MASK_SHIFT_FOR_IDX(x) \
	((x) << 1ULL)

#define SPRR_MASK_EXTRACT_IDX_ATTR(_sprr_mask_value, _idx) \
	(((_sprr_mask_value) >> SPRR_MASK_SHIFT_FOR_IDX(_idx)) & SPRR_MASK_MASK)

typedef struct CPUArchState {
    /* Regs for current mode.  */
    uint32_t regs[16];

    /* 32/64 switch only happens when taking and returning from
     * exceptions so the overlap semantics are taken care of then
     * instead of having a complicated union.
     */
    /* Regs for A64 mode.  */
    uint64_t xregs[32];
    uint64_t pc;
    /* PSTATE isn't an architectural register for ARMv8. However, it is
     * convenient for us to assemble the underlying state into a 32 bit format
     * identical to the architectural format used for the SPSR. (This is also
     * what the Linux kernel's 'pstate' field in signal handlers and KVM's
     * 'pstate' register are.) Of the PSTATE bits:
     *  NZCV are kept in the split out env->CF/VF/NF/ZF, (which have the same
     *    semantics as for AArch32, as described in the comments on each field)
     *  nRW (also known as M[4]) is kept, inverted, in env->aarch64
     *  DAIF (exception masks) are kept in env->daif
     *  BTYPE is kept in env->btype
     *  SM and ZA are kept in env->svcr
     *  all other bits are stored in their correct places in env->pstate
     */
    uint32_t pstate;
    bool aarch64; /* True if CPU is in aarch64 state; inverse of PSTATE.nRW */
    bool thumb;   /* True if CPU is in thumb mode; cpsr[5] */

    /* Cached TBFLAGS state.  See below for which bits are included.  */
    CPUARMTBFlags hflags;

    /* Frequently accessed CPSR bits are stored separately for efficiency.
       This contains all the other bits.  Use cpsr_{read,write} to access
       the whole CPSR.  */
    uint32_t uncached_cpsr;
    uint32_t spsr;

    /* Banked registers.  */
    uint64_t banked_spsr[8];
    uint32_t banked_r13[8];
    uint32_t banked_r14[8];

    /* These hold r8-r12.  */
    uint32_t usr_regs[5];
    uint32_t fiq_regs[5];

    /* cpsr flag cache for faster execution */
    uint32_t CF; /* 0 or 1 */
    uint32_t VF; /* V is the bit 31. All other bits are undefined */
    uint32_t NF; /* N is bit 31. All other bits are undefined.  */
    uint32_t ZF; /* Z set if zero.  */
    uint32_t QF; /* 0 or 1 */
    uint32_t GE; /* cpsr[19:16] */
    uint32_t condexec_bits; /* IT bits.  cpsr[15:10,26:25].  */
    uint32_t btype;  /* BTI branch type.  spsr[11:10].  */
    uint64_t daif; /* exception masks, in the bits they are in PSTATE */
    uint64_t svcr; /* PSTATE.{SM,ZA} in the bits they are in SVCR */

    uint64_t elr_el[4]; /* AArch64 exception link regs  */
    uint64_t sp_el[4]; /* AArch64 banked stack pointers */

    /* System control coprocessor (cp15) */
    struct {
        uint32_t c0_cpuid;
        union { /* Cache size selection */
            struct {
                uint64_t _unused_csselr0;
                uint64_t csselr_ns;
                uint64_t _unused_csselr1;
                uint64_t csselr_s;
            };
            uint64_t csselr_el[4];
        };
        union { /* System control register. */
            struct {
                uint64_t _unused_sctlr;
                uint64_t sctlr_ns;
                uint64_t hsctlr;
                uint64_t sctlr_s;
            };
            uint64_t sctlr_el[4];
        };
        uint64_t vsctlr; /* Virtualization System control register. */
        uint64_t cpacr_el1; /* Architectural feature access control register */
        uint64_t cptr_el[4];  /* ARMv8 feature trap registers */
        uint32_t c1_xscaleauxcr; /* XScale auxiliary control register.  */
        uint64_t sder; /* Secure debug enable register. */
        uint32_t nsacr; /* Non-secure access control register. */
        union { /* MMU translation table base 0. */
            struct {
                uint64_t _unused_ttbr0_0;
                uint64_t ttbr0_ns;
                uint64_t _unused_ttbr0_1;
                uint64_t ttbr0_s;
            };
            uint64_t ttbr0_el[4];
        };
        union { /* MMU translation table base 1. */
            struct {
                uint64_t _unused_ttbr1_0;
                uint64_t ttbr1_ns;
                uint64_t _unused_ttbr1_1;
                uint64_t ttbr1_s;
            };
            uint64_t ttbr1_el[4];
        };
        uint64_t vttbr_el2; /* Virtualization Translation Table Base.  */
        uint64_t vsttbr_el2; /* Secure Virtualization Translation Table. */
        /* MMU translation table base control. */
        uint64_t tcr_el[4];
        uint64_t vtcr_el2; /* Virtualization Translation Control.  */
        uint64_t vstcr_el2; /* Secure Virtualization Translation Control. */
        uint32_t c2_data; /* MPU data cacheable bits.  */
        uint32_t c2_insn; /* MPU instruction cacheable bits.  */
        union { /* MMU domain access control register
                 * MPU write buffer control.
                 */
            struct {
                uint64_t dacr_ns;
                uint64_t dacr_s;
            };
            struct {
                uint64_t dacr32_el2;
            };
        };
        uint32_t pmsav5_data_ap; /* PMSAv5 MPU data access permissions */
        uint32_t pmsav5_insn_ap; /* PMSAv5 MPU insn access permissions */
        uint64_t hcr_el2; /* Hypervisor configuration register */
        uint64_t hcrx_el2; /* Extended Hypervisor configuration register */
        uint64_t scr_el3; /* Secure configuration register.  */
        union { /* Fault status registers.  */
            struct {
                uint64_t ifsr_ns;
                uint64_t ifsr_s;
            };
            struct {
                uint64_t ifsr32_el2;
            };
        };
        union {
            struct {
                uint64_t _unused_dfsr;
                uint64_t dfsr_ns;
                uint64_t hsr;
                uint64_t dfsr_s;
            };
            uint64_t esr_el[4];
        };
        uint32_t c6_region[8]; /* MPU base/size registers.  */
        union { /* Fault address registers. */
            struct {
                uint64_t _unused_far0;
#if HOST_BIG_ENDIAN
                uint32_t ifar_ns;
                uint32_t dfar_ns;
                uint32_t ifar_s;
                uint32_t dfar_s;
#else
                uint32_t dfar_ns;
                uint32_t ifar_ns;
                uint32_t dfar_s;
                uint32_t ifar_s;
#endif
                uint64_t _unused_far3;
            };
            uint64_t far_el[4];
        };
        uint64_t hpfar_el2;
        uint64_t hstr_el2;
        union { /* Translation result. */
            struct {
                uint64_t _unused_par_0;
                uint64_t par_ns;
                uint64_t _unused_par_1;
                uint64_t par_s;
            };
            uint64_t par_el[4];
        };

        uint32_t c9_insn; /* Cache lockdown registers.  */
        uint32_t c9_data;
        uint64_t c9_pmcr; /* performance monitor control register */
        uint64_t c9_pmcnten; /* perf monitor counter enables */
        uint64_t c9_pmovsr; /* perf monitor overflow status */
        uint64_t c9_pmuserenr; /* perf monitor user enable */
        uint64_t c9_pmselr; /* perf monitor counter selection register */
        uint64_t c9_pminten; /* perf monitor interrupt enables */
        union { /* Memory attribute redirection */
            struct {
#if HOST_BIG_ENDIAN
                uint64_t _unused_mair_0;
                uint32_t mair1_ns;
                uint32_t mair0_ns;
                uint64_t _unused_mair_1;
                uint32_t mair1_s;
                uint32_t mair0_s;
#else
                uint64_t _unused_mair_0;
                uint32_t mair0_ns;
                uint32_t mair1_ns;
                uint64_t _unused_mair_1;
                uint32_t mair0_s;
                uint32_t mair1_s;
#endif
            };
            uint64_t mair_el[4];
        };
        union { /* vector base address register */
            struct {
                uint64_t _unused_vbar;
                uint64_t vbar_ns;
                uint64_t hvbar;
                uint64_t vbar_s;
            };
            uint64_t vbar_el[4];
        };
        uint32_t mvbar; /* (monitor) vector base address register */
        uint64_t rvbar; /* rvbar sampled from rvbar property at reset */
        struct { /* FCSE PID. */
            uint32_t fcseidr_ns;
            uint32_t fcseidr_s;
        };
        union { /* Context ID. */
            struct {
                uint64_t _unused_contextidr_0;
                uint64_t contextidr_ns;
                uint64_t _unused_contextidr_1;
                uint64_t contextidr_s;
            };
            uint64_t contextidr_el[4];
        };
        union { /* User RW Thread register. */
            struct {
                uint64_t tpidrurw_ns;
                uint64_t tpidrprw_ns;
                uint64_t htpidr;
                uint64_t _tpidr_el3;
            };
            uint64_t tpidr_el[4];
        };
        uint64_t tpidr2_el0;
        /* The secure banks of these registers don't map anywhere */
        uint64_t tpidrurw_s;
        uint64_t tpidrprw_s;
        uint64_t tpidruro_s;

        union { /* User RO Thread register. */
            uint64_t tpidruro_ns;
            uint64_t tpidrro_el[1];
        };
        uint64_t c14_cntfrq; /* Counter Frequency register */
        uint64_t c14_cntkctl; /* Timer Control register */
        uint64_t cnthctl_el2; /* Counter/Timer Hyp Control register */
        uint64_t cntvoff_el2; /* Counter Virtual Offset register */
        uint64_t cntpoff_el2; /* Counter Physical Offset register */
        ARMGenericTimer c14_timer[NUM_GTIMERS];
        uint32_t c15_cpar; /* XScale Coprocessor Access Register */
        uint32_t c15_ticonfig; /* TI925T configuration byte.  */
        uint32_t c15_i_max; /* Maximum D-cache dirty line index.  */
        uint32_t c15_i_min; /* Minimum D-cache dirty line index.  */
        uint32_t c15_threadid; /* TI debugger thread-ID.  */
        uint32_t c15_config_base_address; /* SCU base address.  */
        uint32_t c15_diagnostic; /* diagnostic register */
        uint32_t c15_power_diagnostic;
        uint32_t c15_power_control; /* power control */
        uint64_t dbgbvr[16]; /* breakpoint value registers */
        uint64_t dbgbcr[16]; /* breakpoint control registers */
        uint64_t dbgwvr[16]; /* watchpoint value registers */
        uint64_t dbgwcr[16]; /* watchpoint control registers */
        uint64_t dbgclaim;   /* DBGCLAIM bits */
        uint64_t mdscr_el1;
        uint64_t oslsr_el1; /* OS Lock Status */
        uint64_t osdlr_el1; /* OS DoubleLock status */
        uint64_t mdcr_el2;
        uint64_t mdcr_el3;
        /* Stores the architectural value of the counter *the last time it was
         * updated* by pmccntr_op_start. Accesses should always be surrounded
         * by pmccntr_op_start/pmccntr_op_finish to guarantee the latest
         * architecturally-correct value is being read/set.
         */
        uint64_t c15_ccnt;
        /* Stores the delta between the architectural value and the underlying
         * cycle count during normal operation. It is used to update c15_ccnt
         * to be the correct architectural value before accesses. During
         * accesses, c15_ccnt_delta contains the underlying count being used
         * for the access, after which it reverts to the delta value in
         * pmccntr_op_finish.
         */
        uint64_t c15_ccnt_delta;
        uint64_t c14_pmevcntr[31];
        uint64_t c14_pmevcntr_delta[31];
        uint64_t c14_pmevtyper[31];
        uint64_t pmccfiltr_el0; /* Performance Monitor Filter Register */
        uint64_t vpidr_el2; /* Virtualization Processor ID Register */
        uint64_t vmpidr_el2; /* Virtualization Multiprocessor ID Register */
        uint64_t tfsr_el[4]; /* tfsre0_el1 is index 0.  */
        uint64_t gcr_el1;
        uint64_t rgsr_el1;

        /* Minimal RAS registers */
        uint64_t disr_el1;
        uint64_t vdisr_el2;
        uint64_t vsesr_el2;

        /*
         * Fine-Grained Trap registers. We store these as arrays so the
         * access checking code doesn't have to manually select
         * HFGRTR_EL2 vs HFDFGRTR_EL2 etc when looking up the bit to test.
         * FEAT_FGT2 will add more elements to these arrays.
         */
        uint64_t fgt_read[2]; /* HFGRTR, HDFGRTR */
        uint64_t fgt_write[2]; /* HFGWTR, HDFGWTR */
        uint64_t fgt_exec[1]; /* HFGITR */

        /* RME registers */
        uint64_t gpccr_el3;
        uint64_t gptbr_el3;
        uint64_t mfar_el3;

<<<<<<< HEAD
        /* Apple-specific registers */
        uint64_t vmsa_lock_el1;
        uint64_t apctl_el1;
        uint64_t apcfg_el1;
=======
        /* NV2 register */
        uint64_t vncr_el2;
>>>>>>> c25df57a
    } cp15;

    struct {
        uint64_t gxf_config_el[4];
        uint64_t gxf_enter_el[4];
        uint64_t gxf_status_el[4];
        uint64_t gxf_abort_el[4];
        uint64_t sp_gl[4];
        uint64_t tpidr_gl[4];
        uint64_t vbar_gl[4];
        uint64_t spsr_gl[4];
        uint64_t aspsr_gl[4];
        uint64_t esr_gl[4];
        uint64_t elr_gl[4];
        uint64_t far_gl[4];
    } gxf;

    struct {
        uint64_t sprr_el_br_el1[4][2];
        uint64_t sprr_config_el[4];
        uint64_t mprr_el_br_el1[4][2];
    } sprr;

    struct {
        /* M profile has up to 4 stack pointers:
         * a Main Stack Pointer and a Process Stack Pointer for each
         * of the Secure and Non-Secure states. (If the CPU doesn't support
         * the security extension then it has only two SPs.)
         * In QEMU we always store the currently active SP in regs[13],
         * and the non-active SP for the current security state in
         * v7m.other_sp. The stack pointers for the inactive security state
         * are stored in other_ss_msp and other_ss_psp.
         * switch_v7m_security_state() is responsible for rearranging them
         * when we change security state.
         */
        uint32_t other_sp;
        uint32_t other_ss_msp;
        uint32_t other_ss_psp;
        uint32_t vecbase[M_REG_NUM_BANKS];
        uint32_t basepri[M_REG_NUM_BANKS];
        uint32_t control[M_REG_NUM_BANKS];
        uint32_t ccr[M_REG_NUM_BANKS]; /* Configuration and Control */
        uint32_t cfsr[M_REG_NUM_BANKS]; /* Configurable Fault Status */
        uint32_t hfsr; /* HardFault Status */
        uint32_t dfsr; /* Debug Fault Status Register */
        uint32_t sfsr; /* Secure Fault Status Register */
        uint32_t mmfar[M_REG_NUM_BANKS]; /* MemManage Fault Address */
        uint32_t bfar; /* BusFault Address */
        uint32_t sfar; /* Secure Fault Address Register */
        unsigned mpu_ctrl[M_REG_NUM_BANKS]; /* MPU_CTRL */
        int exception;
        uint32_t primask[M_REG_NUM_BANKS];
        uint32_t faultmask[M_REG_NUM_BANKS];
        uint32_t aircr; /* only holds r/w state if security extn implemented */
        uint32_t secure; /* Is CPU in Secure state? (not guest visible) */
        uint32_t csselr[M_REG_NUM_BANKS];
        uint32_t scr[M_REG_NUM_BANKS];
        uint32_t msplim[M_REG_NUM_BANKS];
        uint32_t psplim[M_REG_NUM_BANKS];
        uint32_t fpcar[M_REG_NUM_BANKS];
        uint32_t fpccr[M_REG_NUM_BANKS];
        uint32_t fpdscr[M_REG_NUM_BANKS];
        uint32_t cpacr[M_REG_NUM_BANKS];
        uint32_t nsacr;
        uint32_t ltpsize;
        uint32_t vpr;
    } v7m;

    /* Information associated with an exception about to be taken:
     * code which raises an exception must set cs->exception_index and
     * the relevant parts of this structure; the cpu_do_interrupt function
     * will then set the guest-visible registers as part of the exception
     * entry process.
     */
    struct {
        uint32_t syndrome; /* AArch64 format syndrome register */
        uint32_t fsr; /* AArch32 format fault status register info */
        uint64_t vaddress; /* virtual addr associated with exception, if any */
        uint32_t target_el; /* EL the exception should be targeted for */
        /* If we implement EL2 we will also need to store information
         * about the intermediate physical address for stage 2 faults.
         */
    } exception;

    /* Information associated with an SError */
    struct {
        uint8_t pending;
        uint8_t has_esr;
        uint64_t esr;
    } serror;

    uint8_t ext_dabt_raised; /* Tracking/verifying injection of ext DABT */

    /* State of our input IRQ/FIQ/VIRQ/VFIQ lines */
    uint32_t irq_line_state;

    /* Thumb-2 EE state.  */
    uint32_t teecr;
    uint32_t teehbr;

    /* VFP coprocessor state.  */
    struct {
        ARMVectorReg zregs[32];

#ifdef TARGET_AARCH64
        /* Store FFR as pregs[16] to make it easier to treat as any other.  */
#define FFR_PRED_NUM 16
        ARMPredicateReg pregs[17];
        /* Scratch space for aa64 sve predicate temporary.  */
        ARMPredicateReg preg_tmp;
#endif

        /* We store these fpcsr fields separately for convenience.  */
        uint32_t qc[4] QEMU_ALIGNED(16);
        int vec_len;
        int vec_stride;

        uint32_t xregs[16];

        /* Scratch space for aa32 neon expansion.  */
        uint32_t scratch[8];

        /* There are a number of distinct float control structures:
         *
         *  fp_status: is the "normal" fp status.
         *  fp_status_fp16: used for half-precision calculations
         *  standard_fp_status : the ARM "Standard FPSCR Value"
         *  standard_fp_status_fp16 : used for half-precision
         *       calculations with the ARM "Standard FPSCR Value"
         *
         * Half-precision operations are governed by a separate
         * flush-to-zero control bit in FPSCR:FZ16. We pass a separate
         * status structure to control this.
         *
         * The "Standard FPSCR", ie default-NaN, flush-to-zero,
         * round-to-nearest and is used by any operations (generally
         * Neon) which the architecture defines as controlled by the
         * standard FPSCR value rather than the FPSCR.
         *
         * The "standard FPSCR but for fp16 ops" is needed because
         * the "standard FPSCR" tracks the FPSCR.FZ16 bit rather than
         * using a fixed value for it.
         *
         * To avoid having to transfer exception bits around, we simply
         * say that the FPSCR cumulative exception flags are the logical
         * OR of the flags in the four fp statuses. This relies on the
         * only thing which needs to read the exception flags being
         * an explicit FPSCR read.
         */
        float_status fp_status;
        float_status fp_status_f16;
        float_status standard_fp_status;
        float_status standard_fp_status_f16;

        uint64_t zcr_el[4];   /* ZCR_EL[1-3] */
        uint64_t smcr_el[4];  /* SMCR_EL[1-3] */
    } vfp;

    uint64_t exclusive_addr;
    uint64_t exclusive_val;
    /*
     * Contains the 'val' for the second 64-bit register of LDXP, which comes
     * from the higher address, not the high part of a complete 128-bit value.
     * In some ways it might be more convenient to record the exclusive value
     * as the low and high halves of a 128 bit data value, but the current
     * semantics of these fields are baked into the migration format.
     */
    uint64_t exclusive_high;

    /* iwMMXt coprocessor state.  */
    struct {
        uint64_t regs[16];
        uint64_t val;

        uint32_t cregs[16];
    } iwmmxt;

#ifdef TARGET_AARCH64
    struct {
        ARMPACKey apia;
        ARMPACKey apib;
        ARMPACKey apda;
        ARMPACKey apdb;
        ARMPACKey apga;
        ARMPACKey kernel;
        ARMPACKey m;
    } keys;

    uint64_t scxtnum_el[4];

    /*
     * SME ZA storage -- 256 x 256 byte array, with bytes in host word order,
     * as we do with vfp.zregs[].  This corresponds to the architectural ZA
     * array, where ZA[N] is in the least-significant bytes of env->zarray[N].
     * When SVL is less than the architectural maximum, the accessible
     * storage is restricted, such that if the SVL is X bytes the guest can
     * see only the bottom X elements of zarray[], and only the least
     * significant X bytes of each element of the array. (In other words,
     * the observable part is always square.)
     *
     * The ZA storage can also be considered as a set of square tiles of
     * elements of different sizes. The mapping from tiles to the ZA array
     * is architecturally defined, such that for tiles of elements of esz
     * bytes, the Nth row (or "horizontal slice") of tile T is in
     * ZA[T + N * esz]. Note that this means that each tile is not contiguous
     * in the ZA storage, because its rows are striped through the ZA array.
     *
     * Because this is so large, keep this toward the end of the reset area,
     * to keep the offsets into the rest of the structure smaller.
     */
    ARMVectorReg zarray[ARM_MAX_VQ * 16];
#endif

    struct CPUBreakpoint *cpu_breakpoint[16];
    struct CPUWatchpoint *cpu_watchpoint[16];

    /* Optional fault info across tlb lookup. */
    ARMMMUFaultInfo *tlb_fi;

    /* Fields up to this point are cleared by a CPU reset */
    struct {} end_reset_fields;

    /* Fields after this point are preserved across CPU reset. */

    /* Internal CPU feature flags.  */
    uint64_t features;

    /* PMSAv7 MPU */
    struct {
        uint32_t *drbar;
        uint32_t *drsr;
        uint32_t *dracr;
        uint32_t rnr[M_REG_NUM_BANKS];
    } pmsav7;

    /* PMSAv8 MPU */
    struct {
        /* The PMSAv8 implementation also shares some PMSAv7 config
         * and state:
         *  pmsav7.rnr (region number register)
         *  pmsav7_dregion (number of configured regions)
         */
        uint32_t *rbar[M_REG_NUM_BANKS];
        uint32_t *rlar[M_REG_NUM_BANKS];
        uint32_t *hprbar;
        uint32_t *hprlar;
        uint32_t mair0[M_REG_NUM_BANKS];
        uint32_t mair1[M_REG_NUM_BANKS];
        uint32_t hprselr;
    } pmsav8;

    /* v8M SAU */
    struct {
        uint32_t *rbar;
        uint32_t *rlar;
        uint32_t rnr;
        uint32_t ctrl;
    } sau;

#if !defined(CONFIG_USER_ONLY)
    NVICState *nvic;
    const struct arm_boot_info *boot_info;
    /* Store GICv3CPUState to access from this struct */
    void *gicv3state;
#else /* CONFIG_USER_ONLY */
    /* For usermode syscall translation.  */
    bool eabi;
#endif /* CONFIG_USER_ONLY */

#ifdef TARGET_TAGGED_ADDRESSES
    /* Linux syscall tagged address support */
    bool tagged_addr_enable;
#endif
} CPUARMState;

static inline void set_feature(CPUARMState *env, int feature)
{
    env->features |= 1ULL << feature;
}

static inline void unset_feature(CPUARMState *env, int feature)
{
    env->features &= ~(1ULL << feature);
}

/**
 * ARMELChangeHookFn:
 * type of a function which can be registered via arm_register_el_change_hook()
 * to get callbacks when the CPU changes its exception level or mode.
 */
typedef void ARMELChangeHookFn(ARMCPU *cpu, void *opaque);
typedef struct ARMELChangeHook ARMELChangeHook;
struct ARMELChangeHook {
    ARMELChangeHookFn *hook;
    void *opaque;
    QLIST_ENTRY(ARMELChangeHook) node;
};

/* These values map onto the return values for
 * QEMU_PSCI_0_2_FN_AFFINITY_INFO */
typedef enum ARMPSCIState {
    PSCI_ON = 0,
    PSCI_OFF = 1,
    PSCI_ON_PENDING = 2
} ARMPSCIState;

typedef struct ARMISARegisters ARMISARegisters;

/*
 * In map, each set bit is a supported vector length of (bit-number + 1) * 16
 * bytes, i.e. each bit number + 1 is the vector length in quadwords.
 *
 * While processing properties during initialization, corresponding init bits
 * are set for bits in sve_vq_map that have been set by properties.
 *
 * Bits set in supported represent valid vector lengths for the CPU type.
 */
typedef struct {
    uint32_t map, init, supported;
} ARMVQMap;

/**
 * ARMCPU:
 * @env: #CPUARMState
 *
 * An ARM CPU core.
 */
struct ArchCPU {
    CPUState parent_obj;

    CPUARMState env;

    /* Coprocessor information */
    GHashTable *cp_regs;
    /* For marshalling (mostly coprocessor) register state between the
     * kernel and QEMU (for KVM) and between two QEMUs (for migration),
     * we use these arrays.
     */
    /* List of register indexes managed via these arrays; (full KVM style
     * 64 bit indexes, not CPRegInfo 32 bit indexes)
     */
    uint64_t *cpreg_indexes;
    /* Values of the registers (cpreg_indexes[i]'s value is cpreg_values[i]) */
    uint64_t *cpreg_values;
    /* Length of the indexes, values, reset_values arrays */
    int32_t cpreg_array_len;
    /* These are used only for migration: incoming data arrives in
     * these fields and is sanity checked in post_load before copying
     * to the working data structures above.
     */
    uint64_t *cpreg_vmstate_indexes;
    uint64_t *cpreg_vmstate_values;
    int32_t cpreg_vmstate_array_len;

    DynamicGDBFeatureInfo dyn_sysreg_feature;
    DynamicGDBFeatureInfo dyn_svereg_feature;
    DynamicGDBFeatureInfo dyn_m_systemreg_feature;
    DynamicGDBFeatureInfo dyn_m_secextreg_feature;

    /* Timers used by the generic (architected) timer */
    QEMUTimer *gt_timer[NUM_GTIMERS];
    /*
     * Timer used by the PMU. Its state is restored after migration by
     * pmu_op_finish() - it does not need other handling during migration
     */
    QEMUTimer *pmu_timer;
    /* GPIO outputs for generic timer */
    qemu_irq gt_timer_outputs[NUM_GTIMERS];
    /* GPIO output for GICv3 maintenance interrupt signal */
    qemu_irq gicv3_maintenance_interrupt;
    /* GPIO output for the PMU interrupt */
    qemu_irq pmu_interrupt;

    /* MemoryRegion to use for secure physical accesses */
    MemoryRegion *secure_memory;

    /* MemoryRegion to use for allocation tag accesses */
    MemoryRegion *tag_memory;
    MemoryRegion *secure_tag_memory;

    /* For v8M, pointer to the IDAU interface provided by board/SoC */
    Object *idau;

    /* 'compatible' string for this CPU for Linux device trees */
    const char *dtb_compatible;

    /* PSCI version for this CPU
     * Bits[31:16] = Major Version
     * Bits[15:0] = Minor Version
     */
    uint32_t psci_version;

    /* Current power state, access guarded by BQL */
    ARMPSCIState power_state;

    /* CPU has virtualization extension */
    bool has_el2;
    /* CPU has security extension */
    bool has_el3;
    /* CPU has Apple's GXF support */
    bool has_gxf;
    /* CPU has PMU (Performance Monitor Unit) */
    bool has_pmu;
    /* CPU has VFP */
    bool has_vfp;
    /* CPU has 32 VFP registers */
    bool has_vfp_d32;
    /* CPU has Neon */
    bool has_neon;
    /* CPU has M-profile DSP extension */
    bool has_dsp;

    /* CPU has memory protection unit */
    bool has_mpu;
    /* PMSAv7 MPU number of supported regions */
    uint32_t pmsav7_dregion;
    /* PMSAv8 MPU number of supported hyp regions */
    uint32_t pmsav8r_hdregion;
    /* v8M SAU number of supported regions */
    uint32_t sau_sregion;

    /* PSCI conduit used to invoke PSCI methods
     * 0 - disabled, 1 - smc, 2 - hvc
     */
    uint32_t psci_conduit;

    /* For v8M, initial value of the Secure VTOR */
    uint32_t init_svtor;
    /* For v8M, initial value of the Non-secure VTOR */
    uint32_t init_nsvtor;

    /* [QEMU_]KVM_ARM_TARGET_* constant for this CPU, or
     * QEMU_KVM_ARM_TARGET_NONE if the kernel doesn't support this CPU type.
     */
    uint32_t kvm_target;

#ifdef CONFIG_KVM
    /* KVM init features for this CPU */
    uint32_t kvm_init_features[7];

    /* KVM CPU state */

    /* KVM virtual time adjustment */
    bool kvm_adjvtime;
    bool kvm_vtime_dirty;
    uint64_t kvm_vtime;

    /* KVM steal time */
    OnOffAuto kvm_steal_time;
#endif /* CONFIG_KVM */

    /* Uniprocessor system with MP extensions */
    bool mp_is_up;

    /* True if we tried kvm_arm_host_cpu_features() during CPU instance_init
     * and the probe failed (so we need to report the error in realize)
     */
    bool host_cpu_probe_failed;

    /* Specify the number of cores in this CPU cluster. Used for the L2CTLR
     * register.
     */
    int32_t core_count;

    /* The instance init functions for implementation-specific subclasses
     * set these fields to specify the implementation-dependent values of
     * various constant registers and reset values of non-constant
     * registers.
     * Some of these might become QOM properties eventually.
     * Field names match the official register names as defined in the
     * ARMv7AR ARM Architecture Reference Manual. A reset_ prefix
     * is used for reset values of non-constant registers; no reset_
     * prefix means a constant register.
     * Some of these registers are split out into a substructure that
     * is shared with the translators to control the ISA.
     *
     * Note that if you add an ID register to the ARMISARegisters struct
     * you need to also update the 32-bit and 64-bit versions of the
     * kvm_arm_get_host_cpu_features() function to correctly populate the
     * field by reading the value from the KVM vCPU.
     */
    struct ARMISARegisters {
        uint32_t id_isar0;
        uint32_t id_isar1;
        uint32_t id_isar2;
        uint32_t id_isar3;
        uint32_t id_isar4;
        uint32_t id_isar5;
        uint32_t id_isar6;
        uint32_t id_mmfr0;
        uint32_t id_mmfr1;
        uint32_t id_mmfr2;
        uint32_t id_mmfr3;
        uint32_t id_mmfr4;
        uint32_t id_mmfr5;
        uint32_t id_pfr0;
        uint32_t id_pfr1;
        uint32_t id_pfr2;
        uint32_t mvfr0;
        uint32_t mvfr1;
        uint32_t mvfr2;
        uint32_t id_dfr0;
        uint32_t id_dfr1;
        uint32_t dbgdidr;
        uint32_t dbgdevid;
        uint32_t dbgdevid1;
        uint64_t id_aa64isar0;
        uint64_t id_aa64isar1;
        uint64_t id_aa64isar2;
        uint64_t id_aa64pfr0;
        uint64_t id_aa64pfr1;
        uint64_t id_aa64mmfr0;
        uint64_t id_aa64mmfr1;
        uint64_t id_aa64mmfr2;
        uint64_t id_aa64dfr0;
        uint64_t id_aa64dfr1;
        uint64_t id_aa64zfr0;
        uint64_t id_aa64smfr0;
        uint64_t reset_pmcr_el0;
    } isar;
    uint64_t midr;
    uint32_t revidr;
    uint32_t reset_fpsid;
    uint64_t ctr;
    uint32_t reset_sctlr;
    uint64_t pmceid0;
    uint64_t pmceid1;
    uint32_t id_afr0;
    uint64_t id_aa64afr0;
    uint64_t id_aa64afr1;
    uint64_t clidr;
    uint64_t mp_affinity; /* MP ID without feature bits */
    /* The elements of this array are the CCSIDR values for each cache,
     * in the order L1DCache, L1ICache, L2DCache, L2ICache, etc.
     */
    uint64_t ccsidr[16];
    uint64_t reset_cbar;
    uint32_t reset_auxcr;
    bool reset_hivecs;
    uint8_t reset_l0gptsz;

    /*
     * Intermediate values used during property parsing.
     * Once finalized, the values should be read from ID_AA64*.
     */
    bool prop_pauth;
    bool prop_pauth_impdef;
    bool prop_pauth_qarma3;
    bool prop_lpa2;

    /* DCZ blocksize, in log_2(words), ie low 4 bits of DCZID_EL0 */
    uint8_t dcz_blocksize;
    /* GM blocksize, in log_2(words), ie low 4 bits of GMID_EL0 */
    uint8_t gm_blocksize;

    uint64_t rvbar_prop; /* Property/input signals.  */

    /* Configurable aspects of GIC cpu interface (which is part of the CPU) */
    int gic_num_lrs; /* number of list registers */
    int gic_vpribits; /* number of virtual priority bits */
    int gic_vprebits; /* number of virtual preemption bits */
    int gic_pribits; /* number of physical priority bits */

    /* Whether the cfgend input is high (i.e. this CPU should reset into
     * big-endian mode).  This setting isn't used directly: instead it modifies
     * the reset_sctlr value to have SCTLR_B or SCTLR_EE set, depending on the
     * architecture version.
     */
    bool cfgend;

    QLIST_HEAD(, ARMELChangeHook) pre_el_change_hooks;
    QLIST_HEAD(, ARMELChangeHook) el_change_hooks;

    int32_t node_id; /* NUMA node this CPU belongs to */

    /* Used to synchronize KVM and QEMU in-kernel device levels */
    uint8_t device_irq_level;

    /* Used to set the maximum vector length the cpu will support.  */
    uint32_t sve_max_vq;

#ifdef CONFIG_USER_ONLY
    /* Used to set the default vector length at process start. */
    uint32_t sve_default_vq;
    uint32_t sme_default_vq;
#endif

    ARMVQMap sve_vq;
    ARMVQMap sme_vq;

    /* Generic timer counter frequency, in Hz */
    uint64_t gt_cntfrq_hz;

    /* Apple PAC boot diversifier */
    uint64_t m_key_lo;
    uint64_t m_key_hi;
};

typedef struct ARMCPUInfo {
    const char *name;
    void (*initfn)(Object *obj);
    void (*class_init)(ObjectClass *oc, void *data);
} ARMCPUInfo;

/**
 * ARMCPUClass:
 * @parent_realize: The parent class' realize handler.
 * @parent_phases: The parent class' reset phase handlers.
 *
 * An ARM CPU model.
 */
struct ARMCPUClass {
    CPUClass parent_class;

    const ARMCPUInfo *info;
    DeviceRealize parent_realize;
    ResettablePhases parent_phases;
};

struct AArch64CPUClass {
    ARMCPUClass parent_class;
};

/* Callback functions for the generic timer's timers. */
void arm_gt_ptimer_cb(void *opaque);
void arm_gt_vtimer_cb(void *opaque);
void arm_gt_htimer_cb(void *opaque);
void arm_gt_stimer_cb(void *opaque);
void arm_gt_hvtimer_cb(void *opaque);

unsigned int gt_cntfrq_period_ns(ARMCPU *cpu);
void gt_rme_post_el_change(ARMCPU *cpu, void *opaque);

void arm_cpu_post_init(Object *obj);

#define ARM_AFF0_SHIFT 0
#define ARM_AFF0_MASK  (0xFFULL << ARM_AFF0_SHIFT)
#define ARM_AFF1_SHIFT 8
#define ARM_AFF1_MASK  (0xFFULL << ARM_AFF1_SHIFT)
#define ARM_AFF2_SHIFT 16
#define ARM_AFF2_MASK  (0xFFULL << ARM_AFF2_SHIFT)
#define ARM_AFF3_SHIFT 32
#define ARM_AFF3_MASK  (0xFFULL << ARM_AFF3_SHIFT)
#define ARM_DEFAULT_CPUS_PER_CLUSTER 8

#define ARM32_AFFINITY_MASK (ARM_AFF0_MASK | ARM_AFF1_MASK | ARM_AFF2_MASK)
#define ARM64_AFFINITY_MASK \
    (ARM_AFF0_MASK | ARM_AFF1_MASK | ARM_AFF2_MASK | ARM_AFF3_MASK)
#define ARM64_AFFINITY_INVALID (~ARM64_AFFINITY_MASK)

uint64_t arm_build_mp_affinity(int idx, uint8_t clustersz);

#ifndef CONFIG_USER_ONLY
extern const VMStateDescription vmstate_arm_cpu;

void arm_cpu_do_interrupt(CPUState *cpu);
void arm_v7m_cpu_do_interrupt(CPUState *cpu);

hwaddr arm_cpu_get_phys_page_attrs_debug(CPUState *cpu, vaddr addr,
                                         MemTxAttrs *attrs);
#endif /* !CONFIG_USER_ONLY */

int arm_cpu_gdb_read_register(CPUState *cpu, GByteArray *buf, int reg);
int arm_cpu_gdb_write_register(CPUState *cpu, uint8_t *buf, int reg);

int arm_cpu_write_elf64_note(WriteCoreDumpFunction f, CPUState *cs,
                             int cpuid, DumpState *s);
int arm_cpu_write_elf32_note(WriteCoreDumpFunction f, CPUState *cs,
                             int cpuid, DumpState *s);

/**
 * arm_emulate_firmware_reset: Emulate firmware CPU reset handling
 * @cpu: CPU (which must have been freshly reset)
 * @target_el: exception level to put the CPU into
 * @secure: whether to put the CPU in secure state
 *
 * When QEMU is directly running a guest kernel at a lower level than
 * EL3 it implicitly emulates some aspects of the guest firmware.
 * This includes that on reset we need to configure the parts of the
 * CPU corresponding to EL3 so that the real guest code can run at its
 * lower exception level. This function does that post-reset CPU setup,
 * for when we do direct boot of a guest kernel, and for when we
 * emulate PSCI and similar firmware interfaces starting a CPU at a
 * lower exception level.
 *
 * @target_el must be an EL implemented by the CPU between 1 and 3.
 * We do not support dropping into a Secure EL other than 3.
 *
 * It is the responsibility of the caller to call arm_rebuild_hflags().
 */
void arm_emulate_firmware_reset(CPUState *cpustate, int target_el);

#ifdef TARGET_AARCH64
int aarch64_cpu_gdb_read_register(CPUState *cpu, GByteArray *buf, int reg);
int aarch64_cpu_gdb_write_register(CPUState *cpu, uint8_t *buf, int reg);
void aarch64_sve_narrow_vq(CPUARMState *env, unsigned vq);
void aarch64_sve_change_el(CPUARMState *env, int old_el,
                           int new_el, bool el0_a64);
void aarch64_set_svcr(CPUARMState *env, uint64_t new, uint64_t mask);

/*
 * SVE registers are encoded in KVM's memory in an endianness-invariant format.
 * The byte at offset i from the start of the in-memory representation contains
 * the bits [(7 + 8 * i) : (8 * i)] of the register value. As this means the
 * lowest offsets are stored in the lowest memory addresses, then that nearly
 * matches QEMU's representation, which is to use an array of host-endian
 * uint64_t's, where the lower offsets are at the lower indices. To complete
 * the translation we just need to byte swap the uint64_t's on big-endian hosts.
 */
static inline uint64_t *sve_bswap64(uint64_t *dst, uint64_t *src, int nr)
{
#if HOST_BIG_ENDIAN
    int i;

    for (i = 0; i < nr; ++i) {
        dst[i] = bswap64(src[i]);
    }

    return dst;
#else
    return src;
#endif
}

#else
static inline void aarch64_sve_narrow_vq(CPUARMState *env, unsigned vq) { }
static inline void aarch64_sve_change_el(CPUARMState *env, int o,
                                         int n, bool a)
{ }
#endif

void aarch64_sync_32_to_64(CPUARMState *env);
void aarch64_sync_64_to_32(CPUARMState *env);

int fp_exception_el(CPUARMState *env, int cur_el);
int sve_exception_el(CPUARMState *env, int cur_el);
int sme_exception_el(CPUARMState *env, int cur_el);

/**
 * sve_vqm1_for_el_sm:
 * @env: CPUARMState
 * @el: exception level
 * @sm: streaming mode
 *
 * Compute the current vector length for @el & @sm, in units of
 * Quadwords Minus 1 -- the same scale used for ZCR_ELx.LEN.
 * If @sm, compute for SVL, otherwise NVL.
 */
uint32_t sve_vqm1_for_el_sm(CPUARMState *env, int el, bool sm);

/* Likewise, but using @sm = PSTATE.SM. */
uint32_t sve_vqm1_for_el(CPUARMState *env, int el);

static inline bool is_a64(CPUARMState *env)
{
    return env->aarch64;
}

/**
 * pmu_op_start/finish
 * @env: CPUARMState
 *
 * Convert all PMU counters between their delta form (the typical mode when
 * they are enabled) and the guest-visible values. These two calls must
 * surround any action which might affect the counters.
 */
void pmu_op_start(CPUARMState *env);
void pmu_op_finish(CPUARMState *env);

/*
 * Called when a PMU counter is due to overflow
 */
void arm_pmu_timer_cb(void *opaque);

/**
 * Functions to register as EL change hooks for PMU mode filtering
 */
void pmu_pre_el_change(ARMCPU *cpu, void *ignored);
void pmu_post_el_change(ARMCPU *cpu, void *ignored);

/*
 * pmu_init
 * @cpu: ARMCPU
 *
 * Initialize the CPU's PMCEID[01]_EL0 registers and associated internal state
 * for the current configuration
 */
void pmu_init(ARMCPU *cpu);

/* SCTLR bit meanings. Several bits have been reused in newer
 * versions of the architecture; in that case we define constants
 * for both old and new bit meanings. Code which tests against those
 * bits should probably check or otherwise arrange that the CPU
 * is the architectural version it expects.
 */
#define SCTLR_M       (1U << 0)
#define SCTLR_A       (1U << 1)
#define SCTLR_C       (1U << 2)
#define SCTLR_W       (1U << 3) /* up to v6; RAO in v7 */
#define SCTLR_nTLSMD_32 (1U << 3) /* v8.2-LSMAOC, AArch32 only */
#define SCTLR_SA      (1U << 3) /* AArch64 only */
#define SCTLR_P       (1U << 4) /* up to v5; RAO in v6 and v7 */
#define SCTLR_LSMAOE_32 (1U << 4) /* v8.2-LSMAOC, AArch32 only */
#define SCTLR_SA0     (1U << 4) /* v8 onward, AArch64 only */
#define SCTLR_D       (1U << 5) /* up to v5; RAO in v6 */
#define SCTLR_CP15BEN (1U << 5) /* v7 onward */
#define SCTLR_L       (1U << 6) /* up to v5; RAO in v6 and v7; RAZ in v8 */
#define SCTLR_nAA     (1U << 6) /* when FEAT_LSE2 is implemented */
#define SCTLR_B       (1U << 7) /* up to v6; RAZ in v7 */
#define SCTLR_ITD     (1U << 7) /* v8 onward */
#define SCTLR_S       (1U << 8) /* up to v6; RAZ in v7 */
#define SCTLR_SED     (1U << 8) /* v8 onward */
#define SCTLR_R       (1U << 9) /* up to v6; RAZ in v7 */
#define SCTLR_UMA     (1U << 9) /* v8 onward, AArch64 only */
#define SCTLR_F       (1U << 10) /* up to v6 */
#define SCTLR_SW      (1U << 10) /* v7 */
#define SCTLR_EnRCTX  (1U << 10) /* in v8.0-PredInv */
#define SCTLR_Z       (1U << 11) /* in v7, RES1 in v8 */
#define SCTLR_EOS     (1U << 11) /* v8.5-ExS */
#define SCTLR_I       (1U << 12)
#define SCTLR_V       (1U << 13) /* AArch32 only */
#define SCTLR_EnDB    (1U << 13) /* v8.3, AArch64 only */
#define SCTLR_RR      (1U << 14) /* up to v7 */
#define SCTLR_DZE     (1U << 14) /* v8 onward, AArch64 only */
#define SCTLR_L4      (1U << 15) /* up to v6; RAZ in v7 */
#define SCTLR_UCT     (1U << 15) /* v8 onward, AArch64 only */
#define SCTLR_DT      (1U << 16) /* up to ??, RAO in v6 and v7 */
#define SCTLR_nTWI    (1U << 16) /* v8 onward */
#define SCTLR_HA      (1U << 17) /* up to v7, RES0 in v8 */
#define SCTLR_BR      (1U << 17) /* PMSA only */
#define SCTLR_IT      (1U << 18) /* up to ??, RAO in v6 and v7 */
#define SCTLR_nTWE    (1U << 18) /* v8 onward */
#define SCTLR_WXN     (1U << 19)
#define SCTLR_ST      (1U << 20) /* up to ??, RAZ in v6 */
#define SCTLR_UWXN    (1U << 20) /* v7 onward, AArch32 only */
#define SCTLR_TSCXT   (1U << 20) /* FEAT_CSV2_1p2, AArch64 only */
#define SCTLR_FI      (1U << 21) /* up to v7, v8 RES0 */
#define SCTLR_IESB    (1U << 21) /* v8.2-IESB, AArch64 only */
#define SCTLR_U       (1U << 22) /* up to v6, RAO in v7 */
#define SCTLR_EIS     (1U << 22) /* v8.5-ExS */
#define SCTLR_XP      (1U << 23) /* up to v6; v7 onward RAO */
#define SCTLR_SPAN    (1U << 23) /* v8.1-PAN */
#define SCTLR_VE      (1U << 24) /* up to v7 */
#define SCTLR_E0E     (1U << 24) /* v8 onward, AArch64 only */
#define SCTLR_EE      (1U << 25)
#define SCTLR_L2      (1U << 26) /* up to v6, RAZ in v7 */
#define SCTLR_UCI     (1U << 26) /* v8 onward, AArch64 only */
#define SCTLR_NMFI    (1U << 27) /* up to v7, RAZ in v7VE and v8 */
#define SCTLR_EnDA    (1U << 27) /* v8.3, AArch64 only */
#define SCTLR_TRE     (1U << 28) /* AArch32 only */
#define SCTLR_nTLSMD_64 (1U << 28) /* v8.2-LSMAOC, AArch64 only */
#define SCTLR_AFE     (1U << 29) /* AArch32 only */
#define SCTLR_LSMAOE_64 (1U << 29) /* v8.2-LSMAOC, AArch64 only */
#define SCTLR_TE      (1U << 30) /* AArch32 only */
#define SCTLR_EnIB    (1U << 30) /* v8.3, AArch64 only */
#define SCTLR_EnIA    (1U << 31) /* v8.3, AArch64 only */
#define SCTLR_DSSBS_32 (1U << 31) /* v8.5, AArch32 only */
#define SCTLR_MSCEN   (1ULL << 33) /* FEAT_MOPS */
#define SCTLR_BT0     (1ULL << 35) /* v8.5-BTI */
#define SCTLR_BT1     (1ULL << 36) /* v8.5-BTI */
#define SCTLR_ITFSB   (1ULL << 37) /* v8.5-MemTag */
#define SCTLR_TCF0    (3ULL << 38) /* v8.5-MemTag */
#define SCTLR_TCF     (3ULL << 40) /* v8.5-MemTag */
#define SCTLR_ATA0    (1ULL << 42) /* v8.5-MemTag */
#define SCTLR_ATA     (1ULL << 43) /* v8.5-MemTag */
#define SCTLR_DSSBS_64 (1ULL << 44) /* v8.5, AArch64 only */
#define SCTLR_TWEDEn  (1ULL << 45)  /* FEAT_TWED */
#define SCTLR_TWEDEL  MAKE_64_MASK(46, 4)  /* FEAT_TWED */
#define SCTLR_TMT0    (1ULL << 50) /* FEAT_TME */
#define SCTLR_TMT     (1ULL << 51) /* FEAT_TME */
#define SCTLR_TME0    (1ULL << 52) /* FEAT_TME */
#define SCTLR_TME     (1ULL << 53) /* FEAT_TME */
#define SCTLR_EnASR   (1ULL << 54) /* FEAT_LS64_V */
#define SCTLR_EnAS0   (1ULL << 55) /* FEAT_LS64_ACCDATA */
#define SCTLR_EnALS   (1ULL << 56) /* FEAT_LS64 */
#define SCTLR_EPAN    (1ULL << 57) /* FEAT_PAN3 */
#define SCTLR_EnTP2   (1ULL << 60) /* FEAT_SME */
#define SCTLR_NMI     (1ULL << 61) /* FEAT_NMI */
#define SCTLR_SPINTMASK (1ULL << 62) /* FEAT_NMI */
#define SCTLR_TIDCP   (1ULL << 63) /* FEAT_TIDCP1 */

#define CPSR_M (0x1fU)
#define CPSR_T (1U << 5)
#define CPSR_F (1U << 6)
#define CPSR_I (1U << 7)
#define CPSR_A (1U << 8)
#define CPSR_E (1U << 9)
#define CPSR_IT_2_7 (0xfc00U)
#define CPSR_GE (0xfU << 16)
#define CPSR_IL (1U << 20)
#define CPSR_DIT (1U << 21)
#define CPSR_PAN (1U << 22)
#define CPSR_SSBS (1U << 23)
#define CPSR_J (1U << 24)
#define CPSR_IT_0_1 (3U << 25)
#define CPSR_Q (1U << 27)
#define CPSR_V (1U << 28)
#define CPSR_C (1U << 29)
#define CPSR_Z (1U << 30)
#define CPSR_N (1U << 31)
#define CPSR_NZCV (CPSR_N | CPSR_Z | CPSR_C | CPSR_V)
#define CPSR_AIF (CPSR_A | CPSR_I | CPSR_F)

#define CPSR_IT (CPSR_IT_0_1 | CPSR_IT_2_7)
#define CACHED_CPSR_BITS (CPSR_T | CPSR_AIF | CPSR_GE | CPSR_IT | CPSR_Q \
    | CPSR_NZCV)
/* Bits writable in user mode.  */
#define CPSR_USER (CPSR_NZCV | CPSR_Q | CPSR_GE | CPSR_E)
/* Execution state bits.  MRS read as zero, MSR writes ignored.  */
#define CPSR_EXEC (CPSR_T | CPSR_IT | CPSR_J | CPSR_IL)

/* Bit definitions for M profile XPSR. Most are the same as CPSR. */
#define XPSR_EXCP 0x1ffU
#define XPSR_SPREALIGN (1U << 9) /* Only set in exception stack frames */
#define XPSR_IT_2_7 CPSR_IT_2_7
#define XPSR_GE CPSR_GE
#define XPSR_SFPA (1U << 20) /* Only set in exception stack frames */
#define XPSR_T (1U << 24) /* Not the same as CPSR_T ! */
#define XPSR_IT_0_1 CPSR_IT_0_1
#define XPSR_Q CPSR_Q
#define XPSR_V CPSR_V
#define XPSR_C CPSR_C
#define XPSR_Z CPSR_Z
#define XPSR_N CPSR_N
#define XPSR_NZCV CPSR_NZCV
#define XPSR_IT CPSR_IT

/* Bit definitions for ARMv8 SPSR (PSTATE) format.
 * Only these are valid when in AArch64 mode; in
 * AArch32 mode SPSRs are basically CPSR-format.
 */
#define PSTATE_SP (1U)
#define PSTATE_M (0xFU)
#define PSTATE_nRW (1U << 4)
#define PSTATE_F (1U << 6)
#define PSTATE_I (1U << 7)
#define PSTATE_A (1U << 8)
#define PSTATE_D (1U << 9)
#define PSTATE_BTYPE (3U << 10)
#define PSTATE_SSBS (1U << 12)
#define PSTATE_IL (1U << 20)
#define PSTATE_SS (1U << 21)
#define PSTATE_PAN (1U << 22)
#define PSTATE_UAO (1U << 23)
#define PSTATE_DIT (1U << 24)
#define PSTATE_TCO (1U << 25)
#define PSTATE_V (1U << 28)
#define PSTATE_C (1U << 29)
#define PSTATE_Z (1U << 30)
#define PSTATE_N (1U << 31)
#define PSTATE_NZCV (PSTATE_N | PSTATE_Z | PSTATE_C | PSTATE_V)
#define PSTATE_DAIF (PSTATE_D | PSTATE_A | PSTATE_I | PSTATE_F)
#define CACHED_PSTATE_BITS (PSTATE_NZCV | PSTATE_DAIF | PSTATE_BTYPE)
/* Mode values for AArch64 */
#define PSTATE_MODE_EL3h 13
#define PSTATE_MODE_EL3t 12
#define PSTATE_MODE_EL2h 9
#define PSTATE_MODE_EL2t 8
#define PSTATE_MODE_EL1h 5
#define PSTATE_MODE_EL1t 4
#define PSTATE_MODE_EL0t 0
/* VMSA_LOCK_EL1 */
#define VMSA_LOCK_VBAR_EL1      (1ULL << 0)
#define VMSA_LOCK_SCTLR_EL1     (1ULL << 1)
#define VMSA_LOCK_TCR_EL1       (1ULL << 2)
#define VMSA_LOCK_TTBR0_EL1     (1ULL << 3)
#define VMSA_LOCK_TTBR1_EL1     (1ULL << 4)
#define VMSA_LOCK_SCTLR_M_BIT   (1ULL << 63)
/* APCTL_EL1 */
#define APCTL_AppleMode         (1ULL << 0)
#define APCTL_MKEYVld           (1ULL << 1)
#define APCTL_KernKeyEn         (1ULL << 2)
/* APCFG_EL1 */
#define APCFG_EL1_ELXENKEY      (1ULL << 1)

/* PSTATE bits that are accessed via SVCR and not stored in SPSR_ELx. */
FIELD(SVCR, SM, 0, 1)
FIELD(SVCR, ZA, 1, 1)

/* Fields for SMCR_ELx. */
FIELD(SMCR, LEN, 0, 4)
FIELD(SMCR, FA64, 31, 1)

/* Write a new value to v7m.exception, thus transitioning into or out
 * of Handler mode; this may result in a change of active stack pointer.
 */
void write_v7m_exception(CPUARMState *env, uint32_t new_exc);

/* Map EL and handler into a PSTATE_MODE.  */
static inline unsigned int aarch64_pstate_mode(unsigned int el, bool handler)
{
    return (el << 2) | handler;
}

/* Return the current PSTATE value. For the moment we don't support 32<->64 bit
 * interprocessing, so we don't attempt to sync with the cpsr state used by
 * the 32 bit decoder.
 */
static inline uint32_t pstate_read(CPUARMState *env)
{
    int ZF;

    ZF = (env->ZF == 0);
    return (env->NF & 0x80000000) | (ZF << 30)
        | (env->CF << 29) | ((env->VF & 0x80000000) >> 3)
        | env->pstate | env->daif | (env->btype << 10);
}

static inline void pstate_write(CPUARMState *env, uint32_t val)
{
    env->ZF = (~val) & PSTATE_Z;
    env->NF = val;
    env->CF = (val >> 29) & 1;
    env->VF = (val << 3) & 0x80000000;
    env->daif = val & PSTATE_DAIF;
    env->btype = (val >> 10) & 3;
    env->pstate = val & ~CACHED_PSTATE_BITS;
}

/* Return the current CPSR value.  */
uint32_t cpsr_read(CPUARMState *env);

typedef enum CPSRWriteType {
    CPSRWriteByInstr = 0,         /* from guest MSR or CPS */
    CPSRWriteExceptionReturn = 1, /* from guest exception return insn */
    CPSRWriteRaw = 2,
        /* trust values, no reg bank switch, no hflags rebuild */
    CPSRWriteByGDBStub = 3,       /* from the GDB stub */
} CPSRWriteType;

/*
 * Set the CPSR.  Note that some bits of mask must be all-set or all-clear.
 * This will do an arm_rebuild_hflags() if any of the bits in @mask
 * correspond to TB flags bits cached in the hflags, unless @write_type
 * is CPSRWriteRaw.
 */
void cpsr_write(CPUARMState *env, uint32_t val, uint32_t mask,
                CPSRWriteType write_type);

/* Return the current xPSR value.  */
static inline uint32_t xpsr_read(CPUARMState *env)
{
    int ZF;
    ZF = (env->ZF == 0);
    return (env->NF & 0x80000000) | (ZF << 30)
        | (env->CF << 29) | ((env->VF & 0x80000000) >> 3) | (env->QF << 27)
        | (env->thumb << 24) | ((env->condexec_bits & 3) << 25)
        | ((env->condexec_bits & 0xfc) << 8)
        | (env->GE << 16)
        | env->v7m.exception;
}

/* Set the xPSR.  Note that some bits of mask must be all-set or all-clear.  */
static inline void xpsr_write(CPUARMState *env, uint32_t val, uint32_t mask)
{
    if (mask & XPSR_NZCV) {
        env->ZF = (~val) & XPSR_Z;
        env->NF = val;
        env->CF = (val >> 29) & 1;
        env->VF = (val << 3) & 0x80000000;
    }
    if (mask & XPSR_Q) {
        env->QF = ((val & XPSR_Q) != 0);
    }
    if (mask & XPSR_GE) {
        env->GE = (val & XPSR_GE) >> 16;
    }
#ifndef CONFIG_USER_ONLY
    if (mask & XPSR_T) {
        env->thumb = ((val & XPSR_T) != 0);
    }
    if (mask & XPSR_IT_0_1) {
        env->condexec_bits &= ~3;
        env->condexec_bits |= (val >> 25) & 3;
    }
    if (mask & XPSR_IT_2_7) {
        env->condexec_bits &= 3;
        env->condexec_bits |= (val >> 8) & 0xfc;
    }
    if (mask & XPSR_EXCP) {
        /* Note that this only happens on exception exit */
        write_v7m_exception(env, val & XPSR_EXCP);
    }
#endif
}

#define HCR_VM        (1ULL << 0)
#define HCR_SWIO      (1ULL << 1)
#define HCR_PTW       (1ULL << 2)
#define HCR_FMO       (1ULL << 3)
#define HCR_IMO       (1ULL << 4)
#define HCR_AMO       (1ULL << 5)
#define HCR_VF        (1ULL << 6)
#define HCR_VI        (1ULL << 7)
#define HCR_VSE       (1ULL << 8)
#define HCR_FB        (1ULL << 9)
#define HCR_BSU_MASK  (3ULL << 10)
#define HCR_DC        (1ULL << 12)
#define HCR_TWI       (1ULL << 13)
#define HCR_TWE       (1ULL << 14)
#define HCR_TID0      (1ULL << 15)
#define HCR_TID1      (1ULL << 16)
#define HCR_TID2      (1ULL << 17)
#define HCR_TID3      (1ULL << 18)
#define HCR_TSC       (1ULL << 19)
#define HCR_TIDCP     (1ULL << 20)
#define HCR_TACR      (1ULL << 21)
#define HCR_TSW       (1ULL << 22)
#define HCR_TPCP      (1ULL << 23)
#define HCR_TPU       (1ULL << 24)
#define HCR_TTLB      (1ULL << 25)
#define HCR_TVM       (1ULL << 26)
#define HCR_TGE       (1ULL << 27)
#define HCR_TDZ       (1ULL << 28)
#define HCR_HCD       (1ULL << 29)
#define HCR_TRVM      (1ULL << 30)
#define HCR_RW        (1ULL << 31)
#define HCR_CD        (1ULL << 32)
#define HCR_ID        (1ULL << 33)
#define HCR_E2H       (1ULL << 34)
#define HCR_TLOR      (1ULL << 35)
#define HCR_TERR      (1ULL << 36)
#define HCR_TEA       (1ULL << 37)
#define HCR_MIOCNCE   (1ULL << 38)
#define HCR_TME       (1ULL << 39)
#define HCR_APK       (1ULL << 40)
#define HCR_API       (1ULL << 41)
#define HCR_NV        (1ULL << 42)
#define HCR_NV1       (1ULL << 43)
#define HCR_AT        (1ULL << 44)
#define HCR_NV2       (1ULL << 45)
#define HCR_FWB       (1ULL << 46)
#define HCR_FIEN      (1ULL << 47)
#define HCR_GPF       (1ULL << 48)
#define HCR_TID4      (1ULL << 49)
#define HCR_TICAB     (1ULL << 50)
#define HCR_AMVOFFEN  (1ULL << 51)
#define HCR_TOCU      (1ULL << 52)
#define HCR_ENSCXT    (1ULL << 53)
#define HCR_TTLBIS    (1ULL << 54)
#define HCR_TTLBOS    (1ULL << 55)
#define HCR_ATA       (1ULL << 56)
#define HCR_DCT       (1ULL << 57)
#define HCR_TID5      (1ULL << 58)
#define HCR_TWEDEN    (1ULL << 59)
#define HCR_TWEDEL    MAKE_64BIT_MASK(60, 4)

#define SCR_NS                (1ULL << 0)
#define SCR_IRQ               (1ULL << 1)
#define SCR_FIQ               (1ULL << 2)
#define SCR_EA                (1ULL << 3)
#define SCR_FW                (1ULL << 4)
#define SCR_AW                (1ULL << 5)
#define SCR_NET               (1ULL << 6)
#define SCR_SMD               (1ULL << 7)
#define SCR_HCE               (1ULL << 8)
#define SCR_SIF               (1ULL << 9)
#define SCR_RW                (1ULL << 10)
#define SCR_ST                (1ULL << 11)
#define SCR_TWI               (1ULL << 12)
#define SCR_TWE               (1ULL << 13)
#define SCR_TLOR              (1ULL << 14)
#define SCR_TERR              (1ULL << 15)
#define SCR_APK               (1ULL << 16)
#define SCR_API               (1ULL << 17)
#define SCR_EEL2              (1ULL << 18)
#define SCR_EASE              (1ULL << 19)
#define SCR_NMEA              (1ULL << 20)
#define SCR_FIEN              (1ULL << 21)
#define SCR_ENSCXT            (1ULL << 25)
#define SCR_ATA               (1ULL << 26)
#define SCR_FGTEN             (1ULL << 27)
#define SCR_ECVEN             (1ULL << 28)
#define SCR_TWEDEN            (1ULL << 29)
#define SCR_TWEDEL            MAKE_64BIT_MASK(30, 4)
#define SCR_TME               (1ULL << 34)
#define SCR_AMVOFFEN          (1ULL << 35)
#define SCR_ENAS0             (1ULL << 36)
#define SCR_ADEN              (1ULL << 37)
#define SCR_HXEN              (1ULL << 38)
#define SCR_TRNDR             (1ULL << 40)
#define SCR_ENTP2             (1ULL << 41)
#define SCR_GPF               (1ULL << 48)
#define SCR_NSE               (1ULL << 62)

/* Return the current FPSCR value.  */
uint32_t vfp_get_fpscr(CPUARMState *env);
void vfp_set_fpscr(CPUARMState *env, uint32_t val);

/* FPCR, Floating Point Control Register
 * FPSR, Floating Poiht Status Register
 *
 * For A64 the FPSCR is split into two logically distinct registers,
 * FPCR and FPSR. However since they still use non-overlapping bits
 * we store the underlying state in fpscr and just mask on read/write.
 */
#define FPSR_MASK 0xf800009f
#define FPCR_MASK 0x07ff9f00

#define FPCR_IOE    (1 << 8)    /* Invalid Operation exception trap enable */
#define FPCR_DZE    (1 << 9)    /* Divide by Zero exception trap enable */
#define FPCR_OFE    (1 << 10)   /* Overflow exception trap enable */
#define FPCR_UFE    (1 << 11)   /* Underflow exception trap enable */
#define FPCR_IXE    (1 << 12)   /* Inexact exception trap enable */
#define FPCR_IDE    (1 << 15)   /* Input Denormal exception trap enable */
#define FPCR_FZ16   (1 << 19)   /* ARMv8.2+, FP16 flush-to-zero */
#define FPCR_RMODE_MASK (3 << 22) /* Rounding mode */
#define FPCR_FZ     (1 << 24)   /* Flush-to-zero enable bit */
#define FPCR_DN     (1 << 25)   /* Default NaN enable bit */
#define FPCR_AHP    (1 << 26)   /* Alternative half-precision */
#define FPCR_QC     (1 << 27)   /* Cumulative saturation bit */
#define FPCR_V      (1 << 28)   /* FP overflow flag */
#define FPCR_C      (1 << 29)   /* FP carry flag */
#define FPCR_Z      (1 << 30)   /* FP zero flag */
#define FPCR_N      (1 << 31)   /* FP negative flag */

#define FPCR_LTPSIZE_SHIFT 16   /* LTPSIZE, M-profile only */
#define FPCR_LTPSIZE_MASK (7 << FPCR_LTPSIZE_SHIFT)
#define FPCR_LTPSIZE_LENGTH 3

#define FPCR_NZCV_MASK (FPCR_N | FPCR_Z | FPCR_C | FPCR_V)
#define FPCR_NZCVQC_MASK (FPCR_NZCV_MASK | FPCR_QC)

static inline uint32_t vfp_get_fpsr(CPUARMState *env)
{
    return vfp_get_fpscr(env) & FPSR_MASK;
}

static inline void vfp_set_fpsr(CPUARMState *env, uint32_t val)
{
    uint32_t new_fpscr = (vfp_get_fpscr(env) & ~FPSR_MASK) | (val & FPSR_MASK);
    vfp_set_fpscr(env, new_fpscr);
}

static inline uint32_t vfp_get_fpcr(CPUARMState *env)
{
    return vfp_get_fpscr(env) & FPCR_MASK;
}

static inline void vfp_set_fpcr(CPUARMState *env, uint32_t val)
{
    uint32_t new_fpscr = (vfp_get_fpscr(env) & ~FPCR_MASK) | (val & FPCR_MASK);
    vfp_set_fpscr(env, new_fpscr);
}

enum arm_cpu_mode {
  ARM_CPU_MODE_USR = 0x10,
  ARM_CPU_MODE_FIQ = 0x11,
  ARM_CPU_MODE_IRQ = 0x12,
  ARM_CPU_MODE_SVC = 0x13,
  ARM_CPU_MODE_MON = 0x16,
  ARM_CPU_MODE_ABT = 0x17,
  ARM_CPU_MODE_HYP = 0x1a,
  ARM_CPU_MODE_UND = 0x1b,
  ARM_CPU_MODE_SYS = 0x1f
};

/* VFP system registers.  */
#define ARM_VFP_FPSID   0
#define ARM_VFP_FPSCR   1
#define ARM_VFP_MVFR2   5
#define ARM_VFP_MVFR1   6
#define ARM_VFP_MVFR0   7
#define ARM_VFP_FPEXC   8
#define ARM_VFP_FPINST  9
#define ARM_VFP_FPINST2 10
/* These ones are M-profile only */
#define ARM_VFP_FPSCR_NZCVQC 2
#define ARM_VFP_VPR 12
#define ARM_VFP_P0 13
#define ARM_VFP_FPCXT_NS 14
#define ARM_VFP_FPCXT_S 15

/* QEMU-internal value meaning "FPSCR, but we care only about NZCV" */
#define QEMU_VFP_FPSCR_NZCV 0xffff

/* iwMMXt coprocessor control registers.  */
#define ARM_IWMMXT_wCID  0
#define ARM_IWMMXT_wCon  1
#define ARM_IWMMXT_wCSSF 2
#define ARM_IWMMXT_wCASF 3
#define ARM_IWMMXT_wCGR0 8
#define ARM_IWMMXT_wCGR1 9
#define ARM_IWMMXT_wCGR2 10
#define ARM_IWMMXT_wCGR3 11

/* V7M CCR bits */
FIELD(V7M_CCR, NONBASETHRDENA, 0, 1)
FIELD(V7M_CCR, USERSETMPEND, 1, 1)
FIELD(V7M_CCR, UNALIGN_TRP, 3, 1)
FIELD(V7M_CCR, DIV_0_TRP, 4, 1)
FIELD(V7M_CCR, BFHFNMIGN, 8, 1)
FIELD(V7M_CCR, STKALIGN, 9, 1)
FIELD(V7M_CCR, STKOFHFNMIGN, 10, 1)
FIELD(V7M_CCR, DC, 16, 1)
FIELD(V7M_CCR, IC, 17, 1)
FIELD(V7M_CCR, BP, 18, 1)
FIELD(V7M_CCR, LOB, 19, 1)
FIELD(V7M_CCR, TRD, 20, 1)

/* V7M SCR bits */
FIELD(V7M_SCR, SLEEPONEXIT, 1, 1)
FIELD(V7M_SCR, SLEEPDEEP, 2, 1)
FIELD(V7M_SCR, SLEEPDEEPS, 3, 1)
FIELD(V7M_SCR, SEVONPEND, 4, 1)

/* V7M AIRCR bits */
FIELD(V7M_AIRCR, VECTRESET, 0, 1)
FIELD(V7M_AIRCR, VECTCLRACTIVE, 1, 1)
FIELD(V7M_AIRCR, SYSRESETREQ, 2, 1)
FIELD(V7M_AIRCR, SYSRESETREQS, 3, 1)
FIELD(V7M_AIRCR, PRIGROUP, 8, 3)
FIELD(V7M_AIRCR, BFHFNMINS, 13, 1)
FIELD(V7M_AIRCR, PRIS, 14, 1)
FIELD(V7M_AIRCR, ENDIANNESS, 15, 1)
FIELD(V7M_AIRCR, VECTKEY, 16, 16)

/* V7M CFSR bits for MMFSR */
FIELD(V7M_CFSR, IACCVIOL, 0, 1)
FIELD(V7M_CFSR, DACCVIOL, 1, 1)
FIELD(V7M_CFSR, MUNSTKERR, 3, 1)
FIELD(V7M_CFSR, MSTKERR, 4, 1)
FIELD(V7M_CFSR, MLSPERR, 5, 1)
FIELD(V7M_CFSR, MMARVALID, 7, 1)

/* V7M CFSR bits for BFSR */
FIELD(V7M_CFSR, IBUSERR, 8 + 0, 1)
FIELD(V7M_CFSR, PRECISERR, 8 + 1, 1)
FIELD(V7M_CFSR, IMPRECISERR, 8 + 2, 1)
FIELD(V7M_CFSR, UNSTKERR, 8 + 3, 1)
FIELD(V7M_CFSR, STKERR, 8 + 4, 1)
FIELD(V7M_CFSR, LSPERR, 8 + 5, 1)
FIELD(V7M_CFSR, BFARVALID, 8 + 7, 1)

/* V7M CFSR bits for UFSR */
FIELD(V7M_CFSR, UNDEFINSTR, 16 + 0, 1)
FIELD(V7M_CFSR, INVSTATE, 16 + 1, 1)
FIELD(V7M_CFSR, INVPC, 16 + 2, 1)
FIELD(V7M_CFSR, NOCP, 16 + 3, 1)
FIELD(V7M_CFSR, STKOF, 16 + 4, 1)
FIELD(V7M_CFSR, UNALIGNED, 16 + 8, 1)
FIELD(V7M_CFSR, DIVBYZERO, 16 + 9, 1)

/* V7M CFSR bit masks covering all of the subregister bits */
FIELD(V7M_CFSR, MMFSR, 0, 8)
FIELD(V7M_CFSR, BFSR, 8, 8)
FIELD(V7M_CFSR, UFSR, 16, 16)

/* V7M HFSR bits */
FIELD(V7M_HFSR, VECTTBL, 1, 1)
FIELD(V7M_HFSR, FORCED, 30, 1)
FIELD(V7M_HFSR, DEBUGEVT, 31, 1)

/* V7M DFSR bits */
FIELD(V7M_DFSR, HALTED, 0, 1)
FIELD(V7M_DFSR, BKPT, 1, 1)
FIELD(V7M_DFSR, DWTTRAP, 2, 1)
FIELD(V7M_DFSR, VCATCH, 3, 1)
FIELD(V7M_DFSR, EXTERNAL, 4, 1)

/* V7M SFSR bits */
FIELD(V7M_SFSR, INVEP, 0, 1)
FIELD(V7M_SFSR, INVIS, 1, 1)
FIELD(V7M_SFSR, INVER, 2, 1)
FIELD(V7M_SFSR, AUVIOL, 3, 1)
FIELD(V7M_SFSR, INVTRAN, 4, 1)
FIELD(V7M_SFSR, LSPERR, 5, 1)
FIELD(V7M_SFSR, SFARVALID, 6, 1)
FIELD(V7M_SFSR, LSERR, 7, 1)

/* v7M MPU_CTRL bits */
FIELD(V7M_MPU_CTRL, ENABLE, 0, 1)
FIELD(V7M_MPU_CTRL, HFNMIENA, 1, 1)
FIELD(V7M_MPU_CTRL, PRIVDEFENA, 2, 1)

/* v7M CLIDR bits */
FIELD(V7M_CLIDR, CTYPE_ALL, 0, 21)
FIELD(V7M_CLIDR, LOUIS, 21, 3)
FIELD(V7M_CLIDR, LOC, 24, 3)
FIELD(V7M_CLIDR, LOUU, 27, 3)
FIELD(V7M_CLIDR, ICB, 30, 2)

FIELD(V7M_CSSELR, IND, 0, 1)
FIELD(V7M_CSSELR, LEVEL, 1, 3)
/* We use the combination of InD and Level to index into cpu->ccsidr[];
 * define a mask for this and check that it doesn't permit running off
 * the end of the array.
 */
FIELD(V7M_CSSELR, INDEX, 0, 4)

/* v7M FPCCR bits */
FIELD(V7M_FPCCR, LSPACT, 0, 1)
FIELD(V7M_FPCCR, USER, 1, 1)
FIELD(V7M_FPCCR, S, 2, 1)
FIELD(V7M_FPCCR, THREAD, 3, 1)
FIELD(V7M_FPCCR, HFRDY, 4, 1)
FIELD(V7M_FPCCR, MMRDY, 5, 1)
FIELD(V7M_FPCCR, BFRDY, 6, 1)
FIELD(V7M_FPCCR, SFRDY, 7, 1)
FIELD(V7M_FPCCR, MONRDY, 8, 1)
FIELD(V7M_FPCCR, SPLIMVIOL, 9, 1)
FIELD(V7M_FPCCR, UFRDY, 10, 1)
FIELD(V7M_FPCCR, RES0, 11, 15)
FIELD(V7M_FPCCR, TS, 26, 1)
FIELD(V7M_FPCCR, CLRONRETS, 27, 1)
FIELD(V7M_FPCCR, CLRONRET, 28, 1)
FIELD(V7M_FPCCR, LSPENS, 29, 1)
FIELD(V7M_FPCCR, LSPEN, 30, 1)
FIELD(V7M_FPCCR, ASPEN, 31, 1)
/* These bits are banked. Others are non-banked and live in the M_REG_S bank */
#define R_V7M_FPCCR_BANKED_MASK                 \
    (R_V7M_FPCCR_LSPACT_MASK |                  \
     R_V7M_FPCCR_USER_MASK |                    \
     R_V7M_FPCCR_THREAD_MASK |                  \
     R_V7M_FPCCR_MMRDY_MASK |                   \
     R_V7M_FPCCR_SPLIMVIOL_MASK |               \
     R_V7M_FPCCR_UFRDY_MASK |                   \
     R_V7M_FPCCR_ASPEN_MASK)

/* v7M VPR bits */
FIELD(V7M_VPR, P0, 0, 16)
FIELD(V7M_VPR, MASK01, 16, 4)
FIELD(V7M_VPR, MASK23, 20, 4)

/*
 * System register ID fields.
 */
FIELD(CLIDR_EL1, CTYPE1, 0, 3)
FIELD(CLIDR_EL1, CTYPE2, 3, 3)
FIELD(CLIDR_EL1, CTYPE3, 6, 3)
FIELD(CLIDR_EL1, CTYPE4, 9, 3)
FIELD(CLIDR_EL1, CTYPE5, 12, 3)
FIELD(CLIDR_EL1, CTYPE6, 15, 3)
FIELD(CLIDR_EL1, CTYPE7, 18, 3)
FIELD(CLIDR_EL1, LOUIS, 21, 3)
FIELD(CLIDR_EL1, LOC, 24, 3)
FIELD(CLIDR_EL1, LOUU, 27, 3)
FIELD(CLIDR_EL1, ICB, 30, 3)

/* When FEAT_CCIDX is implemented */
FIELD(CCSIDR_EL1, CCIDX_LINESIZE, 0, 3)
FIELD(CCSIDR_EL1, CCIDX_ASSOCIATIVITY, 3, 21)
FIELD(CCSIDR_EL1, CCIDX_NUMSETS, 32, 24)

/* When FEAT_CCIDX is not implemented */
FIELD(CCSIDR_EL1, LINESIZE, 0, 3)
FIELD(CCSIDR_EL1, ASSOCIATIVITY, 3, 10)
FIELD(CCSIDR_EL1, NUMSETS, 13, 15)

FIELD(CTR_EL0,  IMINLINE, 0, 4)
FIELD(CTR_EL0,  L1IP, 14, 2)
FIELD(CTR_EL0,  DMINLINE, 16, 4)
FIELD(CTR_EL0,  ERG, 20, 4)
FIELD(CTR_EL0,  CWG, 24, 4)
FIELD(CTR_EL0,  IDC, 28, 1)
FIELD(CTR_EL0,  DIC, 29, 1)
FIELD(CTR_EL0,  TMINLINE, 32, 6)

FIELD(MIDR_EL1, REVISION, 0, 4)
FIELD(MIDR_EL1, PARTNUM, 4, 12)
FIELD(MIDR_EL1, ARCHITECTURE, 16, 4)
FIELD(MIDR_EL1, VARIANT, 20, 4)
FIELD(MIDR_EL1, IMPLEMENTER, 24, 8)

FIELD(ID_ISAR0, SWAP, 0, 4)
FIELD(ID_ISAR0, BITCOUNT, 4, 4)
FIELD(ID_ISAR0, BITFIELD, 8, 4)
FIELD(ID_ISAR0, CMPBRANCH, 12, 4)
FIELD(ID_ISAR0, COPROC, 16, 4)
FIELD(ID_ISAR0, DEBUG, 20, 4)
FIELD(ID_ISAR0, DIVIDE, 24, 4)

FIELD(ID_ISAR1, ENDIAN, 0, 4)
FIELD(ID_ISAR1, EXCEPT, 4, 4)
FIELD(ID_ISAR1, EXCEPT_AR, 8, 4)
FIELD(ID_ISAR1, EXTEND, 12, 4)
FIELD(ID_ISAR1, IFTHEN, 16, 4)
FIELD(ID_ISAR1, IMMEDIATE, 20, 4)
FIELD(ID_ISAR1, INTERWORK, 24, 4)
FIELD(ID_ISAR1, JAZELLE, 28, 4)

FIELD(ID_ISAR2, LOADSTORE, 0, 4)
FIELD(ID_ISAR2, MEMHINT, 4, 4)
FIELD(ID_ISAR2, MULTIACCESSINT, 8, 4)
FIELD(ID_ISAR2, MULT, 12, 4)
FIELD(ID_ISAR2, MULTS, 16, 4)
FIELD(ID_ISAR2, MULTU, 20, 4)
FIELD(ID_ISAR2, PSR_AR, 24, 4)
FIELD(ID_ISAR2, REVERSAL, 28, 4)

FIELD(ID_ISAR3, SATURATE, 0, 4)
FIELD(ID_ISAR3, SIMD, 4, 4)
FIELD(ID_ISAR3, SVC, 8, 4)
FIELD(ID_ISAR3, SYNCHPRIM, 12, 4)
FIELD(ID_ISAR3, TABBRANCH, 16, 4)
FIELD(ID_ISAR3, T32COPY, 20, 4)
FIELD(ID_ISAR3, TRUENOP, 24, 4)
FIELD(ID_ISAR3, T32EE, 28, 4)

FIELD(ID_ISAR4, UNPRIV, 0, 4)
FIELD(ID_ISAR4, WITHSHIFTS, 4, 4)
FIELD(ID_ISAR4, WRITEBACK, 8, 4)
FIELD(ID_ISAR4, SMC, 12, 4)
FIELD(ID_ISAR4, BARRIER, 16, 4)
FIELD(ID_ISAR4, SYNCHPRIM_FRAC, 20, 4)
FIELD(ID_ISAR4, PSR_M, 24, 4)
FIELD(ID_ISAR4, SWP_FRAC, 28, 4)

FIELD(ID_ISAR5, SEVL, 0, 4)
FIELD(ID_ISAR5, AES, 4, 4)
FIELD(ID_ISAR5, SHA1, 8, 4)
FIELD(ID_ISAR5, SHA2, 12, 4)
FIELD(ID_ISAR5, CRC32, 16, 4)
FIELD(ID_ISAR5, RDM, 24, 4)
FIELD(ID_ISAR5, VCMA, 28, 4)

FIELD(ID_ISAR6, JSCVT, 0, 4)
FIELD(ID_ISAR6, DP, 4, 4)
FIELD(ID_ISAR6, FHM, 8, 4)
FIELD(ID_ISAR6, SB, 12, 4)
FIELD(ID_ISAR6, SPECRES, 16, 4)
FIELD(ID_ISAR6, BF16, 20, 4)
FIELD(ID_ISAR6, I8MM, 24, 4)

FIELD(ID_MMFR0, VMSA, 0, 4)
FIELD(ID_MMFR0, PMSA, 4, 4)
FIELD(ID_MMFR0, OUTERSHR, 8, 4)
FIELD(ID_MMFR0, SHARELVL, 12, 4)
FIELD(ID_MMFR0, TCM, 16, 4)
FIELD(ID_MMFR0, AUXREG, 20, 4)
FIELD(ID_MMFR0, FCSE, 24, 4)
FIELD(ID_MMFR0, INNERSHR, 28, 4)

FIELD(ID_MMFR1, L1HVDVA, 0, 4)
FIELD(ID_MMFR1, L1UNIVA, 4, 4)
FIELD(ID_MMFR1, L1HVDSW, 8, 4)
FIELD(ID_MMFR1, L1UNISW, 12, 4)
FIELD(ID_MMFR1, L1HVD, 16, 4)
FIELD(ID_MMFR1, L1UNI, 20, 4)
FIELD(ID_MMFR1, L1TSTCLN, 24, 4)
FIELD(ID_MMFR1, BPRED, 28, 4)

FIELD(ID_MMFR2, L1HVDFG, 0, 4)
FIELD(ID_MMFR2, L1HVDBG, 4, 4)
FIELD(ID_MMFR2, L1HVDRNG, 8, 4)
FIELD(ID_MMFR2, HVDTLB, 12, 4)
FIELD(ID_MMFR2, UNITLB, 16, 4)
FIELD(ID_MMFR2, MEMBARR, 20, 4)
FIELD(ID_MMFR2, WFISTALL, 24, 4)
FIELD(ID_MMFR2, HWACCFLG, 28, 4)

FIELD(ID_MMFR3, CMAINTVA, 0, 4)
FIELD(ID_MMFR3, CMAINTSW, 4, 4)
FIELD(ID_MMFR3, BPMAINT, 8, 4)
FIELD(ID_MMFR3, MAINTBCST, 12, 4)
FIELD(ID_MMFR3, PAN, 16, 4)
FIELD(ID_MMFR3, COHWALK, 20, 4)
FIELD(ID_MMFR3, CMEMSZ, 24, 4)
FIELD(ID_MMFR3, SUPERSEC, 28, 4)

FIELD(ID_MMFR4, SPECSEI, 0, 4)
FIELD(ID_MMFR4, AC2, 4, 4)
FIELD(ID_MMFR4, XNX, 8, 4)
FIELD(ID_MMFR4, CNP, 12, 4)
FIELD(ID_MMFR4, HPDS, 16, 4)
FIELD(ID_MMFR4, LSM, 20, 4)
FIELD(ID_MMFR4, CCIDX, 24, 4)
FIELD(ID_MMFR4, EVT, 28, 4)

FIELD(ID_MMFR5, ETS, 0, 4)
FIELD(ID_MMFR5, NTLBPA, 4, 4)

FIELD(ID_PFR0, STATE0, 0, 4)
FIELD(ID_PFR0, STATE1, 4, 4)
FIELD(ID_PFR0, STATE2, 8, 4)
FIELD(ID_PFR0, STATE3, 12, 4)
FIELD(ID_PFR0, CSV2, 16, 4)
FIELD(ID_PFR0, AMU, 20, 4)
FIELD(ID_PFR0, DIT, 24, 4)
FIELD(ID_PFR0, RAS, 28, 4)

FIELD(ID_PFR1, PROGMOD, 0, 4)
FIELD(ID_PFR1, SECURITY, 4, 4)
FIELD(ID_PFR1, MPROGMOD, 8, 4)
FIELD(ID_PFR1, VIRTUALIZATION, 12, 4)
FIELD(ID_PFR1, GENTIMER, 16, 4)
FIELD(ID_PFR1, SEC_FRAC, 20, 4)
FIELD(ID_PFR1, VIRT_FRAC, 24, 4)
FIELD(ID_PFR1, GIC, 28, 4)

FIELD(ID_PFR2, CSV3, 0, 4)
FIELD(ID_PFR2, SSBS, 4, 4)
FIELD(ID_PFR2, RAS_FRAC, 8, 4)

FIELD(ID_AA64ISAR0, AES, 4, 4)
FIELD(ID_AA64ISAR0, SHA1, 8, 4)
FIELD(ID_AA64ISAR0, SHA2, 12, 4)
FIELD(ID_AA64ISAR0, CRC32, 16, 4)
FIELD(ID_AA64ISAR0, ATOMIC, 20, 4)
FIELD(ID_AA64ISAR0, TME, 24, 4)
FIELD(ID_AA64ISAR0, RDM, 28, 4)
FIELD(ID_AA64ISAR0, SHA3, 32, 4)
FIELD(ID_AA64ISAR0, SM3, 36, 4)
FIELD(ID_AA64ISAR0, SM4, 40, 4)
FIELD(ID_AA64ISAR0, DP, 44, 4)
FIELD(ID_AA64ISAR0, FHM, 48, 4)
FIELD(ID_AA64ISAR0, TS, 52, 4)
FIELD(ID_AA64ISAR0, TLB, 56, 4)
FIELD(ID_AA64ISAR0, RNDR, 60, 4)

FIELD(ID_AA64ISAR1, DPB, 0, 4)
FIELD(ID_AA64ISAR1, APA, 4, 4)
FIELD(ID_AA64ISAR1, API, 8, 4)
FIELD(ID_AA64ISAR1, JSCVT, 12, 4)
FIELD(ID_AA64ISAR1, FCMA, 16, 4)
FIELD(ID_AA64ISAR1, LRCPC, 20, 4)
FIELD(ID_AA64ISAR1, GPA, 24, 4)
FIELD(ID_AA64ISAR1, GPI, 28, 4)
FIELD(ID_AA64ISAR1, FRINTTS, 32, 4)
FIELD(ID_AA64ISAR1, SB, 36, 4)
FIELD(ID_AA64ISAR1, SPECRES, 40, 4)
FIELD(ID_AA64ISAR1, BF16, 44, 4)
FIELD(ID_AA64ISAR1, DGH, 48, 4)
FIELD(ID_AA64ISAR1, I8MM, 52, 4)
FIELD(ID_AA64ISAR1, XS, 56, 4)
FIELD(ID_AA64ISAR1, LS64, 60, 4)

FIELD(ID_AA64ISAR2, WFXT, 0, 4)
FIELD(ID_AA64ISAR2, RPRES, 4, 4)
FIELD(ID_AA64ISAR2, GPA3, 8, 4)
FIELD(ID_AA64ISAR2, APA3, 12, 4)
FIELD(ID_AA64ISAR2, MOPS, 16, 4)
FIELD(ID_AA64ISAR2, BC, 20, 4)
FIELD(ID_AA64ISAR2, PAC_FRAC, 24, 4)
FIELD(ID_AA64ISAR2, CLRBHB, 28, 4)
FIELD(ID_AA64ISAR2, SYSREG_128, 32, 4)
FIELD(ID_AA64ISAR2, SYSINSTR_128, 36, 4)
FIELD(ID_AA64ISAR2, PRFMSLC, 40, 4)
FIELD(ID_AA64ISAR2, RPRFM, 48, 4)
FIELD(ID_AA64ISAR2, CSSC, 52, 4)
FIELD(ID_AA64ISAR2, ATS1A, 60, 4)

FIELD(ID_AA64PFR0, EL0, 0, 4)
FIELD(ID_AA64PFR0, EL1, 4, 4)
FIELD(ID_AA64PFR0, EL2, 8, 4)
FIELD(ID_AA64PFR0, EL3, 12, 4)
FIELD(ID_AA64PFR0, FP, 16, 4)
FIELD(ID_AA64PFR0, ADVSIMD, 20, 4)
FIELD(ID_AA64PFR0, GIC, 24, 4)
FIELD(ID_AA64PFR0, RAS, 28, 4)
FIELD(ID_AA64PFR0, SVE, 32, 4)
FIELD(ID_AA64PFR0, SEL2, 36, 4)
FIELD(ID_AA64PFR0, MPAM, 40, 4)
FIELD(ID_AA64PFR0, AMU, 44, 4)
FIELD(ID_AA64PFR0, DIT, 48, 4)
FIELD(ID_AA64PFR0, RME, 52, 4)
FIELD(ID_AA64PFR0, CSV2, 56, 4)
FIELD(ID_AA64PFR0, CSV3, 60, 4)

FIELD(ID_AA64PFR1, BT, 0, 4)
FIELD(ID_AA64PFR1, SSBS, 4, 4)
FIELD(ID_AA64PFR1, MTE, 8, 4)
FIELD(ID_AA64PFR1, RAS_FRAC, 12, 4)
FIELD(ID_AA64PFR1, MPAM_FRAC, 16, 4)
FIELD(ID_AA64PFR1, SME, 24, 4)
FIELD(ID_AA64PFR1, RNDR_TRAP, 28, 4)
FIELD(ID_AA64PFR1, CSV2_FRAC, 32, 4)
FIELD(ID_AA64PFR1, NMI, 36, 4)
FIELD(ID_AA64PFR1, MTE_FRAC, 40, 4)
FIELD(ID_AA64PFR1, GCS, 44, 4)
FIELD(ID_AA64PFR1, THE, 48, 4)
FIELD(ID_AA64PFR1, MTEX, 52, 4)
FIELD(ID_AA64PFR1, DF2, 56, 4)
FIELD(ID_AA64PFR1, PFAR, 60, 4)

FIELD(ID_AA64MMFR0, PARANGE, 0, 4)
FIELD(ID_AA64MMFR0, ASIDBITS, 4, 4)
FIELD(ID_AA64MMFR0, BIGEND, 8, 4)
FIELD(ID_AA64MMFR0, SNSMEM, 12, 4)
FIELD(ID_AA64MMFR0, BIGENDEL0, 16, 4)
FIELD(ID_AA64MMFR0, TGRAN16, 20, 4)
FIELD(ID_AA64MMFR0, TGRAN64, 24, 4)
FIELD(ID_AA64MMFR0, TGRAN4, 28, 4)
FIELD(ID_AA64MMFR0, TGRAN16_2, 32, 4)
FIELD(ID_AA64MMFR0, TGRAN64_2, 36, 4)
FIELD(ID_AA64MMFR0, TGRAN4_2, 40, 4)
FIELD(ID_AA64MMFR0, EXS, 44, 4)
FIELD(ID_AA64MMFR0, FGT, 56, 4)
FIELD(ID_AA64MMFR0, ECV, 60, 4)

FIELD(ID_AA64MMFR1, HAFDBS, 0, 4)
FIELD(ID_AA64MMFR1, VMIDBITS, 4, 4)
FIELD(ID_AA64MMFR1, VH, 8, 4)
FIELD(ID_AA64MMFR1, HPDS, 12, 4)
FIELD(ID_AA64MMFR1, LO, 16, 4)
FIELD(ID_AA64MMFR1, PAN, 20, 4)
FIELD(ID_AA64MMFR1, SPECSEI, 24, 4)
FIELD(ID_AA64MMFR1, XNX, 28, 4)
FIELD(ID_AA64MMFR1, TWED, 32, 4)
FIELD(ID_AA64MMFR1, ETS, 36, 4)
FIELD(ID_AA64MMFR1, HCX, 40, 4)
FIELD(ID_AA64MMFR1, AFP, 44, 4)
FIELD(ID_AA64MMFR1, NTLBPA, 48, 4)
FIELD(ID_AA64MMFR1, TIDCP1, 52, 4)
FIELD(ID_AA64MMFR1, CMOW, 56, 4)
FIELD(ID_AA64MMFR1, ECBHB, 60, 4)

FIELD(ID_AA64MMFR2, CNP, 0, 4)
FIELD(ID_AA64MMFR2, UAO, 4, 4)
FIELD(ID_AA64MMFR2, LSM, 8, 4)
FIELD(ID_AA64MMFR2, IESB, 12, 4)
FIELD(ID_AA64MMFR2, VARANGE, 16, 4)
FIELD(ID_AA64MMFR2, CCIDX, 20, 4)
FIELD(ID_AA64MMFR2, NV, 24, 4)
FIELD(ID_AA64MMFR2, ST, 28, 4)
FIELD(ID_AA64MMFR2, AT, 32, 4)
FIELD(ID_AA64MMFR2, IDS, 36, 4)
FIELD(ID_AA64MMFR2, FWB, 40, 4)
FIELD(ID_AA64MMFR2, TTL, 48, 4)
FIELD(ID_AA64MMFR2, BBM, 52, 4)
FIELD(ID_AA64MMFR2, EVT, 56, 4)
FIELD(ID_AA64MMFR2, E0PD, 60, 4)

FIELD(ID_AA64DFR0, DEBUGVER, 0, 4)
FIELD(ID_AA64DFR0, TRACEVER, 4, 4)
FIELD(ID_AA64DFR0, PMUVER, 8, 4)
FIELD(ID_AA64DFR0, BRPS, 12, 4)
FIELD(ID_AA64DFR0, PMSS, 16, 4)
FIELD(ID_AA64DFR0, WRPS, 20, 4)
FIELD(ID_AA64DFR0, SEBEP, 24, 4)
FIELD(ID_AA64DFR0, CTX_CMPS, 28, 4)
FIELD(ID_AA64DFR0, PMSVER, 32, 4)
FIELD(ID_AA64DFR0, DOUBLELOCK, 36, 4)
FIELD(ID_AA64DFR0, TRACEFILT, 40, 4)
FIELD(ID_AA64DFR0, TRACEBUFFER, 44, 4)
FIELD(ID_AA64DFR0, MTPMU, 48, 4)
FIELD(ID_AA64DFR0, BRBE, 52, 4)
FIELD(ID_AA64DFR0, EXTTRCBUFF, 56, 4)
FIELD(ID_AA64DFR0, HPMN0, 60, 4)

FIELD(ID_AA64ZFR0, SVEVER, 0, 4)
FIELD(ID_AA64ZFR0, AES, 4, 4)
FIELD(ID_AA64ZFR0, BITPERM, 16, 4)
FIELD(ID_AA64ZFR0, BFLOAT16, 20, 4)
FIELD(ID_AA64ZFR0, B16B16, 24, 4)
FIELD(ID_AA64ZFR0, SHA3, 32, 4)
FIELD(ID_AA64ZFR0, SM4, 40, 4)
FIELD(ID_AA64ZFR0, I8MM, 44, 4)
FIELD(ID_AA64ZFR0, F32MM, 52, 4)
FIELD(ID_AA64ZFR0, F64MM, 56, 4)

FIELD(ID_AA64SMFR0, F32F32, 32, 1)
FIELD(ID_AA64SMFR0, BI32I32, 33, 1)
FIELD(ID_AA64SMFR0, B16F32, 34, 1)
FIELD(ID_AA64SMFR0, F16F32, 35, 1)
FIELD(ID_AA64SMFR0, I8I32, 36, 4)
FIELD(ID_AA64SMFR0, F16F16, 42, 1)
FIELD(ID_AA64SMFR0, B16B16, 43, 1)
FIELD(ID_AA64SMFR0, I16I32, 44, 4)
FIELD(ID_AA64SMFR0, F64F64, 48, 1)
FIELD(ID_AA64SMFR0, I16I64, 52, 4)
FIELD(ID_AA64SMFR0, SMEVER, 56, 4)
FIELD(ID_AA64SMFR0, FA64, 63, 1)

FIELD(ID_DFR0, COPDBG, 0, 4)
FIELD(ID_DFR0, COPSDBG, 4, 4)
FIELD(ID_DFR0, MMAPDBG, 8, 4)
FIELD(ID_DFR0, COPTRC, 12, 4)
FIELD(ID_DFR0, MMAPTRC, 16, 4)
FIELD(ID_DFR0, MPROFDBG, 20, 4)
FIELD(ID_DFR0, PERFMON, 24, 4)
FIELD(ID_DFR0, TRACEFILT, 28, 4)

FIELD(ID_DFR1, MTPMU, 0, 4)
FIELD(ID_DFR1, HPMN0, 4, 4)

FIELD(DBGDIDR, SE_IMP, 12, 1)
FIELD(DBGDIDR, NSUHD_IMP, 14, 1)
FIELD(DBGDIDR, VERSION, 16, 4)
FIELD(DBGDIDR, CTX_CMPS, 20, 4)
FIELD(DBGDIDR, BRPS, 24, 4)
FIELD(DBGDIDR, WRPS, 28, 4)

FIELD(DBGDEVID, PCSAMPLE, 0, 4)
FIELD(DBGDEVID, WPADDRMASK, 4, 4)
FIELD(DBGDEVID, BPADDRMASK, 8, 4)
FIELD(DBGDEVID, VECTORCATCH, 12, 4)
FIELD(DBGDEVID, VIRTEXTNS, 16, 4)
FIELD(DBGDEVID, DOUBLELOCK, 20, 4)
FIELD(DBGDEVID, AUXREGS, 24, 4)
FIELD(DBGDEVID, CIDMASK, 28, 4)

FIELD(MVFR0, SIMDREG, 0, 4)
FIELD(MVFR0, FPSP, 4, 4)
FIELD(MVFR0, FPDP, 8, 4)
FIELD(MVFR0, FPTRAP, 12, 4)
FIELD(MVFR0, FPDIVIDE, 16, 4)
FIELD(MVFR0, FPSQRT, 20, 4)
FIELD(MVFR0, FPSHVEC, 24, 4)
FIELD(MVFR0, FPROUND, 28, 4)

FIELD(MVFR1, FPFTZ, 0, 4)
FIELD(MVFR1, FPDNAN, 4, 4)
FIELD(MVFR1, SIMDLS, 8, 4) /* A-profile only */
FIELD(MVFR1, SIMDINT, 12, 4) /* A-profile only */
FIELD(MVFR1, SIMDSP, 16, 4) /* A-profile only */
FIELD(MVFR1, SIMDHP, 20, 4) /* A-profile only */
FIELD(MVFR1, MVE, 8, 4) /* M-profile only */
FIELD(MVFR1, FP16, 20, 4) /* M-profile only */
FIELD(MVFR1, FPHP, 24, 4)
FIELD(MVFR1, SIMDFMAC, 28, 4)

FIELD(MVFR2, SIMDMISC, 0, 4)
FIELD(MVFR2, FPMISC, 4, 4)

FIELD(GPCCR, PPS, 0, 3)
FIELD(GPCCR, IRGN, 8, 2)
FIELD(GPCCR, ORGN, 10, 2)
FIELD(GPCCR, SH, 12, 2)
FIELD(GPCCR, PGS, 14, 2)
FIELD(GPCCR, GPC, 16, 1)
FIELD(GPCCR, GPCP, 17, 1)
FIELD(GPCCR, L0GPTSZ, 20, 4)

FIELD(MFAR, FPA, 12, 40)
FIELD(MFAR, NSE, 62, 1)
FIELD(MFAR, NS, 63, 1)

QEMU_BUILD_BUG_ON(ARRAY_SIZE(((ARMCPU *)0)->ccsidr) <= R_V7M_CSSELR_INDEX_MASK);

/* If adding a feature bit which corresponds to a Linux ELF
 * HWCAP bit, remember to update the feature-bit-to-hwcap
 * mapping in linux-user/elfload.c:get_elf_hwcap().
 */
enum arm_features {
    ARM_FEATURE_AUXCR,  /* ARM1026 Auxiliary control register.  */
    ARM_FEATURE_XSCALE, /* Intel XScale extensions.  */
    ARM_FEATURE_IWMMXT, /* Intel iwMMXt extension.  */
    ARM_FEATURE_V6,
    ARM_FEATURE_V6K,
    ARM_FEATURE_V7,
    ARM_FEATURE_THUMB2,
    ARM_FEATURE_PMSA,   /* no MMU; may have Memory Protection Unit */
    ARM_FEATURE_NEON,
    ARM_FEATURE_M, /* Microcontroller profile.  */
    ARM_FEATURE_OMAPCP, /* OMAP specific CP15 ops handling.  */
    ARM_FEATURE_THUMB2EE,
    ARM_FEATURE_V7MP,    /* v7 Multiprocessing Extensions */
    ARM_FEATURE_V7VE, /* v7 Virtualization Extensions (non-EL2 parts) */
    ARM_FEATURE_V4T,
    ARM_FEATURE_V5,
    ARM_FEATURE_STRONGARM,
    ARM_FEATURE_VAPA, /* cp15 VA to PA lookups */
    ARM_FEATURE_GENERIC_TIMER,
    ARM_FEATURE_MVFR, /* Media and VFP Feature Registers 0 and 1 */
    ARM_FEATURE_DUMMY_C15_REGS, /* RAZ/WI all of cp15 crn=15 */
    ARM_FEATURE_CACHE_TEST_CLEAN, /* 926/1026 style test-and-clean ops */
    ARM_FEATURE_CACHE_DIRTY_REG, /* 1136/1176 cache dirty status register */
    ARM_FEATURE_CACHE_BLOCK_OPS, /* v6 optional cache block operations */
    ARM_FEATURE_MPIDR, /* has cp15 MPIDR */
    ARM_FEATURE_LPAE, /* has Large Physical Address Extension */
    ARM_FEATURE_V8,
    ARM_FEATURE_AARCH64, /* supports 64 bit mode */
    ARM_FEATURE_CBAR, /* has cp15 CBAR */
    ARM_FEATURE_CBAR_RO, /* has cp15 CBAR and it is read-only */
    ARM_FEATURE_EL2, /* has EL2 Virtualization support */
    ARM_FEATURE_EL3, /* has EL3 Secure monitor support */
    ARM_FEATURE_THUMB_DSP, /* DSP insns supported in the Thumb encodings */
    ARM_FEATURE_PMU, /* has PMU support */
    ARM_FEATURE_VBAR, /* has cp15 VBAR */
    ARM_FEATURE_M_SECURITY, /* M profile Security Extension */
    ARM_FEATURE_M_MAIN, /* M profile Main Extension */
    ARM_FEATURE_V8_1M, /* M profile extras only in v8.1M and later */
    ARM_FEATURE_GXF, /* has Apple's GXF support */
};

static inline int arm_feature(CPUARMState *env, int feature)
{
    return (env->features & (1ULL << feature)) != 0;
}

void arm_cpu_finalize_features(ARMCPU *cpu, Error **errp);

/*
 * ARM v9 security states.
 * The ordering of the enumeration corresponds to the low 2 bits
 * of the GPI value, and (except for Root) the concat of NSE:NS.
 */

typedef enum ARMSecuritySpace {
    ARMSS_Secure     = 0,
    ARMSS_NonSecure  = 1,
    ARMSS_Root       = 2,
    ARMSS_Realm      = 3,
} ARMSecuritySpace;

/* Return true if @space is secure, in the pre-v9 sense. */
static inline bool arm_space_is_secure(ARMSecuritySpace space)
{
    return space == ARMSS_Secure || space == ARMSS_Root;
}

/* Return the ARMSecuritySpace for @secure, assuming !RME or EL[0-2]. */
static inline ARMSecuritySpace arm_secure_to_space(bool secure)
{
    return secure ? ARMSS_Secure : ARMSS_NonSecure;
}

#if !defined(CONFIG_USER_ONLY)
/**
 * arm_security_space_below_el3:
 * @env: cpu context
 *
 * Return the security space of exception levels below EL3, following
 * an exception return to those levels.  Unlike arm_security_space,
 * this doesn't care about the current EL.
 */
ARMSecuritySpace arm_security_space_below_el3(CPUARMState *env);

/**
 * arm_is_secure_below_el3:
 * @env: cpu context
 *
 * Return true if exception levels below EL3 are in secure state,
 * or would be following an exception return to those levels.
 */
static inline bool arm_is_secure_below_el3(CPUARMState *env)
{
    ARMSecuritySpace ss = arm_security_space_below_el3(env);
    return ss == ARMSS_Secure;
}

/* Return true if the CPU is AArch64 EL3 or AArch32 Mon */
static inline bool arm_is_el3_or_mon(CPUARMState *env)
{
    assert(!arm_feature(env, ARM_FEATURE_M));
    if (arm_feature(env, ARM_FEATURE_EL3)) {
        if (is_a64(env) && extract32(env->pstate, 2, 2) == 3) {
            /* CPU currently in AArch64 state and EL3 */
            return true;
        } else if (!is_a64(env) &&
                (env->uncached_cpsr & CPSR_M) == ARM_CPU_MODE_MON) {
            /* CPU currently in AArch32 state and monitor mode */
            return true;
        }
    }
    return false;
}

/**
 * arm_security_space:
 * @env: cpu context
 *
 * Return the current security space of the cpu.
 */
ARMSecuritySpace arm_security_space(CPUARMState *env);

/**
 * arm_is_secure:
 * @env: cpu context
 *
 * Return true if the processor is in secure state.
 */
static inline bool arm_is_secure(CPUARMState *env)
{
    return arm_space_is_secure(arm_security_space(env));
}

/*
 * Return true if the current security state has AArch64 EL2 or AArch32 Hyp.
 * This corresponds to the pseudocode EL2Enabled().
 */
static inline bool arm_is_el2_enabled_secstate(CPUARMState *env,
                                               ARMSecuritySpace space)
{
    assert(space != ARMSS_Root);
    return arm_feature(env, ARM_FEATURE_EL2)
           && (space != ARMSS_Secure || (env->cp15.scr_el3 & SCR_EEL2));
}

static inline bool arm_is_el2_enabled(CPUARMState *env)
{
    return arm_is_el2_enabled_secstate(env, arm_security_space_below_el3(env));
}

#else
static inline ARMSecuritySpace arm_security_space_below_el3(CPUARMState *env)
{
    return ARMSS_NonSecure;
}

static inline bool arm_is_secure_below_el3(CPUARMState *env)
{
    return false;
}

static inline ARMSecuritySpace arm_security_space(CPUARMState *env)
{
    return ARMSS_NonSecure;
}

static inline bool arm_is_secure(CPUARMState *env)
{
    return false;
}

static inline bool arm_is_el2_enabled_secstate(CPUARMState *env,
                                               ARMSecuritySpace space)
{
    return false;
}

static inline bool arm_is_el2_enabled(CPUARMState *env)
{
    return false;
}
#endif

/**
 * arm_hcr_el2_eff(): Return the effective value of HCR_EL2.
 * E.g. when in secure state, fields in HCR_EL2 are suppressed,
 * "for all purposes other than a direct read or write access of HCR_EL2."
 * Not included here is HCR_RW.
 */
uint64_t arm_hcr_el2_eff_secstate(CPUARMState *env, ARMSecuritySpace space);
uint64_t arm_hcr_el2_eff(CPUARMState *env);
uint64_t arm_hcrx_el2_eff(CPUARMState *env);

/* Return true if the specified exception level is running in AArch64 state. */
static inline bool arm_el_is_aa64(CPUARMState *env, int el)
{
    /* This isn't valid for EL0 (if we're in EL0, is_a64() is what you want,
     * and if we're not in EL0 then the state of EL0 isn't well defined.)
     */
    assert(el >= 1 && el <= 3);
    bool aa64 = arm_feature(env, ARM_FEATURE_AARCH64);

    /* The highest exception level is always at the maximum supported
     * register width, and then lower levels have a register width controlled
     * by bits in the SCR or HCR registers.
     */
    if (el == 3) {
        return aa64;
    }

    if (arm_feature(env, ARM_FEATURE_EL3) &&
        ((env->cp15.scr_el3 & SCR_NS) || !(env->cp15.scr_el3 & SCR_EEL2))) {
        aa64 = aa64 && (env->cp15.scr_el3 & SCR_RW);
    }

    if (el == 2) {
        return aa64;
    }

    if (arm_is_el2_enabled(env)) {
        aa64 = aa64 && (env->cp15.hcr_el2 & HCR_RW);
    }

    return aa64;
}

/* Function for determining whether guest cp register reads and writes should
 * access the secure or non-secure bank of a cp register.  When EL3 is
 * operating in AArch32 state, the NS-bit determines whether the secure
 * instance of a cp register should be used. When EL3 is AArch64 (or if
 * it doesn't exist at all) then there is no register banking, and all
 * accesses are to the non-secure version.
 */
static inline bool access_secure_reg(CPUARMState *env)
{
    bool ret = (arm_feature(env, ARM_FEATURE_EL3) &&
                !arm_el_is_aa64(env, 3) &&
                !(env->cp15.scr_el3 & SCR_NS));

    return ret;
}

/* Macros for accessing a specified CP register bank */
#define A32_BANKED_REG_GET(_env, _regname, _secure)    \
    ((_secure) ? (_env)->cp15._regname##_s : (_env)->cp15._regname##_ns)

#define A32_BANKED_REG_SET(_env, _regname, _secure, _val)   \
    do {                                                \
        if (_secure) {                                   \
            (_env)->cp15._regname##_s = (_val);            \
        } else {                                        \
            (_env)->cp15._regname##_ns = (_val);           \
        }                                               \
    } while (0)

/* Macros for automatically accessing a specific CP register bank depending on
 * the current secure state of the system.  These macros are not intended for
 * supporting instruction translation reads/writes as these are dependent
 * solely on the SCR.NS bit and not the mode.
 */
#define A32_BANKED_CURRENT_REG_GET(_env, _regname)        \
    A32_BANKED_REG_GET((_env), _regname,                \
                       (arm_is_secure(_env) && !arm_el_is_aa64((_env), 3)))

#define A32_BANKED_CURRENT_REG_SET(_env, _regname, _val)                       \
    A32_BANKED_REG_SET((_env), _regname,                                    \
                       (arm_is_secure(_env) && !arm_el_is_aa64((_env), 3)), \
                       (_val))

uint32_t arm_phys_excp_target_el(CPUState *cs, uint32_t excp_idx,
                                 uint32_t cur_el, bool secure);

/* Return the highest implemented Exception Level */
static inline int arm_highest_el(CPUARMState *env)
{
    if (arm_feature(env, ARM_FEATURE_EL3)) {
        return 3;
    }
    if (arm_feature(env, ARM_FEATURE_EL2)) {
        return 2;
    }
    return 1;
}

/* Return true if a v7M CPU is in Handler mode */
static inline bool arm_v7m_is_handler_mode(CPUARMState *env)
{
    return env->v7m.exception != 0;
}

/* Return the current Exception Level (as per ARMv8; note that this differs
 * from the ARMv7 Privilege Level).
 */
static inline int arm_current_el(CPUARMState *env)
{
    if (arm_feature(env, ARM_FEATURE_M)) {
        return arm_v7m_is_handler_mode(env) ||
            !(env->v7m.control[env->v7m.secure] & 1);
    }

    if (is_a64(env)) {
        return extract32(env->pstate, 2, 2);
    }

    switch (env->uncached_cpsr & 0x1f) {
    case ARM_CPU_MODE_USR:
        return 0;
    case ARM_CPU_MODE_HYP:
        return 2;
    case ARM_CPU_MODE_MON:
        return 3;
    default:
        if (arm_is_secure(env) && !arm_el_is_aa64(env, 3)) {
            /* If EL3 is 32-bit then all secure privileged modes run in
             * EL3
             */
            return 3;
        }

        return 1;
    }
}

/* Return true if the processor is in GXF state */
static inline bool arm_is_guarded(CPUARMState *env)
{
    return arm_feature(env, ARM_FEATURE_GXF) && (arm_current_el(env) > 0) &&
           (env->gxf.gxf_status_el[arm_current_el(env)] & 1);
}

/* Return true if the processor has SPRR enabled */
static inline bool arm_is_sprr_enabled(CPUARMState *env)
{
    return env->sprr.sprr_config_el[arm_current_el(env)] & 1;
}

/**
 * write_list_to_cpustate
 * @cpu: ARMCPU
 *
 * For each register listed in the ARMCPU cpreg_indexes list, write
 * its value from the cpreg_values list into the ARMCPUState structure.
 * This updates TCG's working data structures from KVM data or
 * from incoming migration state.
 *
 * Returns: true if all register values were updated correctly,
 * false if some register was unknown or could not be written.
 * Note that we do not stop early on failure -- we will attempt
 * writing all registers in the list.
 */
bool write_list_to_cpustate(ARMCPU *cpu);

/**
 * write_cpustate_to_list:
 * @cpu: ARMCPU
 * @kvm_sync: true if this is for syncing back to KVM
 *
 * For each register listed in the ARMCPU cpreg_indexes list, write
 * its value from the ARMCPUState structure into the cpreg_values list.
 * This is used to copy info from TCG's working data structures into
 * KVM or for outbound migration.
 *
 * @kvm_sync is true if we are doing this in order to sync the
 * register state back to KVM. In this case we will only update
 * values in the list if the previous list->cpustate sync actually
 * successfully wrote the CPU state. Otherwise we will keep the value
 * that is in the list.
 *
 * Returns: true if all register values were read correctly,
 * false if some register was unknown or could not be read.
 * Note that we do not stop early on failure -- we will attempt
 * reading all registers in the list.
 */
bool write_cpustate_to_list(ARMCPU *cpu, bool kvm_sync);

#define ARM_CPUID_TI915T      0x54029152
#define ARM_CPUID_TI925T      0x54029252

#define CPU_RESOLVING_TYPE TYPE_ARM_CPU

#define TYPE_ARM_HOST_CPU "host-" TYPE_ARM_CPU

/* ARM has the following "translation regimes" (as the ARM ARM calls them):
 *
 * If EL3 is 64-bit:
 *  + NonSecure EL1 & 0 stage 1
 *  + NonSecure EL1 & 0 stage 2
 *  + NonSecure EL2
 *  + NonSecure EL2 & 0   (ARMv8.1-VHE)
 *  + Secure EL1 & 0
 *  + Secure EL3
 * If EL3 is 32-bit:
 *  + NonSecure PL1 & 0 stage 1
 *  + NonSecure PL1 & 0 stage 2
 *  + NonSecure PL2
 *  + Secure PL0
 *  + Secure PL1
 * (reminder: for 32 bit EL3, Secure PL1 is *EL3*, not EL1.)
 *
 * For QEMU, an mmu_idx is not quite the same as a translation regime because:
 *  1. we need to split the "EL1 & 0" and "EL2 & 0" regimes into two mmu_idxes,
 *     because they may differ in access permissions even if the VA->PA map is
 *     the same
 *  2. we want to cache in our TLB the full VA->IPA->PA lookup for a stage 1+2
 *     translation, which means that we have one mmu_idx that deals with two
 *     concatenated translation regimes [this sort of combined s1+2 TLB is
 *     architecturally permitted]
 *  3. we don't need to allocate an mmu_idx to translations that we won't be
 *     handling via the TLB. The only way to do a stage 1 translation without
 *     the immediate stage 2 translation is via the ATS or AT system insns,
 *     which can be slow-pathed and always do a page table walk.
 *     The only use of stage 2 translations is either as part of an s1+2
 *     lookup or when loading the descriptors during a stage 1 page table walk,
 *     and in both those cases we don't use the TLB.
 *  4. we can also safely fold together the "32 bit EL3" and "64 bit EL3"
 *     translation regimes, because they map reasonably well to each other
 *     and they can't both be active at the same time.
 *  5. we want to be able to use the TLB for accesses done as part of a
 *     stage1 page table walk, rather than having to walk the stage2 page
 *     table over and over.
 *  6. we need separate EL1/EL2 mmu_idx for handling the Privileged Access
 *     Never (PAN) bit within PSTATE.
 *  7. we fold together the secure and non-secure regimes for A-profile,
 *     because there are no banked system registers for aarch64, so the
 *     process of switching between secure and non-secure is
 *     already heavyweight.
 *
 * This gives us the following list of cases:
 *
 * EL0 EL1&0 stage 1+2 (aka NS PL0)
 * EL1 EL1&0 stage 1+2 (aka NS PL1)
 * EL1 EL1&0 stage 1+2 +PAN
 * EL0 EL2&0
 * EL2 EL2&0
 * EL2 EL2&0 +PAN
 * EL2 (aka NS PL2)
 * EL3 (aka S PL1)
 * Physical (NS & S)
 * Stage2 (NS & S)
 *
 * for a total of 12 different mmu_idx.
 *
 * R profile CPUs have an MPU, but can use the same set of MMU indexes
 * as A profile. They only need to distinguish EL0 and EL1 (and
 * EL2 if we ever model a Cortex-R52).
 *
 * M profile CPUs are rather different as they do not have a true MMU.
 * They have the following different MMU indexes:
 *  User
 *  Privileged
 *  User, execution priority negative (ie the MPU HFNMIENA bit may apply)
 *  Privileged, execution priority negative (ditto)
 * If the CPU supports the v8M Security Extension then there are also:
 *  Secure User
 *  Secure Privileged
 *  Secure User, execution priority negative
 *  Secure Privileged, execution priority negative
 *
 * The ARMMMUIdx and the mmu index value used by the core QEMU TLB code
 * are not quite the same -- different CPU types (most notably M profile
 * vs A/R profile) would like to use MMU indexes with different semantics,
 * but since we don't ever need to use all of those in a single CPU we
 * can avoid having to set NB_MMU_MODES to "total number of A profile MMU
 * modes + total number of M profile MMU modes". The lower bits of
 * ARMMMUIdx are the core TLB mmu index, and the higher bits are always
 * the same for any particular CPU.
 * Variables of type ARMMUIdx are always full values, and the core
 * index values are in variables of type 'int'.
 *
 * Our enumeration includes at the end some entries which are not "true"
 * mmu_idx values in that they don't have corresponding TLBs and are only
 * valid for doing slow path page table walks.
 *
 * The constant names here are patterned after the general style of the names
 * of the AT/ATS operations.
 * The values used are carefully arranged to make mmu_idx => EL lookup easy.
 * For M profile we arrange them to have a bit for priv, a bit for negpri
 * and a bit for secure.
 */
#define ARM_MMU_IDX_A     0x20  /* A profile */
#define ARM_MMU_IDX_NOTLB 0x40  /* does not have a TLB */
#define ARM_MMU_IDX_M     0x80  /* M profile */

/* Meanings of the bits for A profile mmu idx values */
#define ARM_MMU_IDX_A_GXF    0x10

/* Meanings of the bits for M profile mmu idx values */
#define ARM_MMU_IDX_M_PRIV   0x1
#define ARM_MMU_IDX_M_NEGPRI 0x2
#define ARM_MMU_IDX_M_S      0x4  /* Secure */

#define ARM_MMU_IDX_TYPE_MASK \
    (ARM_MMU_IDX_A | ARM_MMU_IDX_M | ARM_MMU_IDX_NOTLB)
#define ARM_MMU_IDX_COREIDX_MASK 0x1f

typedef enum ARMMMUIdx {
    /*
     * A-profile.
     */
    ARMMMUIdx_E10_0     = 0 | ARM_MMU_IDX_A,
    ARMMMUIdx_E20_0     = 1 | ARM_MMU_IDX_A,
    ARMMMUIdx_E10_1     = 2 | ARM_MMU_IDX_A,
    ARMMMUIdx_E20_2     = 3 | ARM_MMU_IDX_A,
    ARMMMUIdx_E10_1_PAN = 4 | ARM_MMU_IDX_A,
    ARMMMUIdx_E20_2_PAN = 5 | ARM_MMU_IDX_A,
    ARMMMUIdx_E2        = 6 | ARM_MMU_IDX_A,
    ARMMMUIdx_E3        = 7 | ARM_MMU_IDX_A,

    /*
     * Used for second stage of an S12 page table walk, or for descriptor
     * loads during first stage of an S1 page table walk.  Note that both
     * are in use simultaneously for SecureEL2: the security state for
     * the S2 ptw is selected by the NS bit from the S1 ptw.
     */
    ARMMMUIdx_Stage2_S  = 8 | ARM_MMU_IDX_A,
    ARMMMUIdx_Stage2    = 9 | ARM_MMU_IDX_A,

    /* TLBs with 1-1 mapping to the physical address spaces. */
    ARMMMUIdx_Phys_S     = 10 | ARM_MMU_IDX_A,
    ARMMMUIdx_Phys_NS    = 11 | ARM_MMU_IDX_A,
    ARMMMUIdx_Phys_Root  = 12 | ARM_MMU_IDX_A,
    ARMMMUIdx_Phys_Realm = 13 | ARM_MMU_IDX_A,

    ARMMMUIdx_GE10_1     = ARMMMUIdx_E10_1 | ARM_MMU_IDX_A_GXF,
    ARMMMUIdx_GE20_2     = ARMMMUIdx_E20_2 | ARM_MMU_IDX_A_GXF,
    ARMMMUIdx_GE10_1_PAN = ARMMMUIdx_E10_1_PAN | ARM_MMU_IDX_A_GXF,
    ARMMMUIdx_GE20_2_PAN = ARMMMUIdx_E20_2_PAN | ARM_MMU_IDX_A_GXF,
    ARMMMUIdx_GE2        = ARMMMUIdx_E2 | ARM_MMU_IDX_A_GXF,

    /*
     * These are not allocated TLBs and are used only for AT system
     * instructions or for the first stage of an S12 page table walk.
     */
    ARMMMUIdx_Stage1_E0 = 0 | ARM_MMU_IDX_NOTLB,
    ARMMMUIdx_Stage1_E1 = 1 | ARM_MMU_IDX_NOTLB,
    ARMMMUIdx_Stage1_E1_PAN = 2 | ARM_MMU_IDX_NOTLB,
    ARMMMUIdx_Stage1_GE1 = 3 | ARM_MMU_IDX_NOTLB,
    ARMMMUIdx_Stage1_GE1_PAN = 4 | ARM_MMU_IDX_NOTLB,

    /*
     * M-profile.
     */
    ARMMMUIdx_MUser = ARM_MMU_IDX_M,
    ARMMMUIdx_MPriv = ARM_MMU_IDX_M | ARM_MMU_IDX_M_PRIV,
    ARMMMUIdx_MUserNegPri = ARMMMUIdx_MUser | ARM_MMU_IDX_M_NEGPRI,
    ARMMMUIdx_MPrivNegPri = ARMMMUIdx_MPriv | ARM_MMU_IDX_M_NEGPRI,
    ARMMMUIdx_MSUser = ARMMMUIdx_MUser | ARM_MMU_IDX_M_S,
    ARMMMUIdx_MSPriv = ARMMMUIdx_MPriv | ARM_MMU_IDX_M_S,
    ARMMMUIdx_MSUserNegPri = ARMMMUIdx_MUserNegPri | ARM_MMU_IDX_M_S,
    ARMMMUIdx_MSPrivNegPri = ARMMMUIdx_MPrivNegPri | ARM_MMU_IDX_M_S,
} ARMMMUIdx;

/*
 * Bit macros for the core-mmu-index values for each index,
 * for use when calling tlb_flush_by_mmuidx() and friends.
 */
#define TO_CORE_BIT(NAME) \
    ARMMMUIdxBit_##NAME = 1 << (ARMMMUIdx_##NAME & ARM_MMU_IDX_COREIDX_MASK)

typedef enum ARMMMUIdxBit {
    TO_CORE_BIT(E10_0),
    TO_CORE_BIT(E20_0),
    TO_CORE_BIT(E10_1),
    TO_CORE_BIT(E10_1_PAN),
    TO_CORE_BIT(E2),
    TO_CORE_BIT(E20_2),
    TO_CORE_BIT(E20_2_PAN),
    TO_CORE_BIT(E3),
    TO_CORE_BIT(Stage2),
    TO_CORE_BIT(Stage2_S),
    TO_CORE_BIT(GE10_1),
    TO_CORE_BIT(GE10_1_PAN),
    TO_CORE_BIT(GE2),
    TO_CORE_BIT(GE20_2),
    TO_CORE_BIT(GE20_2_PAN),

    TO_CORE_BIT(MUser),
    TO_CORE_BIT(MPriv),
    TO_CORE_BIT(MUserNegPri),
    TO_CORE_BIT(MPrivNegPri),
    TO_CORE_BIT(MSUser),
    TO_CORE_BIT(MSPriv),
    TO_CORE_BIT(MSUserNegPri),
    TO_CORE_BIT(MSPrivNegPri),
} ARMMMUIdxBit;

#undef TO_CORE_BIT

#define MMU_USER_IDX 0

/* Indexes used when registering address spaces with cpu_address_space_init */
typedef enum ARMASIdx {
    ARMASIdx_NS = 0,
    ARMASIdx_S = 1,
    ARMASIdx_TagNS = 2,
    ARMASIdx_TagS = 3,
} ARMASIdx;

static inline ARMMMUIdx arm_space_to_phys(ARMSecuritySpace space)
{
    /* Assert the relative order of the physical mmu indexes. */
    QEMU_BUILD_BUG_ON(ARMSS_Secure != 0);
    QEMU_BUILD_BUG_ON(ARMMMUIdx_Phys_NS != ARMMMUIdx_Phys_S + ARMSS_NonSecure);
    QEMU_BUILD_BUG_ON(ARMMMUIdx_Phys_Root != ARMMMUIdx_Phys_S + ARMSS_Root);
    QEMU_BUILD_BUG_ON(ARMMMUIdx_Phys_Realm != ARMMMUIdx_Phys_S + ARMSS_Realm);

    return ARMMMUIdx_Phys_S + space;
}

static inline ARMSecuritySpace arm_phys_to_space(ARMMMUIdx idx)
{
    assert(idx >= ARMMMUIdx_Phys_S && idx <= ARMMMUIdx_Phys_Realm);
    return idx - ARMMMUIdx_Phys_S;
}

static inline bool arm_v7m_csselr_razwi(ARMCPU *cpu)
{
    /* If all the CLIDR.Ctypem bits are 0 there are no caches, and
     * CSSELR is RAZ/WI.
     */
    return (cpu->clidr & R_V7M_CLIDR_CTYPE_ALL_MASK) != 0;
}

static inline bool arm_sctlr_b(CPUARMState *env)
{
    return
        /* We need not implement SCTLR.ITD in user-mode emulation, so
         * let linux-user ignore the fact that it conflicts with SCTLR_B.
         * This lets people run BE32 binaries with "-cpu any".
         */
#ifndef CONFIG_USER_ONLY
        !arm_feature(env, ARM_FEATURE_V7) &&
#endif
        (env->cp15.sctlr_el[1] & SCTLR_B) != 0;
}

uint64_t arm_sctlr(CPUARMState *env, int el);

static inline bool arm_cpu_data_is_big_endian_a32(CPUARMState *env,
                                                  bool sctlr_b)
{
#ifdef CONFIG_USER_ONLY
    /*
     * In system mode, BE32 is modelled in line with the
     * architecture (as word-invariant big-endianness), where loads
     * and stores are done little endian but from addresses which
     * are adjusted by XORing with the appropriate constant. So the
     * endianness to use for the raw data access is not affected by
     * SCTLR.B.
     * In user mode, however, we model BE32 as byte-invariant
     * big-endianness (because user-only code cannot tell the
     * difference), and so we need to use a data access endianness
     * that depends on SCTLR.B.
     */
    if (sctlr_b) {
        return true;
    }
#endif
    /* In 32bit endianness is determined by looking at CPSR's E bit */
    return env->uncached_cpsr & CPSR_E;
}

static inline bool arm_cpu_data_is_big_endian_a64(int el, uint64_t sctlr)
{
    return sctlr & (el ? SCTLR_EE : SCTLR_E0E);
}

/* Return true if the processor is in big-endian mode. */
static inline bool arm_cpu_data_is_big_endian(CPUARMState *env)
{
    if (!is_a64(env)) {
        return arm_cpu_data_is_big_endian_a32(env, arm_sctlr_b(env));
    } else {
        int cur_el = arm_current_el(env);
        uint64_t sctlr = arm_sctlr(env, cur_el);
        return arm_cpu_data_is_big_endian_a64(cur_el, sctlr);
    }
}

#include "exec/cpu-all.h"

/*
 * We have more than 32-bits worth of state per TB, so we split the data
 * between tb->flags and tb->cs_base, which is otherwise unused for ARM.
 * We collect these two parts in CPUARMTBFlags where they are named
 * flags and flags2 respectively.
 *
 * The flags that are shared between all execution modes, TBFLAG_ANY,
 * are stored in flags.  The flags that are specific to a given mode
 * are stores in flags2.  Since cs_base is sized on the configured
 * address size, flags2 always has 64-bits for A64, and a minimum of
 * 32-bits for A32 and M32.
 *
 * The bits for 32-bit A-profile and M-profile partially overlap:
 *
 *  31         23         11 10             0
 * +-------------+----------+----------------+
 * |             |          |   TBFLAG_A32   |
 * | TBFLAG_AM32 |          +-----+----------+
 * |             |                |TBFLAG_M32|
 * +-------------+----------------+----------+
 *  31         23                6 5        0
 *
 * Unless otherwise noted, these bits are cached in env->hflags.
 */
FIELD(TBFLAG_ANY, AARCH64_STATE, 0, 1)
FIELD(TBFLAG_ANY, SS_ACTIVE, 1, 1)
FIELD(TBFLAG_ANY, PSTATE__SS, 2, 1)      /* Not cached. */
FIELD(TBFLAG_ANY, BE_DATA, 3, 1)
FIELD(TBFLAG_ANY, MMUIDX, 4, 5)
/* Target EL if we take a floating-point-disabled exception */
FIELD(TBFLAG_ANY, FPEXC_EL, 9, 2)
/* Memory operations require alignment: SCTLR_ELx.A or CCR.UNALIGN_TRP */
FIELD(TBFLAG_ANY, ALIGN_MEM, 11, 1)
FIELD(TBFLAG_ANY, PSTATE__IL, 12, 1)
FIELD(TBFLAG_ANY, FGT_ACTIVE, 13, 1)
FIELD(TBFLAG_ANY, FGT_SVC, 14, 1)

/*
 * Bit usage when in AArch32 state, both A- and M-profile.
 */
FIELD(TBFLAG_AM32, CONDEXEC, 24, 8)      /* Not cached. */
FIELD(TBFLAG_AM32, THUMB, 23, 1)         /* Not cached. */

/*
 * Bit usage when in AArch32 state, for A-profile only.
 */
FIELD(TBFLAG_A32, VECLEN, 0, 3)         /* Not cached. */
FIELD(TBFLAG_A32, VECSTRIDE, 3, 2)     /* Not cached. */
/*
 * We store the bottom two bits of the CPAR as TB flags and handle
 * checks on the other bits at runtime. This shares the same bits as
 * VECSTRIDE, which is OK as no XScale CPU has VFP.
 * Not cached, because VECLEN+VECSTRIDE are not cached.
 */
FIELD(TBFLAG_A32, XSCALE_CPAR, 5, 2)
FIELD(TBFLAG_A32, VFPEN, 7, 1)         /* Partially cached, minus FPEXC. */
FIELD(TBFLAG_A32, SCTLR__B, 8, 1)      /* Cannot overlap with SCTLR_B */
FIELD(TBFLAG_A32, HSTR_ACTIVE, 9, 1)
/*
 * Indicates whether cp register reads and writes by guest code should access
 * the secure or nonsecure bank of banked registers; note that this is not
 * the same thing as the current security state of the processor!
 */
FIELD(TBFLAG_A32, NS, 10, 1)
/*
 * Indicates that SME Streaming mode is active, and SMCR_ELx.FA64 is not.
 * This requires an SME trap from AArch32 mode when using NEON.
 */
FIELD(TBFLAG_A32, SME_TRAP_NONSTREAMING, 11, 1)

/*
 * Bit usage when in AArch32 state, for M-profile only.
 */
/* Handler (ie not Thread) mode */
FIELD(TBFLAG_M32, HANDLER, 0, 1)
/* Whether we should generate stack-limit checks */
FIELD(TBFLAG_M32, STACKCHECK, 1, 1)
/* Set if FPCCR.LSPACT is set */
FIELD(TBFLAG_M32, LSPACT, 2, 1)                 /* Not cached. */
/* Set if we must create a new FP context */
FIELD(TBFLAG_M32, NEW_FP_CTXT_NEEDED, 3, 1)     /* Not cached. */
/* Set if FPCCR.S does not match current security state */
FIELD(TBFLAG_M32, FPCCR_S_WRONG, 4, 1)          /* Not cached. */
/* Set if MVE insns are definitely not predicated by VPR or LTPSIZE */
FIELD(TBFLAG_M32, MVE_NO_PRED, 5, 1)            /* Not cached. */
/* Set if in secure mode */
FIELD(TBFLAG_M32, SECURE, 6, 1)

/*
 * Bit usage when in AArch64 state
 */
FIELD(TBFLAG_A64, TBII, 0, 2)
FIELD(TBFLAG_A64, SVEEXC_EL, 2, 2)
/* The current vector length, either NVL or SVL. */
FIELD(TBFLAG_A64, VL, 4, 4)
FIELD(TBFLAG_A64, PAUTH_ACTIVE, 8, 1)
FIELD(TBFLAG_A64, BT, 9, 1)
FIELD(TBFLAG_A64, BTYPE, 10, 2)         /* Not cached. */
FIELD(TBFLAG_A64, TBID, 12, 2)
FIELD(TBFLAG_A64, UNPRIV, 14, 1)
FIELD(TBFLAG_A64, ATA, 15, 1)
FIELD(TBFLAG_A64, TCMA, 16, 2)
FIELD(TBFLAG_A64, MTE_ACTIVE, 18, 1)
FIELD(TBFLAG_A64, MTE0_ACTIVE, 19, 1)
FIELD(TBFLAG_A64, SMEEXC_EL, 20, 2)
FIELD(TBFLAG_A64, PSTATE_SM, 22, 1)
FIELD(TBFLAG_A64, PSTATE_ZA, 23, 1)
FIELD(TBFLAG_A64, SVL, 24, 4)
/* Indicates that SME Streaming mode is active, and SMCR_ELx.FA64 is not. */
FIELD(TBFLAG_A64, SME_TRAP_NONSTREAMING, 28, 1)
FIELD(TBFLAG_A64, TRAP_ERET, 29, 1)
FIELD(TBFLAG_A64, NAA, 30, 1)
FIELD(TBFLAG_A64, ATA0, 31, 1)
FIELD(TBFLAG_A64, NV, 32, 1)
FIELD(TBFLAG_A64, NV1, 33, 1)
FIELD(TBFLAG_A64, NV2, 34, 1)
/* Set if FEAT_NV2 RAM accesses use the EL2&0 translation regime */
FIELD(TBFLAG_A64, NV2_MEM_E20, 35, 1)
/* Set if FEAT_NV2 RAM accesses are big-endian */
FIELD(TBFLAG_A64, NV2_MEM_BE, 36, 1)

/*
 * Helpers for using the above. Note that only the A64 accessors use
 * FIELD_DP64() and FIELD_EX64(), because in the other cases the flags
 * word either is or might be 32 bits only.
 */
#define DP_TBFLAG_ANY(DST, WHICH, VAL) \
    (DST.flags = FIELD_DP32(DST.flags, TBFLAG_ANY, WHICH, VAL))
#define DP_TBFLAG_A64(DST, WHICH, VAL) \
    (DST.flags2 = FIELD_DP64(DST.flags2, TBFLAG_A64, WHICH, VAL))
#define DP_TBFLAG_A32(DST, WHICH, VAL) \
    (DST.flags2 = FIELD_DP32(DST.flags2, TBFLAG_A32, WHICH, VAL))
#define DP_TBFLAG_M32(DST, WHICH, VAL) \
    (DST.flags2 = FIELD_DP32(DST.flags2, TBFLAG_M32, WHICH, VAL))
#define DP_TBFLAG_AM32(DST, WHICH, VAL) \
    (DST.flags2 = FIELD_DP32(DST.flags2, TBFLAG_AM32, WHICH, VAL))

#define EX_TBFLAG_ANY(IN, WHICH)   FIELD_EX32(IN.flags, TBFLAG_ANY, WHICH)
#define EX_TBFLAG_A64(IN, WHICH)   FIELD_EX64(IN.flags2, TBFLAG_A64, WHICH)
#define EX_TBFLAG_A32(IN, WHICH)   FIELD_EX32(IN.flags2, TBFLAG_A32, WHICH)
#define EX_TBFLAG_M32(IN, WHICH)   FIELD_EX32(IN.flags2, TBFLAG_M32, WHICH)
#define EX_TBFLAG_AM32(IN, WHICH)  FIELD_EX32(IN.flags2, TBFLAG_AM32, WHICH)

/**
 * sve_vq
 * @env: the cpu context
 *
 * Return the VL cached within env->hflags, in units of quadwords.
 */
static inline int sve_vq(CPUARMState *env)
{
    return EX_TBFLAG_A64(env->hflags, VL) + 1;
}

/**
 * sme_vq
 * @env: the cpu context
 *
 * Return the SVL cached within env->hflags, in units of quadwords.
 */
static inline int sme_vq(CPUARMState *env)
{
    return EX_TBFLAG_A64(env->hflags, SVL) + 1;
}

static inline bool bswap_code(bool sctlr_b)
{
#ifdef CONFIG_USER_ONLY
    /* BE8 (SCTLR.B = 0, TARGET_BIG_ENDIAN = 1) is mixed endian.
     * The invalid combination SCTLR.B=1/CPSR.E=1/TARGET_BIG_ENDIAN=0
     * would also end up as a mixed-endian mode with BE code, LE data.
     */
    return TARGET_BIG_ENDIAN ^ sctlr_b;
#else
    /* All code access in ARM is little endian, and there are no loaders
     * doing swaps that need to be reversed
     */
    return 0;
#endif
}

#ifdef CONFIG_USER_ONLY
static inline bool arm_cpu_bswap_data(CPUARMState *env)
{
    return TARGET_BIG_ENDIAN ^ arm_cpu_data_is_big_endian(env);
}
#endif

void cpu_get_tb_cpu_state(CPUARMState *env, vaddr *pc,
                          uint64_t *cs_base, uint32_t *flags);

enum {
    QEMU_PSCI_CONDUIT_DISABLED = 0,
    QEMU_PSCI_CONDUIT_SMC = 1,
    QEMU_PSCI_CONDUIT_HVC = 2,
};

#ifndef CONFIG_USER_ONLY
/* Return the address space index to use for a memory access */
static inline int arm_asidx_from_attrs(CPUState *cs, MemTxAttrs attrs)
{
    return attrs.secure ? ARMASIdx_S : ARMASIdx_NS;
}

/* Return the AddressSpace to use for a memory access
 * (which depends on whether the access is S or NS, and whether
 * the board gave us a separate AddressSpace for S accesses).
 */
static inline AddressSpace *arm_addressspace(CPUState *cs, MemTxAttrs attrs)
{
    return cpu_get_address_space(cs, arm_asidx_from_attrs(cs, attrs));
}
#endif

/**
 * arm_register_pre_el_change_hook:
 * Register a hook function which will be called immediately before this
 * CPU changes exception level or mode. The hook function will be
 * passed a pointer to the ARMCPU and the opaque data pointer passed
 * to this function when the hook was registered.
 *
 * Note that if a pre-change hook is called, any registered post-change hooks
 * are guaranteed to subsequently be called.
 */
void arm_register_pre_el_change_hook(ARMCPU *cpu, ARMELChangeHookFn *hook,
                                 void *opaque);
/**
 * arm_register_el_change_hook:
 * Register a hook function which will be called immediately after this
 * CPU changes exception level or mode. The hook function will be
 * passed a pointer to the ARMCPU and the opaque data pointer passed
 * to this function when the hook was registered.
 *
 * Note that any registered hooks registered here are guaranteed to be called
 * if pre-change hooks have been.
 */
void arm_register_el_change_hook(ARMCPU *cpu, ARMELChangeHookFn *hook, void
        *opaque);

/**
 * arm_rebuild_hflags:
 * Rebuild the cached TBFLAGS for arbitrary changed processor state.
 */
void arm_rebuild_hflags(CPUARMState *env);

/**
 * aa32_vfp_dreg:
 * Return a pointer to the Dn register within env in 32-bit mode.
 */
static inline uint64_t *aa32_vfp_dreg(CPUARMState *env, unsigned regno)
{
    return &env->vfp.zregs[regno >> 1].d[regno & 1];
}

/**
 * aa32_vfp_qreg:
 * Return a pointer to the Qn register within env in 32-bit mode.
 */
static inline uint64_t *aa32_vfp_qreg(CPUARMState *env, unsigned regno)
{
    return &env->vfp.zregs[regno].d[0];
}

/**
 * aa64_vfp_qreg:
 * Return a pointer to the Qn register within env in 64-bit mode.
 */
static inline uint64_t *aa64_vfp_qreg(CPUARMState *env, unsigned regno)
{
    return &env->vfp.zregs[regno].d[0];
}

/* Shared between translate-sve.c and sve_helper.c.  */
extern const uint64_t pred_esz_masks[5];

/*
 * AArch64 usage of the PAGE_TARGET_* bits for linux-user.
 * Note that with the Linux kernel, PROT_MTE may not be cleared by mprotect
 * mprotect but PROT_BTI may be cleared.  C.f. the kernel's VM_ARCH_CLEAR.
 */
#define PAGE_BTI            PAGE_TARGET_1
#define PAGE_MTE            PAGE_TARGET_2
#define PAGE_TARGET_STICKY  PAGE_MTE

/* We associate one allocation tag per 16 bytes, the minimum.  */
#define LOG2_TAG_GRANULE 4
#define TAG_GRANULE      (1 << LOG2_TAG_GRANULE)

#ifdef CONFIG_USER_ONLY
#define TARGET_PAGE_DATA_SIZE (TARGET_PAGE_SIZE >> (LOG2_TAG_GRANULE + 1))
#endif

#ifdef TARGET_TAGGED_ADDRESSES
/**
 * cpu_untagged_addr:
 * @cs: CPU context
 * @x: tagged address
 *
 * Remove any address tag from @x.  This is explicitly related to the
 * linux syscall TIF_TAGGED_ADDR setting, not TBI in general.
 *
 * There should be a better place to put this, but we need this in
 * include/exec/cpu_ldst.h, and not some place linux-user specific.
 */
static inline target_ulong cpu_untagged_addr(CPUState *cs, target_ulong x)
{
    ARMCPU *cpu = ARM_CPU(cs);
    if (cpu->env.tagged_addr_enable) {
        /*
         * TBI is enabled for userspace but not kernelspace addresses.
         * Only clear the tag if bit 55 is clear.
         */
        x &= sextract64(x, 0, 56);
    }
    return x;
}
#endif

#endif<|MERGE_RESOLUTION|>--- conflicted
+++ resolved
@@ -552,15 +552,13 @@
         uint64_t gptbr_el3;
         uint64_t mfar_el3;
 
-<<<<<<< HEAD
+        /* NV2 register */
+        uint64_t vncr_el2;
+
         /* Apple-specific registers */
         uint64_t vmsa_lock_el1;
         uint64_t apctl_el1;
         uint64_t apcfg_el1;
-=======
-        /* NV2 register */
-        uint64_t vncr_el2;
->>>>>>> c25df57a
     } cp15;
 
     struct {
