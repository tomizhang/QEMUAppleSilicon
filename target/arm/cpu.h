/*
 * ARM virtual CPU header
 *
 *  Copyright (c) 2003 Fabrice Bellard
 *
 * This library is free software; you can redistribute it and/or
 * modify it under the terms of the GNU Lesser General Public
 * License as published by the Free Software Foundation; either
 * version 2.1 of the License, or (at your option) any later version.
 *
 * This library is distributed in the hope that it will be useful,
 * but WITHOUT ANY WARRANTY; without even the implied warranty of
 * MERCHANTABILITY or FITNESS FOR A PARTICULAR PURPOSE.  See the GNU
 * Lesser General Public License for more details.
 *
 * You should have received a copy of the GNU Lesser General Public
 * License along with this library; if not, see <http://www.gnu.org/licenses/>.
 */

#ifndef ARM_CPU_H
#define ARM_CPU_H

#include "kvm-consts.h"
#include "hw/registerfields.h"
#include "cpu-qom.h"
#include "exec/cpu-defs.h"
#include "qapi/qapi-types-common.h"

/* ARM processors have a weak memory model */
#define TCG_GUEST_DEFAULT_MO      (0)

#ifdef TARGET_AARCH64
#define KVM_HAVE_MCE_INJECTION 1
#endif

#define EXCP_UDEF            1   /* undefined instruction */
#define EXCP_SWI             2   /* software interrupt */
#define EXCP_PREFETCH_ABORT  3
#define EXCP_DATA_ABORT      4
#define EXCP_IRQ             5
#define EXCP_FIQ             6
#define EXCP_BKPT            7
#define EXCP_EXCEPTION_EXIT  8   /* Return from v7M exception.  */
#define EXCP_KERNEL_TRAP     9   /* Jumped to kernel code page.  */
#define EXCP_HVC            11   /* HyperVisor Call */
#define EXCP_HYP_TRAP       12
#define EXCP_SMC            13   /* Secure Monitor Call */
#define EXCP_VIRQ           14
#define EXCP_VFIQ           15
#define EXCP_SEMIHOST       16   /* semihosting call */
#define EXCP_NOCP           17   /* v7M NOCP UsageFault */
#define EXCP_INVSTATE       18   /* v7M INVSTATE UsageFault */
#define EXCP_STKOF          19   /* v8M STKOF UsageFault */
#define EXCP_LAZYFP         20   /* v7M fault during lazy FP stacking */
#define EXCP_LSERR          21   /* v8M LSERR SecureFault */
#define EXCP_UNALIGNED      22   /* v7M UNALIGNED UsageFault */
<<<<<<< HEAD
#define EXCP_GENTER         23
#define EXCP_GXF_ABORT      24
=======
#define EXCP_DIVBYZERO      23   /* v7M DIVBYZERO UsageFault */
>>>>>>> 81c7ed41
/* NB: add new EXCP_ defines to the array in arm_log_exception() too */

#define ARMV7M_EXCP_RESET   1
#define ARMV7M_EXCP_NMI     2
#define ARMV7M_EXCP_HARD    3
#define ARMV7M_EXCP_MEM     4
#define ARMV7M_EXCP_BUS     5
#define ARMV7M_EXCP_USAGE   6
#define ARMV7M_EXCP_SECURE  7
#define ARMV7M_EXCP_SVC     11
#define ARMV7M_EXCP_DEBUG   12
#define ARMV7M_EXCP_PENDSV  14
#define ARMV7M_EXCP_SYSTICK 15

/* For M profile, some registers are banked secure vs non-secure;
 * these are represented as a 2-element array where the first element
 * is the non-secure copy and the second is the secure copy.
 * When the CPU does not have implement the security extension then
 * only the first element is used.
 * This means that the copy for the current security state can be
 * accessed via env->registerfield[env->v7m.secure] (whether the security
 * extension is implemented or not).
 */
enum {
    M_REG_NS = 0,
    M_REG_S = 1,
    M_REG_NUM_BANKS = 2,
};

/* ARM-specific interrupt pending bits.  */
#define CPU_INTERRUPT_FIQ   CPU_INTERRUPT_TGT_EXT_1
#define CPU_INTERRUPT_VIRQ  CPU_INTERRUPT_TGT_EXT_2
#define CPU_INTERRUPT_VFIQ  CPU_INTERRUPT_TGT_EXT_3

/* The usual mapping for an AArch64 system register to its AArch32
 * counterpart is for the 32 bit world to have access to the lower
 * half only (with writes leaving the upper half untouched). It's
 * therefore useful to be able to pass TCG the offset of the least
 * significant half of a uint64_t struct member.
 */
#ifdef HOST_WORDS_BIGENDIAN
#define offsetoflow32(S, M) (offsetof(S, M) + sizeof(uint32_t))
#define offsetofhigh32(S, M) offsetof(S, M)
#else
#define offsetoflow32(S, M) offsetof(S, M)
#define offsetofhigh32(S, M) (offsetof(S, M) + sizeof(uint32_t))
#endif

/* Meanings of the ARMCPU object's four inbound GPIO lines */
#define ARM_CPU_IRQ 0
#define ARM_CPU_FIQ 1
#define ARM_CPU_VIRQ 2
#define ARM_CPU_VFIQ 3

/* ARM-specific extra insn start words:
 * 1: Conditional execution bits
 * 2: Partial exception syndrome for data aborts
 */
#define TARGET_INSN_START_EXTRA_WORDS 2

/* The 2nd extra word holding syndrome info for data aborts does not use
 * the upper 6 bits nor the lower 14 bits. We mask and shift it down to
 * help the sleb128 encoder do a better job.
 * When restoring the CPU state, we shift it back up.
 */
#define ARM_INSN_START_WORD2_MASK ((1 << 26) - 1)
#define ARM_INSN_START_WORD2_SHIFT 14

/* We currently assume float and double are IEEE single and double
   precision respectively.
   Doing runtime conversions is tricky because VFP registers may contain
   integer values (eg. as the result of a FTOSI instruction).
   s<2n> maps to the least significant half of d<n>
   s<2n+1> maps to the most significant half of d<n>
 */

/**
 * DynamicGDBXMLInfo:
 * @desc: Contains the XML descriptions.
 * @num: Number of the registers in this XML seen by GDB.
 * @data: A union with data specific to the set of registers
 *    @cpregs_keys: Array that contains the corresponding Key of
 *                  a given cpreg with the same order of the cpreg
 *                  in the XML description.
 */
typedef struct DynamicGDBXMLInfo {
    char *desc;
    int num;
    union {
        struct {
            uint32_t *keys;
        } cpregs;
    } data;
} DynamicGDBXMLInfo;

/* CPU state for each instance of a generic timer (in cp15 c14) */
typedef struct ARMGenericTimer {
    uint64_t cval; /* Timer CompareValue register */
    uint64_t ctl; /* Timer Control register */
} ARMGenericTimer;

#define GTIMER_PHYS     0
#define GTIMER_VIRT     1
#define GTIMER_HYP      2
#define GTIMER_SEC      3
#define GTIMER_HYPVIRT  4
#define NUM_GTIMERS     5

typedef struct {
    uint64_t raw_tcr;
    uint32_t mask;
    uint32_t base_mask;
} TCR;

#define VTCR_NSW (1u << 29)
#define VTCR_NSA (1u << 30)
#define VSTCR_SW VTCR_NSW
#define VSTCR_SA VTCR_NSA

/* Define a maximum sized vector register.
 * For 32-bit, this is a 128-bit NEON/AdvSIMD register.
 * For 64-bit, this is a 2048-bit SVE register.
 *
 * Note that the mapping between S, D, and Q views of the register bank
 * differs between AArch64 and AArch32.
 * In AArch32:
 *  Qn = regs[n].d[1]:regs[n].d[0]
 *  Dn = regs[n / 2].d[n & 1]
 *  Sn = regs[n / 4].d[n % 4 / 2],
 *       bits 31..0 for even n, and bits 63..32 for odd n
 *       (and regs[16] to regs[31] are inaccessible)
 * In AArch64:
 *  Zn = regs[n].d[*]
 *  Qn = regs[n].d[1]:regs[n].d[0]
 *  Dn = regs[n].d[0]
 *  Sn = regs[n].d[0] bits 31..0
 *  Hn = regs[n].d[0] bits 15..0
 *
 * This corresponds to the architecturally defined mapping between
 * the two execution states, and means we do not need to explicitly
 * map these registers when changing states.
 *
 * Align the data for use with TCG host vector operations.
 */

#ifdef TARGET_AARCH64
# define ARM_MAX_VQ    16
void arm_cpu_sve_finalize(ARMCPU *cpu, Error **errp);
void arm_cpu_pauth_finalize(ARMCPU *cpu, Error **errp);
void arm_cpu_lpa2_finalize(ARMCPU *cpu, Error **errp);
#else
# define ARM_MAX_VQ    1
static inline void arm_cpu_sve_finalize(ARMCPU *cpu, Error **errp) { }
static inline void arm_cpu_pauth_finalize(ARMCPU *cpu, Error **errp) { }
static inline void arm_cpu_lpa2_finalize(ARMCPU *cpu, Error **errp) { }
#endif

typedef struct ARMVectorReg {
    uint64_t d[2 * ARM_MAX_VQ] QEMU_ALIGNED(16);
} ARMVectorReg;

#ifdef TARGET_AARCH64
/* In AArch32 mode, predicate registers do not exist at all.  */
typedef struct ARMPredicateReg {
    uint64_t p[DIV_ROUND_UP(2 * ARM_MAX_VQ, 8)] QEMU_ALIGNED(16);
} ARMPredicateReg;

/* In AArch32 mode, PAC keys do not exist at all.  */
typedef struct ARMPACKey {
    uint64_t lo, hi;
} ARMPACKey;
#endif

/* See the commentary above the TBFLAG field definitions.  */
typedef struct CPUARMTBFlags {
    uint32_t flags;
    target_ulong flags2;
} CPUARMTBFlags;

<<<<<<< HEAD
#define APRR_ATTR_X (1ULL)
#define APRR_ATTR_W (2ULL)
#define APRR_ATTR_R (4ULL)

#define APRR_ATTR_WX  (APRR_ATTR_W | APRR_ATTR_X)
#define APRR_ATTR_RX  (APRR_ATTR_R | APRR_ATTR_X)
#define APRR_ATTR_RWX (APRR_ATTR_R | APRR_ATTR_W | APRR_ATTR_X)

#define APRR_ATTR_NONE (0ULL)
#define APRR_ATTR_MASK (APRR_ATTR_RWX)

#define SPRR_ATTR_MASK (15ULL)

#define APRR_SHIFT_FOR_IDX(x) \
	((x) << 2ULL)

#define APRR_EXTRACT_IDX_ATTR(_aprr_value, _idx) \
	(((_aprr_value) >> APRR_SHIFT_FOR_IDX(_idx)) & APRR_ATTR_MASK)

#define SPRR_SHIFT_FOR_IDX(x) \
	((x) << 2ULL)

#define SPRR_EXTRACT_IDX_ATTR(_sprr_value, _idx) \
	(((_sprr_value) >> SPRR_SHIFT_FOR_IDX(_idx)) & SPRR_ATTR_MASK)

#define SPRR_MASK_SHIFT_FOR_IDX(x) \
	((x) << 1ULL)

#define SPRR_MASK_EXTRACT_IDX_ATTR(_sprr_mask_value, _idx) \
	(((_sprr_mask_value) >> SPRR_MASK_SHIFT_FOR_IDX(_idx)) & APRR_ATTR_MASK)

typedef struct CPUARMState {
=======
typedef struct CPUArchState {
>>>>>>> 81c7ed41
    /* Regs for current mode.  */
    uint32_t regs[16];

    /* 32/64 switch only happens when taking and returning from
     * exceptions so the overlap semantics are taken care of then
     * instead of having a complicated union.
     */
    /* Regs for A64 mode.  */
    uint64_t xregs[32];
    uint64_t pc;
    /* PSTATE isn't an architectural register for ARMv8. However, it is
     * convenient for us to assemble the underlying state into a 32 bit format
     * identical to the architectural format used for the SPSR. (This is also
     * what the Linux kernel's 'pstate' field in signal handlers and KVM's
     * 'pstate' register are.) Of the PSTATE bits:
     *  NZCV are kept in the split out env->CF/VF/NF/ZF, (which have the same
     *    semantics as for AArch32, as described in the comments on each field)
     *  nRW (also known as M[4]) is kept, inverted, in env->aarch64
     *  DAIF (exception masks) are kept in env->daif
     *  BTYPE is kept in env->btype
     *  all other bits are stored in their correct places in env->pstate
     */
    uint32_t pstate;
    uint32_t aarch64; /* 1 if CPU is in aarch64 state; inverse of PSTATE.nRW */

    /* Cached TBFLAGS state.  See below for which bits are included.  */
    CPUARMTBFlags hflags;

    /* Frequently accessed CPSR bits are stored separately for efficiency.
       This contains all the other bits.  Use cpsr_{read,write} to access
       the whole CPSR.  */
    uint32_t uncached_cpsr;
    uint32_t spsr;

    /* Banked registers.  */
    uint64_t banked_spsr[8];
    uint32_t banked_r13[8];
    uint32_t banked_r14[8];

    /* These hold r8-r12.  */
    uint32_t usr_regs[5];
    uint32_t fiq_regs[5];

    /* cpsr flag cache for faster execution */
    uint32_t CF; /* 0 or 1 */
    uint32_t VF; /* V is the bit 31. All other bits are undefined */
    uint32_t NF; /* N is bit 31. All other bits are undefined.  */
    uint32_t ZF; /* Z set if zero.  */
    uint32_t QF; /* 0 or 1 */
    uint32_t GE; /* cpsr[19:16] */
    uint32_t thumb; /* cpsr[5]. 0 = arm mode, 1 = thumb mode. */
    uint32_t condexec_bits; /* IT bits.  cpsr[15:10,26:25].  */
    uint32_t btype;  /* BTI branch type.  spsr[11:10].  */
    uint64_t daif; /* exception masks, in the bits they are in PSTATE */

    uint64_t elr_el[4]; /* AArch64 exception link regs  */
    uint64_t sp_el[4]; /* AArch64 banked stack pointers */

    /* System control coprocessor (cp15) */
    struct {
        uint32_t c0_cpuid;
        union { /* Cache size selection */
            struct {
                uint64_t _unused_csselr0;
                uint64_t csselr_ns;
                uint64_t _unused_csselr1;
                uint64_t csselr_s;
            };
            uint64_t csselr_el[4];
        };
        union { /* System control register. */
            struct {
                uint64_t _unused_sctlr;
                uint64_t sctlr_ns;
                uint64_t hsctlr;
                uint64_t sctlr_s;
            };
            uint64_t sctlr_el[4];
        };
        uint64_t cpacr_el1; /* Architectural feature access control register */
        uint64_t cptr_el[4];  /* ARMv8 feature trap registers */
        uint32_t c1_xscaleauxcr; /* XScale auxiliary control register.  */
        uint64_t sder; /* Secure debug enable register. */
        uint32_t nsacr; /* Non-secure access control register. */
        union { /* MMU translation table base 0. */
            struct {
                uint64_t _unused_ttbr0_0;
                uint64_t ttbr0_ns;
                uint64_t _unused_ttbr0_1;
                uint64_t ttbr0_s;
            };
            uint64_t ttbr0_el[4];
        };
        union { /* MMU translation table base 1. */
            struct {
                uint64_t _unused_ttbr1_0;
                uint64_t ttbr1_ns;
                uint64_t _unused_ttbr1_1;
                uint64_t ttbr1_s;
            };
            uint64_t ttbr1_el[4];
        };
        uint64_t vttbr_el2; /* Virtualization Translation Table Base.  */
        uint64_t vsttbr_el2; /* Secure Virtualization Translation Table. */
        /* MMU translation table base control. */
        TCR tcr_el[4];
        TCR vtcr_el2; /* Virtualization Translation Control.  */
        TCR vstcr_el2; /* Secure Virtualization Translation Control. */
        uint32_t c2_data; /* MPU data cacheable bits.  */
        uint32_t c2_insn; /* MPU instruction cacheable bits.  */
        union { /* MMU domain access control register
                 * MPU write buffer control.
                 */
            struct {
                uint64_t dacr_ns;
                uint64_t dacr_s;
            };
            struct {
                uint64_t dacr32_el2;
            };
        };
        uint32_t pmsav5_data_ap; /* PMSAv5 MPU data access permissions */
        uint32_t pmsav5_insn_ap; /* PMSAv5 MPU insn access permissions */
        uint64_t hcr_el2; /* Hypervisor configuration register */
        uint64_t scr_el3; /* Secure configuration register.  */
        union { /* Fault status registers.  */
            struct {
                uint64_t ifsr_ns;
                uint64_t ifsr_s;
            };
            struct {
                uint64_t ifsr32_el2;
            };
        };
        union {
            struct {
                uint64_t _unused_dfsr;
                uint64_t dfsr_ns;
                uint64_t hsr;
                uint64_t dfsr_s;
            };
            uint64_t esr_el[4];
        };
        uint32_t c6_region[8]; /* MPU base/size registers.  */
        union { /* Fault address registers. */
            struct {
                uint64_t _unused_far0;
#ifdef HOST_WORDS_BIGENDIAN
                uint32_t ifar_ns;
                uint32_t dfar_ns;
                uint32_t ifar_s;
                uint32_t dfar_s;
#else
                uint32_t dfar_ns;
                uint32_t ifar_ns;
                uint32_t dfar_s;
                uint32_t ifar_s;
#endif
                uint64_t _unused_far3;
            };
            uint64_t far_el[4];
        };
        uint64_t hpfar_el2;
        uint64_t hstr_el2;
        union { /* Translation result. */
            struct {
                uint64_t _unused_par_0;
                uint64_t par_ns;
                uint64_t _unused_par_1;
                uint64_t par_s;
            };
            uint64_t par_el[4];
        };

        uint32_t c9_insn; /* Cache lockdown registers.  */
        uint32_t c9_data;
        uint64_t c9_pmcr; /* performance monitor control register */
        uint64_t c9_pmcnten; /* perf monitor counter enables */
        uint64_t c9_pmovsr; /* perf monitor overflow status */
        uint64_t c9_pmuserenr; /* perf monitor user enable */
        uint64_t c9_pmselr; /* perf monitor counter selection register */
        uint64_t c9_pminten; /* perf monitor interrupt enables */
        union { /* Memory attribute redirection */
            struct {
#ifdef HOST_WORDS_BIGENDIAN
                uint64_t _unused_mair_0;
                uint32_t mair1_ns;
                uint32_t mair0_ns;
                uint64_t _unused_mair_1;
                uint32_t mair1_s;
                uint32_t mair0_s;
#else
                uint64_t _unused_mair_0;
                uint32_t mair0_ns;
                uint32_t mair1_ns;
                uint64_t _unused_mair_1;
                uint32_t mair0_s;
                uint32_t mair1_s;
#endif
            };
            uint64_t mair_el[4];
        };
        union { /* vector base address register */
            struct {
                uint64_t _unused_vbar;
                uint64_t vbar_ns;
                uint64_t hvbar;
                uint64_t vbar_s;
            };
            uint64_t vbar_el[4];
        };
        uint32_t mvbar; /* (monitor) vector base address register */
        uint64_t rvbar; /* rvbar sampled from rvbar property at reset */
        struct { /* FCSE PID. */
            uint32_t fcseidr_ns;
            uint32_t fcseidr_s;
        };
        union { /* Context ID. */
            struct {
                uint64_t _unused_contextidr_0;
                uint64_t contextidr_ns;
                uint64_t _unused_contextidr_1;
                uint64_t contextidr_s;
            };
            uint64_t contextidr_el[4];
        };
        union { /* User RW Thread register. */
            struct {
                uint64_t tpidrurw_ns;
                uint64_t tpidrprw_ns;
                uint64_t htpidr;
                uint64_t _tpidr_el3;
            };
            uint64_t tpidr_el[4];
        };
        /* The secure banks of these registers don't map anywhere */
        uint64_t tpidrurw_s;
        uint64_t tpidrprw_s;
        uint64_t tpidruro_s;

        union { /* User RO Thread register. */
            uint64_t tpidruro_ns;
            uint64_t tpidrro_el[1];
        };
        uint64_t c14_cntfrq; /* Counter Frequency register */
        uint64_t c14_cntkctl; /* Timer Control register */
        uint32_t cnthctl_el2; /* Counter/Timer Hyp Control register */
        uint64_t cntvoff_el2; /* Counter Virtual Offset register */
        ARMGenericTimer c14_timer[NUM_GTIMERS];
        uint32_t c15_cpar; /* XScale Coprocessor Access Register */
        uint32_t c15_ticonfig; /* TI925T configuration byte.  */
        uint32_t c15_i_max; /* Maximum D-cache dirty line index.  */
        uint32_t c15_i_min; /* Minimum D-cache dirty line index.  */
        uint32_t c15_threadid; /* TI debugger thread-ID.  */
        uint32_t c15_config_base_address; /* SCU base address.  */
        uint32_t c15_diagnostic; /* diagnostic register */
        uint32_t c15_power_diagnostic;
        uint32_t c15_power_control; /* power control */
        uint64_t dbgbvr[16]; /* breakpoint value registers */
        uint64_t dbgbcr[16]; /* breakpoint control registers */
        uint64_t dbgwvr[16]; /* watchpoint value registers */
        uint64_t dbgwcr[16]; /* watchpoint control registers */
        uint64_t mdscr_el1;
        uint64_t oslsr_el1; /* OS Lock Status */
        uint64_t mdcr_el2;
        uint64_t mdcr_el3;
        /* Stores the architectural value of the counter *the last time it was
         * updated* by pmccntr_op_start. Accesses should always be surrounded
         * by pmccntr_op_start/pmccntr_op_finish to guarantee the latest
         * architecturally-correct value is being read/set.
         */
        uint64_t c15_ccnt;
        /* Stores the delta between the architectural value and the underlying
         * cycle count during normal operation. It is used to update c15_ccnt
         * to be the correct architectural value before accesses. During
         * accesses, c15_ccnt_delta contains the underlying count being used
         * for the access, after which it reverts to the delta value in
         * pmccntr_op_finish.
         */
        uint64_t c15_ccnt_delta;
        uint64_t c14_pmevcntr[31];
        uint64_t c14_pmevcntr_delta[31];
        uint64_t c14_pmevtyper[31];
        uint64_t pmccfiltr_el0; /* Performance Monitor Filter Register */
        uint64_t vpidr_el2; /* Virtualization Processor ID Register */
        uint64_t vmpidr_el2; /* Virtualization Multiprocessor ID Register */
        uint64_t tfsr_el[4]; /* tfsre0_el1 is index 0.  */
        uint64_t gcr_el1;
        uint64_t rgsr_el1;
        uint64_t vmsa_lock_el1;
    } cp15;

    struct {
        uint64_t gxf_config_el[3];
        uint64_t gxf_enter_el[3];
        uint64_t gxf_status_el[3];
        uint64_t gxf_abort_el[3];
        uint64_t sp_gl[3];
        uint64_t tpidr_gl[3];
        uint64_t vbar_gl[3];
        uint64_t spsr_gl[3];
        uint64_t aspsr_gl[3];
        uint64_t esr_gl[3];
        uint64_t elr_gl[3];
        uint64_t far_gl[3];
    } gxf;

    struct {
        uint64_t sprr_perm_el[3];
        uint64_t sprr_config_el[3];
        uint64_t sprr_unk_el[3];
        uint32_t sprr_umask;
    } sprr;

    struct {
        /* M profile has up to 4 stack pointers:
         * a Main Stack Pointer and a Process Stack Pointer for each
         * of the Secure and Non-Secure states. (If the CPU doesn't support
         * the security extension then it has only two SPs.)
         * In QEMU we always store the currently active SP in regs[13],
         * and the non-active SP for the current security state in
         * v7m.other_sp. The stack pointers for the inactive security state
         * are stored in other_ss_msp and other_ss_psp.
         * switch_v7m_security_state() is responsible for rearranging them
         * when we change security state.
         */
        uint32_t other_sp;
        uint32_t other_ss_msp;
        uint32_t other_ss_psp;
        uint32_t vecbase[M_REG_NUM_BANKS];
        uint32_t basepri[M_REG_NUM_BANKS];
        uint32_t control[M_REG_NUM_BANKS];
        uint32_t ccr[M_REG_NUM_BANKS]; /* Configuration and Control */
        uint32_t cfsr[M_REG_NUM_BANKS]; /* Configurable Fault Status */
        uint32_t hfsr; /* HardFault Status */
        uint32_t dfsr; /* Debug Fault Status Register */
        uint32_t sfsr; /* Secure Fault Status Register */
        uint32_t mmfar[M_REG_NUM_BANKS]; /* MemManage Fault Address */
        uint32_t bfar; /* BusFault Address */
        uint32_t sfar; /* Secure Fault Address Register */
        unsigned mpu_ctrl[M_REG_NUM_BANKS]; /* MPU_CTRL */
        int exception;
        uint32_t primask[M_REG_NUM_BANKS];
        uint32_t faultmask[M_REG_NUM_BANKS];
        uint32_t aircr; /* only holds r/w state if security extn implemented */
        uint32_t secure; /* Is CPU in Secure state? (not guest visible) */
        uint32_t csselr[M_REG_NUM_BANKS];
        uint32_t scr[M_REG_NUM_BANKS];
        uint32_t msplim[M_REG_NUM_BANKS];
        uint32_t psplim[M_REG_NUM_BANKS];
        uint32_t fpcar[M_REG_NUM_BANKS];
        uint32_t fpccr[M_REG_NUM_BANKS];
        uint32_t fpdscr[M_REG_NUM_BANKS];
        uint32_t cpacr[M_REG_NUM_BANKS];
        uint32_t nsacr;
        uint32_t ltpsize;
        uint32_t vpr;
    } v7m;

    /* Information associated with an exception about to be taken:
     * code which raises an exception must set cs->exception_index and
     * the relevant parts of this structure; the cpu_do_interrupt function
     * will then set the guest-visible registers as part of the exception
     * entry process.
     */
    struct {
        uint32_t syndrome; /* AArch64 format syndrome register */
        uint32_t fsr; /* AArch32 format fault status register info */
        uint64_t vaddress; /* virtual addr associated with exception, if any */
        uint32_t target_el; /* EL the exception should be targeted for */
        /* If we implement EL2 we will also need to store information
         * about the intermediate physical address for stage 2 faults.
         */
    } exception;

    /* Information associated with an SError */
    struct {
        uint8_t pending;
        uint8_t has_esr;
        uint64_t esr;
    } serror;

    uint8_t ext_dabt_raised; /* Tracking/verifying injection of ext DABT */

    /* State of our input IRQ/FIQ/VIRQ/VFIQ lines */
    uint32_t irq_line_state;

    /* Thumb-2 EE state.  */
    uint32_t teecr;
    uint32_t teehbr;

    /* VFP coprocessor state.  */
    struct {
        ARMVectorReg zregs[32];

#ifdef TARGET_AARCH64
        /* Store FFR as pregs[16] to make it easier to treat as any other.  */
#define FFR_PRED_NUM 16
        ARMPredicateReg pregs[17];
        /* Scratch space for aa64 sve predicate temporary.  */
        ARMPredicateReg preg_tmp;
#endif

        /* We store these fpcsr fields separately for convenience.  */
        uint32_t qc[4] QEMU_ALIGNED(16);
        int vec_len;
        int vec_stride;

        uint32_t xregs[16];

        /* Scratch space for aa32 neon expansion.  */
        uint32_t scratch[8];

        /* There are a number of distinct float control structures:
         *
         *  fp_status: is the "normal" fp status.
         *  fp_status_fp16: used for half-precision calculations
         *  standard_fp_status : the ARM "Standard FPSCR Value"
         *  standard_fp_status_fp16 : used for half-precision
         *       calculations with the ARM "Standard FPSCR Value"
         *
         * Half-precision operations are governed by a separate
         * flush-to-zero control bit in FPSCR:FZ16. We pass a separate
         * status structure to control this.
         *
         * The "Standard FPSCR", ie default-NaN, flush-to-zero,
         * round-to-nearest and is used by any operations (generally
         * Neon) which the architecture defines as controlled by the
         * standard FPSCR value rather than the FPSCR.
         *
         * The "standard FPSCR but for fp16 ops" is needed because
         * the "standard FPSCR" tracks the FPSCR.FZ16 bit rather than
         * using a fixed value for it.
         *
         * To avoid having to transfer exception bits around, we simply
         * say that the FPSCR cumulative exception flags are the logical
         * OR of the flags in the four fp statuses. This relies on the
         * only thing which needs to read the exception flags being
         * an explicit FPSCR read.
         */
        float_status fp_status;
        float_status fp_status_f16;
        float_status standard_fp_status;
        float_status standard_fp_status_f16;

        /* ZCR_EL[1-3] */
        uint64_t zcr_el[4];
    } vfp;
    uint64_t exclusive_addr;
    uint64_t exclusive_val;
    uint64_t exclusive_high;

    /* iwMMXt coprocessor state.  */
    struct {
        uint64_t regs[16];
        uint64_t val;

        uint32_t cregs[16];
    } iwmmxt;

#ifdef TARGET_AARCH64
    struct {
        ARMPACKey apia;
        ARMPACKey apib;
        ARMPACKey apda;
        ARMPACKey apdb;
        ARMPACKey apga;
    } keys;
#endif

#if defined(CONFIG_USER_ONLY)
    /* For usermode syscall translation.  */
    int eabi;
#endif

    struct CPUBreakpoint *cpu_breakpoint[16];
    struct CPUWatchpoint *cpu_watchpoint[16];

    /* Fields up to this point are cleared by a CPU reset */
    struct {} end_reset_fields;

    /* Fields after this point are preserved across CPU reset. */

    /* Internal CPU feature flags.  */
    uint64_t features;

    /* PMSAv7 MPU */
    struct {
        uint32_t *drbar;
        uint32_t *drsr;
        uint32_t *dracr;
        uint32_t rnr[M_REG_NUM_BANKS];
    } pmsav7;

    /* PMSAv8 MPU */
    struct {
        /* The PMSAv8 implementation also shares some PMSAv7 config
         * and state:
         *  pmsav7.rnr (region number register)
         *  pmsav7_dregion (number of configured regions)
         */
        uint32_t *rbar[M_REG_NUM_BANKS];
        uint32_t *rlar[M_REG_NUM_BANKS];
        uint32_t mair0[M_REG_NUM_BANKS];
        uint32_t mair1[M_REG_NUM_BANKS];
    } pmsav8;

    /* v8M SAU */
    struct {
        uint32_t *rbar;
        uint32_t *rlar;
        uint32_t rnr;
        uint32_t ctrl;
    } sau;

    void *nvic;
    const struct arm_boot_info *boot_info;
    /* Store GICv3CPUState to access from this struct */
    void *gicv3state;

#ifdef TARGET_TAGGED_ADDRESSES
    /* Linux syscall tagged address support */
    bool tagged_addr_enable;
#endif
} CPUARMState;

static inline void set_feature(CPUARMState *env, int feature)
{
    env->features |= 1ULL << feature;
}

static inline void unset_feature(CPUARMState *env, int feature)
{
    env->features &= ~(1ULL << feature);
}

/**
 * ARMELChangeHookFn:
 * type of a function which can be registered via arm_register_el_change_hook()
 * to get callbacks when the CPU changes its exception level or mode.
 */
typedef void ARMELChangeHookFn(ARMCPU *cpu, void *opaque);
typedef struct ARMELChangeHook ARMELChangeHook;
struct ARMELChangeHook {
    ARMELChangeHookFn *hook;
    void *opaque;
    QLIST_ENTRY(ARMELChangeHook) node;
};

/* These values map onto the return values for
 * QEMU_PSCI_0_2_FN_AFFINITY_INFO */
typedef enum ARMPSCIState {
    PSCI_ON = 0,
    PSCI_OFF = 1,
    PSCI_ON_PENDING = 2
} ARMPSCIState;

typedef struct ARMISARegisters ARMISARegisters;

/**
 * ARMCPU:
 * @env: #CPUARMState
 *
 * An ARM CPU core.
 */
struct ArchCPU {
    /*< private >*/
    CPUState parent_obj;
    /*< public >*/

    CPUNegativeOffsetState neg;
    CPUARMState env;

    /* Coprocessor information */
    GHashTable *cp_regs;
    /* For marshalling (mostly coprocessor) register state between the
     * kernel and QEMU (for KVM) and between two QEMUs (for migration),
     * we use these arrays.
     */
    /* List of register indexes managed via these arrays; (full KVM style
     * 64 bit indexes, not CPRegInfo 32 bit indexes)
     */
    uint64_t *cpreg_indexes;
    /* Values of the registers (cpreg_indexes[i]'s value is cpreg_values[i]) */
    uint64_t *cpreg_values;
    /* Length of the indexes, values, reset_values arrays */
    int32_t cpreg_array_len;
    /* These are used only for migration: incoming data arrives in
     * these fields and is sanity checked in post_load before copying
     * to the working data structures above.
     */
    uint64_t *cpreg_vmstate_indexes;
    uint64_t *cpreg_vmstate_values;
    int32_t cpreg_vmstate_array_len;

    DynamicGDBXMLInfo dyn_sysreg_xml;
    DynamicGDBXMLInfo dyn_svereg_xml;

    /* Timers used by the generic (architected) timer */
    QEMUTimer *gt_timer[NUM_GTIMERS];
    /*
     * Timer used by the PMU. Its state is restored after migration by
     * pmu_op_finish() - it does not need other handling during migration
     */
    QEMUTimer *pmu_timer;
    /* GPIO outputs for generic timer */
    qemu_irq gt_timer_outputs[NUM_GTIMERS];
    /* GPIO output for GICv3 maintenance interrupt signal */
    qemu_irq gicv3_maintenance_interrupt;
    /* GPIO output for the PMU interrupt */
    qemu_irq pmu_interrupt;

    /* MemoryRegion to use for secure physical accesses */
    MemoryRegion *secure_memory;

    /* MemoryRegion to use for allocation tag accesses */
    MemoryRegion *tag_memory;
    MemoryRegion *secure_tag_memory;

    /* For v8M, pointer to the IDAU interface provided by board/SoC */
    Object *idau;

    /* 'compatible' string for this CPU for Linux device trees */
    const char *dtb_compatible;

    /* PSCI version for this CPU
     * Bits[31:16] = Major Version
     * Bits[15:0] = Minor Version
     */
    uint32_t psci_version;

    /* Current power state, access guarded by BQL */
    ARMPSCIState power_state;

    /* CPU has virtualization extension */
    bool has_el2;
    /* CPU has security extension */
    bool has_el3;
    /* CPU has Apple's GXF support */
    bool has_gxf;
    /* CPU has PMU (Performance Monitor Unit) */
    bool has_pmu;
    /* CPU has VFP */
    bool has_vfp;
    /* CPU has Neon */
    bool has_neon;
    /* CPU has M-profile DSP extension */
    bool has_dsp;

    /* CPU has memory protection unit */
    bool has_mpu;
    /* PMSAv7 MPU number of supported regions */
    uint32_t pmsav7_dregion;
    /* v8M SAU number of supported regions */
    uint32_t sau_sregion;

    /* PSCI conduit used to invoke PSCI methods
     * 0 - disabled, 1 - smc, 2 - hvc
     */
    uint32_t psci_conduit;

    /* For v8M, initial value of the Secure VTOR */
    uint32_t init_svtor;
    /* For v8M, initial value of the Non-secure VTOR */
    uint32_t init_nsvtor;

    /* [QEMU_]KVM_ARM_TARGET_* constant for this CPU, or
     * QEMU_KVM_ARM_TARGET_NONE if the kernel doesn't support this CPU type.
     */
    uint32_t kvm_target;

    /* KVM init features for this CPU */
    uint32_t kvm_init_features[7];

    /* KVM CPU state */

    /* KVM virtual time adjustment */
    bool kvm_adjvtime;
    bool kvm_vtime_dirty;
    uint64_t kvm_vtime;

    /* KVM steal time */
    OnOffAuto kvm_steal_time;

    /* Uniprocessor system with MP extensions */
    bool mp_is_up;

    /* True if we tried kvm_arm_host_cpu_features() during CPU instance_init
     * and the probe failed (so we need to report the error in realize)
     */
    bool host_cpu_probe_failed;

    /* Specify the number of cores in this CPU cluster. Used for the L2CTLR
     * register.
     */
    int32_t core_count;

    /* The instance init functions for implementation-specific subclasses
     * set these fields to specify the implementation-dependent values of
     * various constant registers and reset values of non-constant
     * registers.
     * Some of these might become QOM properties eventually.
     * Field names match the official register names as defined in the
     * ARMv7AR ARM Architecture Reference Manual. A reset_ prefix
     * is used for reset values of non-constant registers; no reset_
     * prefix means a constant register.
     * Some of these registers are split out into a substructure that
     * is shared with the translators to control the ISA.
     *
     * Note that if you add an ID register to the ARMISARegisters struct
     * you need to also update the 32-bit and 64-bit versions of the
     * kvm_arm_get_host_cpu_features() function to correctly populate the
     * field by reading the value from the KVM vCPU.
     */
    struct ARMISARegisters {
        uint32_t id_isar0;
        uint32_t id_isar1;
        uint32_t id_isar2;
        uint32_t id_isar3;
        uint32_t id_isar4;
        uint32_t id_isar5;
        uint32_t id_isar6;
        uint32_t id_mmfr0;
        uint32_t id_mmfr1;
        uint32_t id_mmfr2;
        uint32_t id_mmfr3;
        uint32_t id_mmfr4;
        uint32_t id_pfr0;
        uint32_t id_pfr1;
        uint32_t id_pfr2;
        uint32_t mvfr0;
        uint32_t mvfr1;
        uint32_t mvfr2;
        uint32_t id_dfr0;
        uint32_t dbgdidr;
        uint64_t id_aa64isar0;
        uint64_t id_aa64isar1;
        uint64_t id_aa64pfr0;
        uint64_t id_aa64pfr1;
        uint64_t id_aa64mmfr0;
        uint64_t id_aa64mmfr1;
        uint64_t id_aa64mmfr2;
        uint64_t id_aa64dfr0;
        uint64_t id_aa64dfr1;
        uint64_t id_aa64zfr0;
    } isar;
    uint64_t midr;
    uint32_t revidr;
    uint32_t reset_fpsid;
    uint64_t ctr;
    uint32_t reset_sctlr;
    uint64_t pmceid0;
    uint64_t pmceid1;
    uint32_t id_afr0;
    uint64_t id_aa64afr0;
    uint64_t id_aa64afr1;
    uint64_t clidr;
    uint64_t mp_affinity; /* MP ID without feature bits */
    /* The elements of this array are the CCSIDR values for each cache,
     * in the order L1DCache, L1ICache, L2DCache, L2ICache, etc.
     */
    uint64_t ccsidr[16];
    uint64_t reset_cbar;
    uint32_t reset_auxcr;
    bool reset_hivecs;

    /*
     * Intermediate values used during property parsing.
     * Once finalized, the values should be read from ID_AA64*.
     */
    bool prop_pauth;
    bool prop_pauth_impdef;
    bool prop_lpa2;

    /* DCZ blocksize, in log_2(words), ie low 4 bits of DCZID_EL0 */
    uint32_t dcz_blocksize;
    uint64_t rvbar_prop; /* Property/input signals.  */

    /* Configurable aspects of GIC cpu interface (which is part of the CPU) */
    int gic_num_lrs; /* number of list registers */
    int gic_vpribits; /* number of virtual priority bits */
    int gic_vprebits; /* number of virtual preemption bits */

    /* Whether the cfgend input is high (i.e. this CPU should reset into
     * big-endian mode).  This setting isn't used directly: instead it modifies
     * the reset_sctlr value to have SCTLR_B or SCTLR_EE set, depending on the
     * architecture version.
     */
    bool cfgend;

    QLIST_HEAD(, ARMELChangeHook) pre_el_change_hooks;
    QLIST_HEAD(, ARMELChangeHook) el_change_hooks;

    int32_t node_id; /* NUMA node this CPU belongs to */

    /* Used to synchronize KVM and QEMU in-kernel device levels */
    uint8_t device_irq_level;

    /* Used to set the maximum vector length the cpu will support.  */
    uint32_t sve_max_vq;

#ifdef CONFIG_USER_ONLY
    /* Used to set the default vector length at process start. */
    uint32_t sve_default_vq;
#endif

    /*
     * In sve_vq_map each set bit is a supported vector length of
     * (bit-number + 1) * 16 bytes, i.e. each bit number + 1 is the vector
     * length in quadwords.
     *
     * While processing properties during initialization, corresponding
     * sve_vq_init bits are set for bits in sve_vq_map that have been
     * set by properties.
     *
     * Bits set in sve_vq_supported represent valid vector lengths for
     * the CPU type.
     */
    DECLARE_BITMAP(sve_vq_map, ARM_MAX_VQ);
    DECLARE_BITMAP(sve_vq_init, ARM_MAX_VQ);
    DECLARE_BITMAP(sve_vq_supported, ARM_MAX_VQ);

    /* Generic timer counter frequency, in Hz */
    uint64_t gt_cntfrq_hz;
};

unsigned int gt_cntfrq_period_ns(ARMCPU *cpu);

void arm_cpu_post_init(Object *obj);

uint64_t arm_cpu_mp_affinity(int idx, uint8_t clustersz);

#ifndef CONFIG_USER_ONLY
extern const VMStateDescription vmstate_arm_cpu;

void arm_cpu_do_interrupt(CPUState *cpu);
void arm_v7m_cpu_do_interrupt(CPUState *cpu);
#endif /* !CONFIG_USER_ONLY */

hwaddr arm_cpu_get_phys_page_attrs_debug(CPUState *cpu, vaddr addr,
                                         MemTxAttrs *attrs);

int arm_cpu_gdb_read_register(CPUState *cpu, GByteArray *buf, int reg);
int arm_cpu_gdb_write_register(CPUState *cpu, uint8_t *buf, int reg);

/*
 * Helpers to dynamically generates XML descriptions of the sysregs
 * and SVE registers. Returns the number of registers in each set.
 */
int arm_gen_dynamic_sysreg_xml(CPUState *cpu, int base_reg);
int arm_gen_dynamic_svereg_xml(CPUState *cpu, int base_reg);

/* Returns the dynamically generated XML for the gdb stub.
 * Returns a pointer to the XML contents for the specified XML file or NULL
 * if the XML name doesn't match the predefined one.
 */
const char *arm_gdb_get_dynamic_xml(CPUState *cpu, const char *xmlname);

int arm_cpu_write_elf64_note(WriteCoreDumpFunction f, CPUState *cs,
                             int cpuid, void *opaque);
int arm_cpu_write_elf32_note(WriteCoreDumpFunction f, CPUState *cs,
                             int cpuid, void *opaque);

#ifdef TARGET_AARCH64
int aarch64_cpu_gdb_read_register(CPUState *cpu, GByteArray *buf, int reg);
int aarch64_cpu_gdb_write_register(CPUState *cpu, uint8_t *buf, int reg);
void aarch64_sve_narrow_vq(CPUARMState *env, unsigned vq);
void aarch64_sve_change_el(CPUARMState *env, int old_el,
                           int new_el, bool el0_a64);
void aarch64_add_sve_properties(Object *obj);
void aarch64_add_pauth_properties(Object *obj);

/*
 * SVE registers are encoded in KVM's memory in an endianness-invariant format.
 * The byte at offset i from the start of the in-memory representation contains
 * the bits [(7 + 8 * i) : (8 * i)] of the register value. As this means the
 * lowest offsets are stored in the lowest memory addresses, then that nearly
 * matches QEMU's representation, which is to use an array of host-endian
 * uint64_t's, where the lower offsets are at the lower indices. To complete
 * the translation we just need to byte swap the uint64_t's on big-endian hosts.
 */
static inline uint64_t *sve_bswap64(uint64_t *dst, uint64_t *src, int nr)
{
#ifdef HOST_WORDS_BIGENDIAN
    int i;

    for (i = 0; i < nr; ++i) {
        dst[i] = bswap64(src[i]);
    }

    return dst;
#else
    return src;
#endif
}

#else
static inline void aarch64_sve_narrow_vq(CPUARMState *env, unsigned vq) { }
static inline void aarch64_sve_change_el(CPUARMState *env, int o,
                                         int n, bool a)
{ }
static inline void aarch64_add_sve_properties(Object *obj) { }
#endif

void aarch64_sync_32_to_64(CPUARMState *env);
void aarch64_sync_64_to_32(CPUARMState *env);

int fp_exception_el(CPUARMState *env, int cur_el);
int sve_exception_el(CPUARMState *env, int cur_el);
uint32_t sve_zcr_len_for_el(CPUARMState *env, int el);

static inline bool is_a64(CPUARMState *env)
{
    return env->aarch64;
}

/**
 * pmu_op_start/finish
 * @env: CPUARMState
 *
 * Convert all PMU counters between their delta form (the typical mode when
 * they are enabled) and the guest-visible values. These two calls must
 * surround any action which might affect the counters.
 */
void pmu_op_start(CPUARMState *env);
void pmu_op_finish(CPUARMState *env);

/*
 * Called when a PMU counter is due to overflow
 */
void arm_pmu_timer_cb(void *opaque);

/**
 * Functions to register as EL change hooks for PMU mode filtering
 */
void pmu_pre_el_change(ARMCPU *cpu, void *ignored);
void pmu_post_el_change(ARMCPU *cpu, void *ignored);

/*
 * pmu_init
 * @cpu: ARMCPU
 *
 * Initialize the CPU's PMCEID[01]_EL0 registers and associated internal state
 * for the current configuration
 */
void pmu_init(ARMCPU *cpu);

/* SCTLR bit meanings. Several bits have been reused in newer
 * versions of the architecture; in that case we define constants
 * for both old and new bit meanings. Code which tests against those
 * bits should probably check or otherwise arrange that the CPU
 * is the architectural version it expects.
 */
#define SCTLR_M       (1U << 0)
#define SCTLR_A       (1U << 1)
#define SCTLR_C       (1U << 2)
#define SCTLR_W       (1U << 3) /* up to v6; RAO in v7 */
#define SCTLR_nTLSMD_32 (1U << 3) /* v8.2-LSMAOC, AArch32 only */
#define SCTLR_SA      (1U << 3) /* AArch64 only */
#define SCTLR_P       (1U << 4) /* up to v5; RAO in v6 and v7 */
#define SCTLR_LSMAOE_32 (1U << 4) /* v8.2-LSMAOC, AArch32 only */
#define SCTLR_SA0     (1U << 4) /* v8 onward, AArch64 only */
#define SCTLR_D       (1U << 5) /* up to v5; RAO in v6 */
#define SCTLR_CP15BEN (1U << 5) /* v7 onward */
#define SCTLR_L       (1U << 6) /* up to v5; RAO in v6 and v7; RAZ in v8 */
#define SCTLR_nAA     (1U << 6) /* when v8.4-LSE is implemented */
#define SCTLR_B       (1U << 7) /* up to v6; RAZ in v7 */
#define SCTLR_ITD     (1U << 7) /* v8 onward */
#define SCTLR_S       (1U << 8) /* up to v6; RAZ in v7 */
#define SCTLR_SED     (1U << 8) /* v8 onward */
#define SCTLR_R       (1U << 9) /* up to v6; RAZ in v7 */
#define SCTLR_UMA     (1U << 9) /* v8 onward, AArch64 only */
#define SCTLR_F       (1U << 10) /* up to v6 */
#define SCTLR_SW      (1U << 10) /* v7 */
#define SCTLR_EnRCTX  (1U << 10) /* in v8.0-PredInv */
#define SCTLR_Z       (1U << 11) /* in v7, RES1 in v8 */
#define SCTLR_EOS     (1U << 11) /* v8.5-ExS */
#define SCTLR_I       (1U << 12)
#define SCTLR_V       (1U << 13) /* AArch32 only */
#define SCTLR_EnDB    (1U << 13) /* v8.3, AArch64 only */
#define SCTLR_RR      (1U << 14) /* up to v7 */
#define SCTLR_DZE     (1U << 14) /* v8 onward, AArch64 only */
#define SCTLR_L4      (1U << 15) /* up to v6; RAZ in v7 */
#define SCTLR_UCT     (1U << 15) /* v8 onward, AArch64 only */
#define SCTLR_DT      (1U << 16) /* up to ??, RAO in v6 and v7 */
#define SCTLR_nTWI    (1U << 16) /* v8 onward */
#define SCTLR_HA      (1U << 17) /* up to v7, RES0 in v8 */
#define SCTLR_BR      (1U << 17) /* PMSA only */
#define SCTLR_IT      (1U << 18) /* up to ??, RAO in v6 and v7 */
#define SCTLR_nTWE    (1U << 18) /* v8 onward */
#define SCTLR_WXN     (1U << 19)
#define SCTLR_ST      (1U << 20) /* up to ??, RAZ in v6 */
#define SCTLR_UWXN    (1U << 20) /* v7 onward, AArch32 only */
#define SCTLR_FI      (1U << 21) /* up to v7, v8 RES0 */
#define SCTLR_IESB    (1U << 21) /* v8.2-IESB, AArch64 only */
#define SCTLR_U       (1U << 22) /* up to v6, RAO in v7 */
#define SCTLR_EIS     (1U << 22) /* v8.5-ExS */
#define SCTLR_XP      (1U << 23) /* up to v6; v7 onward RAO */
#define SCTLR_SPAN    (1U << 23) /* v8.1-PAN */
#define SCTLR_VE      (1U << 24) /* up to v7 */
#define SCTLR_E0E     (1U << 24) /* v8 onward, AArch64 only */
#define SCTLR_EE      (1U << 25)
#define SCTLR_L2      (1U << 26) /* up to v6, RAZ in v7 */
#define SCTLR_UCI     (1U << 26) /* v8 onward, AArch64 only */
#define SCTLR_NMFI    (1U << 27) /* up to v7, RAZ in v7VE and v8 */
#define SCTLR_EnDA    (1U << 27) /* v8.3, AArch64 only */
#define SCTLR_TRE     (1U << 28) /* AArch32 only */
#define SCTLR_nTLSMD_64 (1U << 28) /* v8.2-LSMAOC, AArch64 only */
#define SCTLR_AFE     (1U << 29) /* AArch32 only */
#define SCTLR_LSMAOE_64 (1U << 29) /* v8.2-LSMAOC, AArch64 only */
#define SCTLR_TE      (1U << 30) /* AArch32 only */
#define SCTLR_EnIB    (1U << 30) /* v8.3, AArch64 only */
#define SCTLR_EnIA    (1U << 31) /* v8.3, AArch64 only */
#define SCTLR_DSSBS_32 (1U << 31) /* v8.5, AArch32 only */
#define SCTLR_BT0     (1ULL << 35) /* v8.5-BTI */
#define SCTLR_BT1     (1ULL << 36) /* v8.5-BTI */
#define SCTLR_ITFSB   (1ULL << 37) /* v8.5-MemTag */
#define SCTLR_TCF0    (3ULL << 38) /* v8.5-MemTag */
#define SCTLR_TCF     (3ULL << 40) /* v8.5-MemTag */
#define SCTLR_ATA0    (1ULL << 42) /* v8.5-MemTag */
#define SCTLR_ATA     (1ULL << 43) /* v8.5-MemTag */
#define SCTLR_DSSBS_64 (1ULL << 44) /* v8.5, AArch64 only */

#define CPTR_TCPAC    (1U << 31)
#define CPTR_TTA      (1U << 20)
#define CPTR_TFP      (1U << 10)
#define CPTR_TZ       (1U << 8)   /* CPTR_EL2 */
#define CPTR_EZ       (1U << 8)   /* CPTR_EL3 */

#define MDCR_EPMAD    (1U << 21)
#define MDCR_EDAD     (1U << 20)
#define MDCR_SPME     (1U << 17)  /* MDCR_EL3 */
#define MDCR_HPMD     (1U << 17)  /* MDCR_EL2 */
#define MDCR_SDD      (1U << 16)
#define MDCR_SPD      (3U << 14)
#define MDCR_TDRA     (1U << 11)
#define MDCR_TDOSA    (1U << 10)
#define MDCR_TDA      (1U << 9)
#define MDCR_TDE      (1U << 8)
#define MDCR_HPME     (1U << 7)
#define MDCR_TPM      (1U << 6)
#define MDCR_TPMCR    (1U << 5)
#define MDCR_HPMN     (0x1fU)

/* Not all of the MDCR_EL3 bits are present in the 32-bit SDCR */
#define SDCR_VALID_MASK (MDCR_EPMAD | MDCR_EDAD | MDCR_SPME | MDCR_SPD)

#define CPSR_M (0x1fU)
#define CPSR_T (1U << 5)
#define CPSR_F (1U << 6)
#define CPSR_I (1U << 7)
#define CPSR_A (1U << 8)
#define CPSR_E (1U << 9)
#define CPSR_IT_2_7 (0xfc00U)
#define CPSR_GE (0xfU << 16)
#define CPSR_IL (1U << 20)
#define CPSR_DIT (1U << 21)
#define CPSR_PAN (1U << 22)
#define CPSR_SSBS (1U << 23)
#define CPSR_J (1U << 24)
#define CPSR_IT_0_1 (3U << 25)
#define CPSR_Q (1U << 27)
#define CPSR_V (1U << 28)
#define CPSR_C (1U << 29)
#define CPSR_Z (1U << 30)
#define CPSR_N (1U << 31)
#define CPSR_NZCV (CPSR_N | CPSR_Z | CPSR_C | CPSR_V)
#define CPSR_AIF (CPSR_A | CPSR_I | CPSR_F)

#define CPSR_IT (CPSR_IT_0_1 | CPSR_IT_2_7)
#define CACHED_CPSR_BITS (CPSR_T | CPSR_AIF | CPSR_GE | CPSR_IT | CPSR_Q \
    | CPSR_NZCV)
/* Bits writable in user mode.  */
#define CPSR_USER (CPSR_NZCV | CPSR_Q | CPSR_GE | CPSR_E)
/* Execution state bits.  MRS read as zero, MSR writes ignored.  */
#define CPSR_EXEC (CPSR_T | CPSR_IT | CPSR_J | CPSR_IL)

/* Bit definitions for M profile XPSR. Most are the same as CPSR. */
#define XPSR_EXCP 0x1ffU
#define XPSR_SPREALIGN (1U << 9) /* Only set in exception stack frames */
#define XPSR_IT_2_7 CPSR_IT_2_7
#define XPSR_GE CPSR_GE
#define XPSR_SFPA (1U << 20) /* Only set in exception stack frames */
#define XPSR_T (1U << 24) /* Not the same as CPSR_T ! */
#define XPSR_IT_0_1 CPSR_IT_0_1
#define XPSR_Q CPSR_Q
#define XPSR_V CPSR_V
#define XPSR_C CPSR_C
#define XPSR_Z CPSR_Z
#define XPSR_N CPSR_N
#define XPSR_NZCV CPSR_NZCV
#define XPSR_IT CPSR_IT

#define TTBCR_N      (7U << 0) /* TTBCR.EAE==0 */
#define TTBCR_T0SZ   (7U << 0) /* TTBCR.EAE==1 */
#define TTBCR_PD0    (1U << 4)
#define TTBCR_PD1    (1U << 5)
#define TTBCR_EPD0   (1U << 7)
#define TTBCR_IRGN0  (3U << 8)
#define TTBCR_ORGN0  (3U << 10)
#define TTBCR_SH0    (3U << 12)
#define TTBCR_T1SZ   (3U << 16)
#define TTBCR_A1     (1U << 22)
#define TTBCR_EPD1   (1U << 23)
#define TTBCR_IRGN1  (3U << 24)
#define TTBCR_ORGN1  (3U << 26)
#define TTBCR_SH1    (1U << 28)
#define TTBCR_EAE    (1U << 31)

/* Bit definitions for ARMv8 SPSR (PSTATE) format.
 * Only these are valid when in AArch64 mode; in
 * AArch32 mode SPSRs are basically CPSR-format.
 */
#define PSTATE_SP (1U)
#define PSTATE_M (0xFU)
#define PSTATE_nRW (1U << 4)
#define PSTATE_F (1U << 6)
#define PSTATE_I (1U << 7)
#define PSTATE_A (1U << 8)
#define PSTATE_D (1U << 9)
#define PSTATE_BTYPE (3U << 10)
#define PSTATE_SSBS (1U << 12)
#define PSTATE_IL (1U << 20)
#define PSTATE_SS (1U << 21)
#define PSTATE_PAN (1U << 22)
#define PSTATE_UAO (1U << 23)
#define PSTATE_DIT (1U << 24)
#define PSTATE_TCO (1U << 25)
#define PSTATE_V (1U << 28)
#define PSTATE_C (1U << 29)
#define PSTATE_Z (1U << 30)
#define PSTATE_N (1U << 31)
#define PSTATE_NZCV (PSTATE_N | PSTATE_Z | PSTATE_C | PSTATE_V)
#define PSTATE_DAIF (PSTATE_D | PSTATE_A | PSTATE_I | PSTATE_F)
#define CACHED_PSTATE_BITS (PSTATE_NZCV | PSTATE_DAIF | PSTATE_BTYPE)
/* Mode values for AArch64 */
#define PSTATE_MODE_EL3h 13
#define PSTATE_MODE_EL3t 12
#define PSTATE_MODE_EL2h 9
#define PSTATE_MODE_EL2t 8
#define PSTATE_MODE_EL1h 5
#define PSTATE_MODE_EL1t 4
#define PSTATE_MODE_EL0t 0
/* VMSA_LOCK_EL1 */
#define VMSA_LOCK_VBAR_EL1      (1ULL << 0)
#define VMSA_LOCK_SCTLR_EL1     (1ULL << 1)
#define VMSA_LOCK_TCR_EL1       (1ULL << 2)
#define VMSA_LOCK_TTBR0_EL1     (1ULL << 3)
#define VMSA_LOCK_TTBR1_EL1     (1ULL << 4)
#define VMSA_LOCK_SCTLR_M_BIT   (1ULL << 63)

/* Write a new value to v7m.exception, thus transitioning into or out
 * of Handler mode; this may result in a change of active stack pointer.
 */
void write_v7m_exception(CPUARMState *env, uint32_t new_exc);

/* Map EL and handler into a PSTATE_MODE.  */
static inline unsigned int aarch64_pstate_mode(unsigned int el, bool handler)
{
    return (el << 2) | handler;
}

/* Return the current PSTATE value. For the moment we don't support 32<->64 bit
 * interprocessing, so we don't attempt to sync with the cpsr state used by
 * the 32 bit decoder.
 */
static inline uint32_t pstate_read(CPUARMState *env)
{
    int ZF;

    ZF = (env->ZF == 0);
    return (env->NF & 0x80000000) | (ZF << 30)
        | (env->CF << 29) | ((env->VF & 0x80000000) >> 3)
        | env->pstate | env->daif | (env->btype << 10);
}

static inline void pstate_write(CPUARMState *env, uint32_t val)
{
    env->ZF = (~val) & PSTATE_Z;
    env->NF = val;
    env->CF = (val >> 29) & 1;
    env->VF = (val << 3) & 0x80000000;
    env->daif = val & PSTATE_DAIF;
    env->btype = (val >> 10) & 3;
    env->pstate = val & ~CACHED_PSTATE_BITS;
}

/* Return the current CPSR value.  */
uint32_t cpsr_read(CPUARMState *env);

typedef enum CPSRWriteType {
    CPSRWriteByInstr = 0,         /* from guest MSR or CPS */
    CPSRWriteExceptionReturn = 1, /* from guest exception return insn */
    CPSRWriteRaw = 2,
        /* trust values, no reg bank switch, no hflags rebuild */
    CPSRWriteByGDBStub = 3,       /* from the GDB stub */
} CPSRWriteType;

/*
 * Set the CPSR.  Note that some bits of mask must be all-set or all-clear.
 * This will do an arm_rebuild_hflags() if any of the bits in @mask
 * correspond to TB flags bits cached in the hflags, unless @write_type
 * is CPSRWriteRaw.
 */
void cpsr_write(CPUARMState *env, uint32_t val, uint32_t mask,
                CPSRWriteType write_type);

/* Return the current xPSR value.  */
static inline uint32_t xpsr_read(CPUARMState *env)
{
    int ZF;
    ZF = (env->ZF == 0);
    return (env->NF & 0x80000000) | (ZF << 30)
        | (env->CF << 29) | ((env->VF & 0x80000000) >> 3) | (env->QF << 27)
        | (env->thumb << 24) | ((env->condexec_bits & 3) << 25)
        | ((env->condexec_bits & 0xfc) << 8)
        | (env->GE << 16)
        | env->v7m.exception;
}

/* Set the xPSR.  Note that some bits of mask must be all-set or all-clear.  */
static inline void xpsr_write(CPUARMState *env, uint32_t val, uint32_t mask)
{
    if (mask & XPSR_NZCV) {
        env->ZF = (~val) & XPSR_Z;
        env->NF = val;
        env->CF = (val >> 29) & 1;
        env->VF = (val << 3) & 0x80000000;
    }
    if (mask & XPSR_Q) {
        env->QF = ((val & XPSR_Q) != 0);
    }
    if (mask & XPSR_GE) {
        env->GE = (val & XPSR_GE) >> 16;
    }
#ifndef CONFIG_USER_ONLY
    if (mask & XPSR_T) {
        env->thumb = ((val & XPSR_T) != 0);
    }
    if (mask & XPSR_IT_0_1) {
        env->condexec_bits &= ~3;
        env->condexec_bits |= (val >> 25) & 3;
    }
    if (mask & XPSR_IT_2_7) {
        env->condexec_bits &= 3;
        env->condexec_bits |= (val >> 8) & 0xfc;
    }
    if (mask & XPSR_EXCP) {
        /* Note that this only happens on exception exit */
        write_v7m_exception(env, val & XPSR_EXCP);
    }
#endif
}

#define HCR_VM        (1ULL << 0)
#define HCR_SWIO      (1ULL << 1)
#define HCR_PTW       (1ULL << 2)
#define HCR_FMO       (1ULL << 3)
#define HCR_IMO       (1ULL << 4)
#define HCR_AMO       (1ULL << 5)
#define HCR_VF        (1ULL << 6)
#define HCR_VI        (1ULL << 7)
#define HCR_VSE       (1ULL << 8)
#define HCR_FB        (1ULL << 9)
#define HCR_BSU_MASK  (3ULL << 10)
#define HCR_DC        (1ULL << 12)
#define HCR_TWI       (1ULL << 13)
#define HCR_TWE       (1ULL << 14)
#define HCR_TID0      (1ULL << 15)
#define HCR_TID1      (1ULL << 16)
#define HCR_TID2      (1ULL << 17)
#define HCR_TID3      (1ULL << 18)
#define HCR_TSC       (1ULL << 19)
#define HCR_TIDCP     (1ULL << 20)
#define HCR_TACR      (1ULL << 21)
#define HCR_TSW       (1ULL << 22)
#define HCR_TPCP      (1ULL << 23)
#define HCR_TPU       (1ULL << 24)
#define HCR_TTLB      (1ULL << 25)
#define HCR_TVM       (1ULL << 26)
#define HCR_TGE       (1ULL << 27)
#define HCR_TDZ       (1ULL << 28)
#define HCR_HCD       (1ULL << 29)
#define HCR_TRVM      (1ULL << 30)
#define HCR_RW        (1ULL << 31)
#define HCR_CD        (1ULL << 32)
#define HCR_ID        (1ULL << 33)
#define HCR_E2H       (1ULL << 34)
#define HCR_TLOR      (1ULL << 35)
#define HCR_TERR      (1ULL << 36)
#define HCR_TEA       (1ULL << 37)
#define HCR_MIOCNCE   (1ULL << 38)
/* RES0 bit 39 */
#define HCR_APK       (1ULL << 40)
#define HCR_API       (1ULL << 41)
#define HCR_NV        (1ULL << 42)
#define HCR_NV1       (1ULL << 43)
#define HCR_AT        (1ULL << 44)
#define HCR_NV2       (1ULL << 45)
#define HCR_FWB       (1ULL << 46)
#define HCR_FIEN      (1ULL << 47)
/* RES0 bit 48 */
#define HCR_TID4      (1ULL << 49)
#define HCR_TICAB     (1ULL << 50)
#define HCR_AMVOFFEN  (1ULL << 51)
#define HCR_TOCU      (1ULL << 52)
#define HCR_ENSCXT    (1ULL << 53)
#define HCR_TTLBIS    (1ULL << 54)
#define HCR_TTLBOS    (1ULL << 55)
#define HCR_ATA       (1ULL << 56)
#define HCR_DCT       (1ULL << 57)
#define HCR_TID5      (1ULL << 58)
#define HCR_TWEDEN    (1ULL << 59)
#define HCR_TWEDEL    MAKE_64BIT_MASK(60, 4)

#define HPFAR_NS      (1ULL << 63)

#define SCR_NS                (1U << 0)
#define SCR_IRQ               (1U << 1)
#define SCR_FIQ               (1U << 2)
#define SCR_EA                (1U << 3)
#define SCR_FW                (1U << 4)
#define SCR_AW                (1U << 5)
#define SCR_NET               (1U << 6)
#define SCR_SMD               (1U << 7)
#define SCR_HCE               (1U << 8)
#define SCR_SIF               (1U << 9)
#define SCR_RW                (1U << 10)
#define SCR_ST                (1U << 11)
#define SCR_TWI               (1U << 12)
#define SCR_TWE               (1U << 13)
#define SCR_TLOR              (1U << 14)
#define SCR_TERR              (1U << 15)
#define SCR_APK               (1U << 16)
#define SCR_API               (1U << 17)
#define SCR_EEL2              (1U << 18)
#define SCR_EASE              (1U << 19)
#define SCR_NMEA              (1U << 20)
#define SCR_FIEN              (1U << 21)
#define SCR_ENSCXT            (1U << 25)
#define SCR_ATA               (1U << 26)

#define HSTR_TTEE (1 << 16)
#define HSTR_TJDBX (1 << 17)

/* Return the current FPSCR value.  */
uint32_t vfp_get_fpscr(CPUARMState *env);
void vfp_set_fpscr(CPUARMState *env, uint32_t val);

/* FPCR, Floating Point Control Register
 * FPSR, Floating Poiht Status Register
 *
 * For A64 the FPSCR is split into two logically distinct registers,
 * FPCR and FPSR. However since they still use non-overlapping bits
 * we store the underlying state in fpscr and just mask on read/write.
 */
#define FPSR_MASK 0xf800009f
#define FPCR_MASK 0x07ff9f00

#define FPCR_IOE    (1 << 8)    /* Invalid Operation exception trap enable */
#define FPCR_DZE    (1 << 9)    /* Divide by Zero exception trap enable */
#define FPCR_OFE    (1 << 10)   /* Overflow exception trap enable */
#define FPCR_UFE    (1 << 11)   /* Underflow exception trap enable */
#define FPCR_IXE    (1 << 12)   /* Inexact exception trap enable */
#define FPCR_IDE    (1 << 15)   /* Input Denormal exception trap enable */
#define FPCR_FZ16   (1 << 19)   /* ARMv8.2+, FP16 flush-to-zero */
#define FPCR_RMODE_MASK (3 << 22) /* Rounding mode */
#define FPCR_FZ     (1 << 24)   /* Flush-to-zero enable bit */
#define FPCR_DN     (1 << 25)   /* Default NaN enable bit */
#define FPCR_AHP    (1 << 26)   /* Alternative half-precision */
#define FPCR_QC     (1 << 27)   /* Cumulative saturation bit */
#define FPCR_V      (1 << 28)   /* FP overflow flag */
#define FPCR_C      (1 << 29)   /* FP carry flag */
#define FPCR_Z      (1 << 30)   /* FP zero flag */
#define FPCR_N      (1 << 31)   /* FP negative flag */

#define FPCR_LTPSIZE_SHIFT 16   /* LTPSIZE, M-profile only */
#define FPCR_LTPSIZE_MASK (7 << FPCR_LTPSIZE_SHIFT)
#define FPCR_LTPSIZE_LENGTH 3

#define FPCR_NZCV_MASK (FPCR_N | FPCR_Z | FPCR_C | FPCR_V)
#define FPCR_NZCVQC_MASK (FPCR_NZCV_MASK | FPCR_QC)

static inline uint32_t vfp_get_fpsr(CPUARMState *env)
{
    return vfp_get_fpscr(env) & FPSR_MASK;
}

static inline void vfp_set_fpsr(CPUARMState *env, uint32_t val)
{
    uint32_t new_fpscr = (vfp_get_fpscr(env) & ~FPSR_MASK) | (val & FPSR_MASK);
    vfp_set_fpscr(env, new_fpscr);
}

static inline uint32_t vfp_get_fpcr(CPUARMState *env)
{
    return vfp_get_fpscr(env) & FPCR_MASK;
}

static inline void vfp_set_fpcr(CPUARMState *env, uint32_t val)
{
    uint32_t new_fpscr = (vfp_get_fpscr(env) & ~FPCR_MASK) | (val & FPCR_MASK);
    vfp_set_fpscr(env, new_fpscr);
}

enum arm_cpu_mode {
  ARM_CPU_MODE_USR = 0x10,
  ARM_CPU_MODE_FIQ = 0x11,
  ARM_CPU_MODE_IRQ = 0x12,
  ARM_CPU_MODE_SVC = 0x13,
  ARM_CPU_MODE_MON = 0x16,
  ARM_CPU_MODE_ABT = 0x17,
  ARM_CPU_MODE_HYP = 0x1a,
  ARM_CPU_MODE_UND = 0x1b,
  ARM_CPU_MODE_SYS = 0x1f
};

/* VFP system registers.  */
#define ARM_VFP_FPSID   0
#define ARM_VFP_FPSCR   1
#define ARM_VFP_MVFR2   5
#define ARM_VFP_MVFR1   6
#define ARM_VFP_MVFR0   7
#define ARM_VFP_FPEXC   8
#define ARM_VFP_FPINST  9
#define ARM_VFP_FPINST2 10
/* These ones are M-profile only */
#define ARM_VFP_FPSCR_NZCVQC 2
#define ARM_VFP_VPR 12
#define ARM_VFP_P0 13
#define ARM_VFP_FPCXT_NS 14
#define ARM_VFP_FPCXT_S 15

/* QEMU-internal value meaning "FPSCR, but we care only about NZCV" */
#define QEMU_VFP_FPSCR_NZCV 0xffff

/* iwMMXt coprocessor control registers.  */
#define ARM_IWMMXT_wCID  0
#define ARM_IWMMXT_wCon  1
#define ARM_IWMMXT_wCSSF 2
#define ARM_IWMMXT_wCASF 3
#define ARM_IWMMXT_wCGR0 8
#define ARM_IWMMXT_wCGR1 9
#define ARM_IWMMXT_wCGR2 10
#define ARM_IWMMXT_wCGR3 11

/* V7M CCR bits */
FIELD(V7M_CCR, NONBASETHRDENA, 0, 1)
FIELD(V7M_CCR, USERSETMPEND, 1, 1)
FIELD(V7M_CCR, UNALIGN_TRP, 3, 1)
FIELD(V7M_CCR, DIV_0_TRP, 4, 1)
FIELD(V7M_CCR, BFHFNMIGN, 8, 1)
FIELD(V7M_CCR, STKALIGN, 9, 1)
FIELD(V7M_CCR, STKOFHFNMIGN, 10, 1)
FIELD(V7M_CCR, DC, 16, 1)
FIELD(V7M_CCR, IC, 17, 1)
FIELD(V7M_CCR, BP, 18, 1)
FIELD(V7M_CCR, LOB, 19, 1)
FIELD(V7M_CCR, TRD, 20, 1)

/* V7M SCR bits */
FIELD(V7M_SCR, SLEEPONEXIT, 1, 1)
FIELD(V7M_SCR, SLEEPDEEP, 2, 1)
FIELD(V7M_SCR, SLEEPDEEPS, 3, 1)
FIELD(V7M_SCR, SEVONPEND, 4, 1)

/* V7M AIRCR bits */
FIELD(V7M_AIRCR, VECTRESET, 0, 1)
FIELD(V7M_AIRCR, VECTCLRACTIVE, 1, 1)
FIELD(V7M_AIRCR, SYSRESETREQ, 2, 1)
FIELD(V7M_AIRCR, SYSRESETREQS, 3, 1)
FIELD(V7M_AIRCR, PRIGROUP, 8, 3)
FIELD(V7M_AIRCR, BFHFNMINS, 13, 1)
FIELD(V7M_AIRCR, PRIS, 14, 1)
FIELD(V7M_AIRCR, ENDIANNESS, 15, 1)
FIELD(V7M_AIRCR, VECTKEY, 16, 16)

/* V7M CFSR bits for MMFSR */
FIELD(V7M_CFSR, IACCVIOL, 0, 1)
FIELD(V7M_CFSR, DACCVIOL, 1, 1)
FIELD(V7M_CFSR, MUNSTKERR, 3, 1)
FIELD(V7M_CFSR, MSTKERR, 4, 1)
FIELD(V7M_CFSR, MLSPERR, 5, 1)
FIELD(V7M_CFSR, MMARVALID, 7, 1)

/* V7M CFSR bits for BFSR */
FIELD(V7M_CFSR, IBUSERR, 8 + 0, 1)
FIELD(V7M_CFSR, PRECISERR, 8 + 1, 1)
FIELD(V7M_CFSR, IMPRECISERR, 8 + 2, 1)
FIELD(V7M_CFSR, UNSTKERR, 8 + 3, 1)
FIELD(V7M_CFSR, STKERR, 8 + 4, 1)
FIELD(V7M_CFSR, LSPERR, 8 + 5, 1)
FIELD(V7M_CFSR, BFARVALID, 8 + 7, 1)

/* V7M CFSR bits for UFSR */
FIELD(V7M_CFSR, UNDEFINSTR, 16 + 0, 1)
FIELD(V7M_CFSR, INVSTATE, 16 + 1, 1)
FIELD(V7M_CFSR, INVPC, 16 + 2, 1)
FIELD(V7M_CFSR, NOCP, 16 + 3, 1)
FIELD(V7M_CFSR, STKOF, 16 + 4, 1)
FIELD(V7M_CFSR, UNALIGNED, 16 + 8, 1)
FIELD(V7M_CFSR, DIVBYZERO, 16 + 9, 1)

/* V7M CFSR bit masks covering all of the subregister bits */
FIELD(V7M_CFSR, MMFSR, 0, 8)
FIELD(V7M_CFSR, BFSR, 8, 8)
FIELD(V7M_CFSR, UFSR, 16, 16)

/* V7M HFSR bits */
FIELD(V7M_HFSR, VECTTBL, 1, 1)
FIELD(V7M_HFSR, FORCED, 30, 1)
FIELD(V7M_HFSR, DEBUGEVT, 31, 1)

/* V7M DFSR bits */
FIELD(V7M_DFSR, HALTED, 0, 1)
FIELD(V7M_DFSR, BKPT, 1, 1)
FIELD(V7M_DFSR, DWTTRAP, 2, 1)
FIELD(V7M_DFSR, VCATCH, 3, 1)
FIELD(V7M_DFSR, EXTERNAL, 4, 1)

/* V7M SFSR bits */
FIELD(V7M_SFSR, INVEP, 0, 1)
FIELD(V7M_SFSR, INVIS, 1, 1)
FIELD(V7M_SFSR, INVER, 2, 1)
FIELD(V7M_SFSR, AUVIOL, 3, 1)
FIELD(V7M_SFSR, INVTRAN, 4, 1)
FIELD(V7M_SFSR, LSPERR, 5, 1)
FIELD(V7M_SFSR, SFARVALID, 6, 1)
FIELD(V7M_SFSR, LSERR, 7, 1)

/* v7M MPU_CTRL bits */
FIELD(V7M_MPU_CTRL, ENABLE, 0, 1)
FIELD(V7M_MPU_CTRL, HFNMIENA, 1, 1)
FIELD(V7M_MPU_CTRL, PRIVDEFENA, 2, 1)

/* v7M CLIDR bits */
FIELD(V7M_CLIDR, CTYPE_ALL, 0, 21)
FIELD(V7M_CLIDR, LOUIS, 21, 3)
FIELD(V7M_CLIDR, LOC, 24, 3)
FIELD(V7M_CLIDR, LOUU, 27, 3)
FIELD(V7M_CLIDR, ICB, 30, 2)

FIELD(V7M_CSSELR, IND, 0, 1)
FIELD(V7M_CSSELR, LEVEL, 1, 3)
/* We use the combination of InD and Level to index into cpu->ccsidr[];
 * define a mask for this and check that it doesn't permit running off
 * the end of the array.
 */
FIELD(V7M_CSSELR, INDEX, 0, 4)

/* v7M FPCCR bits */
FIELD(V7M_FPCCR, LSPACT, 0, 1)
FIELD(V7M_FPCCR, USER, 1, 1)
FIELD(V7M_FPCCR, S, 2, 1)
FIELD(V7M_FPCCR, THREAD, 3, 1)
FIELD(V7M_FPCCR, HFRDY, 4, 1)
FIELD(V7M_FPCCR, MMRDY, 5, 1)
FIELD(V7M_FPCCR, BFRDY, 6, 1)
FIELD(V7M_FPCCR, SFRDY, 7, 1)
FIELD(V7M_FPCCR, MONRDY, 8, 1)
FIELD(V7M_FPCCR, SPLIMVIOL, 9, 1)
FIELD(V7M_FPCCR, UFRDY, 10, 1)
FIELD(V7M_FPCCR, RES0, 11, 15)
FIELD(V7M_FPCCR, TS, 26, 1)
FIELD(V7M_FPCCR, CLRONRETS, 27, 1)
FIELD(V7M_FPCCR, CLRONRET, 28, 1)
FIELD(V7M_FPCCR, LSPENS, 29, 1)
FIELD(V7M_FPCCR, LSPEN, 30, 1)
FIELD(V7M_FPCCR, ASPEN, 31, 1)
/* These bits are banked. Others are non-banked and live in the M_REG_S bank */
#define R_V7M_FPCCR_BANKED_MASK                 \
    (R_V7M_FPCCR_LSPACT_MASK |                  \
     R_V7M_FPCCR_USER_MASK |                    \
     R_V7M_FPCCR_THREAD_MASK |                  \
     R_V7M_FPCCR_MMRDY_MASK |                   \
     R_V7M_FPCCR_SPLIMVIOL_MASK |               \
     R_V7M_FPCCR_UFRDY_MASK |                   \
     R_V7M_FPCCR_ASPEN_MASK)

/* v7M VPR bits */
FIELD(V7M_VPR, P0, 0, 16)
FIELD(V7M_VPR, MASK01, 16, 4)
FIELD(V7M_VPR, MASK23, 20, 4)

/*
 * System register ID fields.
 */
FIELD(CLIDR_EL1, CTYPE1, 0, 3)
FIELD(CLIDR_EL1, CTYPE2, 3, 3)
FIELD(CLIDR_EL1, CTYPE3, 6, 3)
FIELD(CLIDR_EL1, CTYPE4, 9, 3)
FIELD(CLIDR_EL1, CTYPE5, 12, 3)
FIELD(CLIDR_EL1, CTYPE6, 15, 3)
FIELD(CLIDR_EL1, CTYPE7, 18, 3)
FIELD(CLIDR_EL1, LOUIS, 21, 3)
FIELD(CLIDR_EL1, LOC, 24, 3)
FIELD(CLIDR_EL1, LOUU, 27, 3)
FIELD(CLIDR_EL1, ICB, 30, 3)

/* When FEAT_CCIDX is implemented */
FIELD(CCSIDR_EL1, CCIDX_LINESIZE, 0, 3)
FIELD(CCSIDR_EL1, CCIDX_ASSOCIATIVITY, 3, 21)
FIELD(CCSIDR_EL1, CCIDX_NUMSETS, 32, 24)

/* When FEAT_CCIDX is not implemented */
FIELD(CCSIDR_EL1, LINESIZE, 0, 3)
FIELD(CCSIDR_EL1, ASSOCIATIVITY, 3, 10)
FIELD(CCSIDR_EL1, NUMSETS, 13, 15)

FIELD(CTR_EL0,  IMINLINE, 0, 4)
FIELD(CTR_EL0,  L1IP, 14, 2)
FIELD(CTR_EL0,  DMINLINE, 16, 4)
FIELD(CTR_EL0,  ERG, 20, 4)
FIELD(CTR_EL0,  CWG, 24, 4)
FIELD(CTR_EL0,  IDC, 28, 1)
FIELD(CTR_EL0,  DIC, 29, 1)
FIELD(CTR_EL0,  TMINLINE, 32, 6)

FIELD(MIDR_EL1, REVISION, 0, 4)
FIELD(MIDR_EL1, PARTNUM, 4, 12)
FIELD(MIDR_EL1, ARCHITECTURE, 16, 4)
FIELD(MIDR_EL1, VARIANT, 20, 4)
FIELD(MIDR_EL1, IMPLEMENTER, 24, 8)

FIELD(ID_ISAR0, SWAP, 0, 4)
FIELD(ID_ISAR0, BITCOUNT, 4, 4)
FIELD(ID_ISAR0, BITFIELD, 8, 4)
FIELD(ID_ISAR0, CMPBRANCH, 12, 4)
FIELD(ID_ISAR0, COPROC, 16, 4)
FIELD(ID_ISAR0, DEBUG, 20, 4)
FIELD(ID_ISAR0, DIVIDE, 24, 4)

FIELD(ID_ISAR1, ENDIAN, 0, 4)
FIELD(ID_ISAR1, EXCEPT, 4, 4)
FIELD(ID_ISAR1, EXCEPT_AR, 8, 4)
FIELD(ID_ISAR1, EXTEND, 12, 4)
FIELD(ID_ISAR1, IFTHEN, 16, 4)
FIELD(ID_ISAR1, IMMEDIATE, 20, 4)
FIELD(ID_ISAR1, INTERWORK, 24, 4)
FIELD(ID_ISAR1, JAZELLE, 28, 4)

FIELD(ID_ISAR2, LOADSTORE, 0, 4)
FIELD(ID_ISAR2, MEMHINT, 4, 4)
FIELD(ID_ISAR2, MULTIACCESSINT, 8, 4)
FIELD(ID_ISAR2, MULT, 12, 4)
FIELD(ID_ISAR2, MULTS, 16, 4)
FIELD(ID_ISAR2, MULTU, 20, 4)
FIELD(ID_ISAR2, PSR_AR, 24, 4)
FIELD(ID_ISAR2, REVERSAL, 28, 4)

FIELD(ID_ISAR3, SATURATE, 0, 4)
FIELD(ID_ISAR3, SIMD, 4, 4)
FIELD(ID_ISAR3, SVC, 8, 4)
FIELD(ID_ISAR3, SYNCHPRIM, 12, 4)
FIELD(ID_ISAR3, TABBRANCH, 16, 4)
FIELD(ID_ISAR3, T32COPY, 20, 4)
FIELD(ID_ISAR3, TRUENOP, 24, 4)
FIELD(ID_ISAR3, T32EE, 28, 4)

FIELD(ID_ISAR4, UNPRIV, 0, 4)
FIELD(ID_ISAR4, WITHSHIFTS, 4, 4)
FIELD(ID_ISAR4, WRITEBACK, 8, 4)
FIELD(ID_ISAR4, SMC, 12, 4)
FIELD(ID_ISAR4, BARRIER, 16, 4)
FIELD(ID_ISAR4, SYNCHPRIM_FRAC, 20, 4)
FIELD(ID_ISAR4, PSR_M, 24, 4)
FIELD(ID_ISAR4, SWP_FRAC, 28, 4)

FIELD(ID_ISAR5, SEVL, 0, 4)
FIELD(ID_ISAR5, AES, 4, 4)
FIELD(ID_ISAR5, SHA1, 8, 4)
FIELD(ID_ISAR5, SHA2, 12, 4)
FIELD(ID_ISAR5, CRC32, 16, 4)
FIELD(ID_ISAR5, RDM, 24, 4)
FIELD(ID_ISAR5, VCMA, 28, 4)

FIELD(ID_ISAR6, JSCVT, 0, 4)
FIELD(ID_ISAR6, DP, 4, 4)
FIELD(ID_ISAR6, FHM, 8, 4)
FIELD(ID_ISAR6, SB, 12, 4)
FIELD(ID_ISAR6, SPECRES, 16, 4)
FIELD(ID_ISAR6, BF16, 20, 4)
FIELD(ID_ISAR6, I8MM, 24, 4)

FIELD(ID_MMFR0, VMSA, 0, 4)
FIELD(ID_MMFR0, PMSA, 4, 4)
FIELD(ID_MMFR0, OUTERSHR, 8, 4)
FIELD(ID_MMFR0, SHARELVL, 12, 4)
FIELD(ID_MMFR0, TCM, 16, 4)
FIELD(ID_MMFR0, AUXREG, 20, 4)
FIELD(ID_MMFR0, FCSE, 24, 4)
FIELD(ID_MMFR0, INNERSHR, 28, 4)

FIELD(ID_MMFR1, L1HVDVA, 0, 4)
FIELD(ID_MMFR1, L1UNIVA, 4, 4)
FIELD(ID_MMFR1, L1HVDSW, 8, 4)
FIELD(ID_MMFR1, L1UNISW, 12, 4)
FIELD(ID_MMFR1, L1HVD, 16, 4)
FIELD(ID_MMFR1, L1UNI, 20, 4)
FIELD(ID_MMFR1, L1TSTCLN, 24, 4)
FIELD(ID_MMFR1, BPRED, 28, 4)

FIELD(ID_MMFR2, L1HVDFG, 0, 4)
FIELD(ID_MMFR2, L1HVDBG, 4, 4)
FIELD(ID_MMFR2, L1HVDRNG, 8, 4)
FIELD(ID_MMFR2, HVDTLB, 12, 4)
FIELD(ID_MMFR2, UNITLB, 16, 4)
FIELD(ID_MMFR2, MEMBARR, 20, 4)
FIELD(ID_MMFR2, WFISTALL, 24, 4)
FIELD(ID_MMFR2, HWACCFLG, 28, 4)

FIELD(ID_MMFR3, CMAINTVA, 0, 4)
FIELD(ID_MMFR3, CMAINTSW, 4, 4)
FIELD(ID_MMFR3, BPMAINT, 8, 4)
FIELD(ID_MMFR3, MAINTBCST, 12, 4)
FIELD(ID_MMFR3, PAN, 16, 4)
FIELD(ID_MMFR3, COHWALK, 20, 4)
FIELD(ID_MMFR3, CMEMSZ, 24, 4)
FIELD(ID_MMFR3, SUPERSEC, 28, 4)

FIELD(ID_MMFR4, SPECSEI, 0, 4)
FIELD(ID_MMFR4, AC2, 4, 4)
FIELD(ID_MMFR4, XNX, 8, 4)
FIELD(ID_MMFR4, CNP, 12, 4)
FIELD(ID_MMFR4, HPDS, 16, 4)
FIELD(ID_MMFR4, LSM, 20, 4)
FIELD(ID_MMFR4, CCIDX, 24, 4)
FIELD(ID_MMFR4, EVT, 28, 4)

FIELD(ID_MMFR5, ETS, 0, 4)

FIELD(ID_PFR0, STATE0, 0, 4)
FIELD(ID_PFR0, STATE1, 4, 4)
FIELD(ID_PFR0, STATE2, 8, 4)
FIELD(ID_PFR0, STATE3, 12, 4)
FIELD(ID_PFR0, CSV2, 16, 4)
FIELD(ID_PFR0, AMU, 20, 4)
FIELD(ID_PFR0, DIT, 24, 4)
FIELD(ID_PFR0, RAS, 28, 4)

FIELD(ID_PFR1, PROGMOD, 0, 4)
FIELD(ID_PFR1, SECURITY, 4, 4)
FIELD(ID_PFR1, MPROGMOD, 8, 4)
FIELD(ID_PFR1, VIRTUALIZATION, 12, 4)
FIELD(ID_PFR1, GENTIMER, 16, 4)
FIELD(ID_PFR1, SEC_FRAC, 20, 4)
FIELD(ID_PFR1, VIRT_FRAC, 24, 4)
FIELD(ID_PFR1, GIC, 28, 4)

FIELD(ID_PFR2, CSV3, 0, 4)
FIELD(ID_PFR2, SSBS, 4, 4)
FIELD(ID_PFR2, RAS_FRAC, 8, 4)

FIELD(ID_AA64ISAR0, AES, 4, 4)
FIELD(ID_AA64ISAR0, SHA1, 8, 4)
FIELD(ID_AA64ISAR0, SHA2, 12, 4)
FIELD(ID_AA64ISAR0, CRC32, 16, 4)
FIELD(ID_AA64ISAR0, ATOMIC, 20, 4)
FIELD(ID_AA64ISAR0, RDM, 28, 4)
FIELD(ID_AA64ISAR0, SHA3, 32, 4)
FIELD(ID_AA64ISAR0, SM3, 36, 4)
FIELD(ID_AA64ISAR0, SM4, 40, 4)
FIELD(ID_AA64ISAR0, DP, 44, 4)
FIELD(ID_AA64ISAR0, FHM, 48, 4)
FIELD(ID_AA64ISAR0, TS, 52, 4)
FIELD(ID_AA64ISAR0, TLB, 56, 4)
FIELD(ID_AA64ISAR0, RNDR, 60, 4)

FIELD(ID_AA64ISAR1, DPB, 0, 4)
FIELD(ID_AA64ISAR1, APA, 4, 4)
FIELD(ID_AA64ISAR1, API, 8, 4)
FIELD(ID_AA64ISAR1, JSCVT, 12, 4)
FIELD(ID_AA64ISAR1, FCMA, 16, 4)
FIELD(ID_AA64ISAR1, LRCPC, 20, 4)
FIELD(ID_AA64ISAR1, GPA, 24, 4)
FIELD(ID_AA64ISAR1, GPI, 28, 4)
FIELD(ID_AA64ISAR1, FRINTTS, 32, 4)
FIELD(ID_AA64ISAR1, SB, 36, 4)
FIELD(ID_AA64ISAR1, SPECRES, 40, 4)
FIELD(ID_AA64ISAR1, BF16, 44, 4)
FIELD(ID_AA64ISAR1, DGH, 48, 4)
FIELD(ID_AA64ISAR1, I8MM, 52, 4)

FIELD(ID_AA64PFR0, EL0, 0, 4)
FIELD(ID_AA64PFR0, EL1, 4, 4)
FIELD(ID_AA64PFR0, EL2, 8, 4)
FIELD(ID_AA64PFR0, EL3, 12, 4)
FIELD(ID_AA64PFR0, FP, 16, 4)
FIELD(ID_AA64PFR0, ADVSIMD, 20, 4)
FIELD(ID_AA64PFR0, GIC, 24, 4)
FIELD(ID_AA64PFR0, RAS, 28, 4)
FIELD(ID_AA64PFR0, SVE, 32, 4)
FIELD(ID_AA64PFR0, SEL2, 36, 4)
FIELD(ID_AA64PFR0, MPAM, 40, 4)
FIELD(ID_AA64PFR0, AMU, 44, 4)
FIELD(ID_AA64PFR0, DIT, 48, 4)
FIELD(ID_AA64PFR0, CSV2, 56, 4)
FIELD(ID_AA64PFR0, CSV3, 60, 4)

FIELD(ID_AA64PFR1, BT, 0, 4)
FIELD(ID_AA64PFR1, SSBS, 4, 4)
FIELD(ID_AA64PFR1, MTE, 8, 4)
FIELD(ID_AA64PFR1, RAS_FRAC, 12, 4)
FIELD(ID_AA64PFR1, MPAM_FRAC, 16, 4)

FIELD(ID_AA64MMFR0, PARANGE, 0, 4)
FIELD(ID_AA64MMFR0, ASIDBITS, 4, 4)
FIELD(ID_AA64MMFR0, BIGEND, 8, 4)
FIELD(ID_AA64MMFR0, SNSMEM, 12, 4)
FIELD(ID_AA64MMFR0, BIGENDEL0, 16, 4)
FIELD(ID_AA64MMFR0, TGRAN16, 20, 4)
FIELD(ID_AA64MMFR0, TGRAN64, 24, 4)
FIELD(ID_AA64MMFR0, TGRAN4, 28, 4)
FIELD(ID_AA64MMFR0, TGRAN16_2, 32, 4)
FIELD(ID_AA64MMFR0, TGRAN64_2, 36, 4)
FIELD(ID_AA64MMFR0, TGRAN4_2, 40, 4)
FIELD(ID_AA64MMFR0, EXS, 44, 4)
FIELD(ID_AA64MMFR0, FGT, 56, 4)
FIELD(ID_AA64MMFR0, ECV, 60, 4)

FIELD(ID_AA64MMFR1, HAFDBS, 0, 4)
FIELD(ID_AA64MMFR1, VMIDBITS, 4, 4)
FIELD(ID_AA64MMFR1, VH, 8, 4)
FIELD(ID_AA64MMFR1, HPDS, 12, 4)
FIELD(ID_AA64MMFR1, LO, 16, 4)
FIELD(ID_AA64MMFR1, PAN, 20, 4)
FIELD(ID_AA64MMFR1, SPECSEI, 24, 4)
FIELD(ID_AA64MMFR1, XNX, 28, 4)
FIELD(ID_AA64MMFR1, TWED, 32, 4)
FIELD(ID_AA64MMFR1, ETS, 36, 4)

FIELD(ID_AA64MMFR2, CNP, 0, 4)
FIELD(ID_AA64MMFR2, UAO, 4, 4)
FIELD(ID_AA64MMFR2, LSM, 8, 4)
FIELD(ID_AA64MMFR2, IESB, 12, 4)
FIELD(ID_AA64MMFR2, VARANGE, 16, 4)
FIELD(ID_AA64MMFR2, CCIDX, 20, 4)
FIELD(ID_AA64MMFR2, NV, 24, 4)
FIELD(ID_AA64MMFR2, ST, 28, 4)
FIELD(ID_AA64MMFR2, AT, 32, 4)
FIELD(ID_AA64MMFR2, IDS, 36, 4)
FIELD(ID_AA64MMFR2, FWB, 40, 4)
FIELD(ID_AA64MMFR2, TTL, 48, 4)
FIELD(ID_AA64MMFR2, BBM, 52, 4)
FIELD(ID_AA64MMFR2, EVT, 56, 4)
FIELD(ID_AA64MMFR2, E0PD, 60, 4)

FIELD(ID_AA64DFR0, DEBUGVER, 0, 4)
FIELD(ID_AA64DFR0, TRACEVER, 4, 4)
FIELD(ID_AA64DFR0, PMUVER, 8, 4)
FIELD(ID_AA64DFR0, BRPS, 12, 4)
FIELD(ID_AA64DFR0, WRPS, 20, 4)
FIELD(ID_AA64DFR0, CTX_CMPS, 28, 4)
FIELD(ID_AA64DFR0, PMSVER, 32, 4)
FIELD(ID_AA64DFR0, DOUBLELOCK, 36, 4)
FIELD(ID_AA64DFR0, TRACEFILT, 40, 4)
FIELD(ID_AA64DFR0, MTPMU, 48, 4)

FIELD(ID_AA64ZFR0, SVEVER, 0, 4)
FIELD(ID_AA64ZFR0, AES, 4, 4)
FIELD(ID_AA64ZFR0, BITPERM, 16, 4)
FIELD(ID_AA64ZFR0, BFLOAT16, 20, 4)
FIELD(ID_AA64ZFR0, SHA3, 32, 4)
FIELD(ID_AA64ZFR0, SM4, 40, 4)
FIELD(ID_AA64ZFR0, I8MM, 44, 4)
FIELD(ID_AA64ZFR0, F32MM, 52, 4)
FIELD(ID_AA64ZFR0, F64MM, 56, 4)

FIELD(ID_DFR0, COPDBG, 0, 4)
FIELD(ID_DFR0, COPSDBG, 4, 4)
FIELD(ID_DFR0, MMAPDBG, 8, 4)
FIELD(ID_DFR0, COPTRC, 12, 4)
FIELD(ID_DFR0, MMAPTRC, 16, 4)
FIELD(ID_DFR0, MPROFDBG, 20, 4)
FIELD(ID_DFR0, PERFMON, 24, 4)
FIELD(ID_DFR0, TRACEFILT, 28, 4)

FIELD(ID_DFR1, MTPMU, 0, 4)

FIELD(DBGDIDR, SE_IMP, 12, 1)
FIELD(DBGDIDR, NSUHD_IMP, 14, 1)
FIELD(DBGDIDR, VERSION, 16, 4)
FIELD(DBGDIDR, CTX_CMPS, 20, 4)
FIELD(DBGDIDR, BRPS, 24, 4)
FIELD(DBGDIDR, WRPS, 28, 4)

FIELD(MVFR0, SIMDREG, 0, 4)
FIELD(MVFR0, FPSP, 4, 4)
FIELD(MVFR0, FPDP, 8, 4)
FIELD(MVFR0, FPTRAP, 12, 4)
FIELD(MVFR0, FPDIVIDE, 16, 4)
FIELD(MVFR0, FPSQRT, 20, 4)
FIELD(MVFR0, FPSHVEC, 24, 4)
FIELD(MVFR0, FPROUND, 28, 4)

FIELD(MVFR1, FPFTZ, 0, 4)
FIELD(MVFR1, FPDNAN, 4, 4)
FIELD(MVFR1, SIMDLS, 8, 4) /* A-profile only */
FIELD(MVFR1, SIMDINT, 12, 4) /* A-profile only */
FIELD(MVFR1, SIMDSP, 16, 4) /* A-profile only */
FIELD(MVFR1, SIMDHP, 20, 4) /* A-profile only */
FIELD(MVFR1, MVE, 8, 4) /* M-profile only */
FIELD(MVFR1, FP16, 20, 4) /* M-profile only */
FIELD(MVFR1, FPHP, 24, 4)
FIELD(MVFR1, SIMDFMAC, 28, 4)

FIELD(MVFR2, SIMDMISC, 0, 4)
FIELD(MVFR2, FPMISC, 4, 4)

QEMU_BUILD_BUG_ON(ARRAY_SIZE(((ARMCPU *)0)->ccsidr) <= R_V7M_CSSELR_INDEX_MASK);

/* If adding a feature bit which corresponds to a Linux ELF
 * HWCAP bit, remember to update the feature-bit-to-hwcap
 * mapping in linux-user/elfload.c:get_elf_hwcap().
 */
enum arm_features {
    ARM_FEATURE_AUXCR,  /* ARM1026 Auxiliary control register.  */
    ARM_FEATURE_XSCALE, /* Intel XScale extensions.  */
    ARM_FEATURE_IWMMXT, /* Intel iwMMXt extension.  */
    ARM_FEATURE_V6,
    ARM_FEATURE_V6K,
    ARM_FEATURE_V7,
    ARM_FEATURE_THUMB2,
    ARM_FEATURE_PMSA,   /* no MMU; may have Memory Protection Unit */
    ARM_FEATURE_NEON,
    ARM_FEATURE_M, /* Microcontroller profile.  */
    ARM_FEATURE_OMAPCP, /* OMAP specific CP15 ops handling.  */
    ARM_FEATURE_THUMB2EE,
    ARM_FEATURE_V7MP,    /* v7 Multiprocessing Extensions */
    ARM_FEATURE_V7VE, /* v7 Virtualization Extensions (non-EL2 parts) */
    ARM_FEATURE_V4T,
    ARM_FEATURE_V5,
    ARM_FEATURE_STRONGARM,
    ARM_FEATURE_VAPA, /* cp15 VA to PA lookups */
    ARM_FEATURE_GENERIC_TIMER,
    ARM_FEATURE_MVFR, /* Media and VFP Feature Registers 0 and 1 */
    ARM_FEATURE_DUMMY_C15_REGS, /* RAZ/WI all of cp15 crn=15 */
    ARM_FEATURE_CACHE_TEST_CLEAN, /* 926/1026 style test-and-clean ops */
    ARM_FEATURE_CACHE_DIRTY_REG, /* 1136/1176 cache dirty status register */
    ARM_FEATURE_CACHE_BLOCK_OPS, /* v6 optional cache block operations */
    ARM_FEATURE_MPIDR, /* has cp15 MPIDR */
    ARM_FEATURE_LPAE, /* has Large Physical Address Extension */
    ARM_FEATURE_V8,
    ARM_FEATURE_AARCH64, /* supports 64 bit mode */
    ARM_FEATURE_CBAR, /* has cp15 CBAR */
    ARM_FEATURE_CBAR_RO, /* has cp15 CBAR and it is read-only */
    ARM_FEATURE_EL2, /* has EL2 Virtualization support */
    ARM_FEATURE_EL3, /* has EL3 Secure monitor support */
    ARM_FEATURE_THUMB_DSP, /* DSP insns supported in the Thumb encodings */
    ARM_FEATURE_PMU, /* has PMU support */
    ARM_FEATURE_VBAR, /* has cp15 VBAR */
    ARM_FEATURE_M_SECURITY, /* M profile Security Extension */
    ARM_FEATURE_M_MAIN, /* M profile Main Extension */
    ARM_FEATURE_V8_1M, /* M profile extras only in v8.1M and later */
    ARM_FEATURE_GXF, /* has Apple's GXF support */
};

static inline int arm_feature(CPUARMState *env, int feature)
{
    return (env->features & (1ULL << feature)) != 0;
}

void arm_cpu_finalize_features(ARMCPU *cpu, Error **errp);

#if !defined(CONFIG_USER_ONLY)
/* Return true if exception levels below EL3 are in secure state,
 * or would be following an exception return to that level.
 * Unlike arm_is_secure() (which is always a question about the
 * _current_ state of the CPU) this doesn't care about the current
 * EL or mode.
 */
static inline bool arm_is_secure_below_el3(CPUARMState *env)
{
    if (arm_feature(env, ARM_FEATURE_EL3)) {
        return !(env->cp15.scr_el3 & SCR_NS);
    } else {
        /* If EL3 is not supported then the secure state is implementation
         * defined, in which case QEMU defaults to non-secure.
         */
        return false;
    }
}

/* Return true if the CPU is AArch64 EL3 or AArch32 Mon */
static inline bool arm_is_el3_or_mon(CPUARMState *env)
{
    if (arm_feature(env, ARM_FEATURE_EL3)) {
        if (is_a64(env) && extract32(env->pstate, 2, 2) == 3) {
            /* CPU currently in AArch64 state and EL3 */
            return true;
        } else if (!is_a64(env) &&
                (env->uncached_cpsr & CPSR_M) == ARM_CPU_MODE_MON) {
            /* CPU currently in AArch32 state and monitor mode */
            return true;
        }
    }
    return false;
}

/* Return true if the processor is in secure state */
static inline bool arm_is_secure(CPUARMState *env)
{
    if (arm_is_el3_or_mon(env)) {
        return true;
    }
    return arm_is_secure_below_el3(env);
}

/*
 * Return true if the current security state has AArch64 EL2 or AArch32 Hyp.
 * This corresponds to the pseudocode EL2Enabled()
 */
static inline bool arm_is_el2_enabled(CPUARMState *env)
{
    if (arm_feature(env, ARM_FEATURE_EL2)) {
        if (arm_is_secure_below_el3(env)) {
            return (env->cp15.scr_el3 & SCR_EEL2) != 0;
        }
        return true;
    }
    return false;
}

#else
static inline bool arm_is_secure_below_el3(CPUARMState *env)
{
    return false;
}

static inline bool arm_is_secure(CPUARMState *env)
{
    return false;
}

static inline bool arm_is_el2_enabled(CPUARMState *env)
{
    return false;
}
#endif

/**
 * arm_hcr_el2_eff(): Return the effective value of HCR_EL2.
 * E.g. when in secure state, fields in HCR_EL2 are suppressed,
 * "for all purposes other than a direct read or write access of HCR_EL2."
 * Not included here is HCR_RW.
 */
uint64_t arm_hcr_el2_eff(CPUARMState *env);

/* Return true if the specified exception level is running in AArch64 state. */
static inline bool arm_el_is_aa64(CPUARMState *env, int el)
{
    /* This isn't valid for EL0 (if we're in EL0, is_a64() is what you want,
     * and if we're not in EL0 then the state of EL0 isn't well defined.)
     */
    assert(el >= 1 && el <= 3);
    bool aa64 = arm_feature(env, ARM_FEATURE_AARCH64);

    /* The highest exception level is always at the maximum supported
     * register width, and then lower levels have a register width controlled
     * by bits in the SCR or HCR registers.
     */
    if (el == 3) {
        return aa64;
    }

    if (arm_feature(env, ARM_FEATURE_EL3) &&
        ((env->cp15.scr_el3 & SCR_NS) || !(env->cp15.scr_el3 & SCR_EEL2))) {
        aa64 = aa64 && (env->cp15.scr_el3 & SCR_RW);
    }

    if (el == 2) {
        return aa64;
    }

    if (arm_is_el2_enabled(env)) {
        aa64 = aa64 && (env->cp15.hcr_el2 & HCR_RW);
    }

    return aa64;
}

/* Function for determing whether guest cp register reads and writes should
 * access the secure or non-secure bank of a cp register.  When EL3 is
 * operating in AArch32 state, the NS-bit determines whether the secure
 * instance of a cp register should be used. When EL3 is AArch64 (or if
 * it doesn't exist at all) then there is no register banking, and all
 * accesses are to the non-secure version.
 */
static inline bool access_secure_reg(CPUARMState *env)
{
    bool ret = (arm_feature(env, ARM_FEATURE_EL3) &&
                !arm_el_is_aa64(env, 3) &&
                !(env->cp15.scr_el3 & SCR_NS));

    return ret;
}

/* Macros for accessing a specified CP register bank */
#define A32_BANKED_REG_GET(_env, _regname, _secure)    \
    ((_secure) ? (_env)->cp15._regname##_s : (_env)->cp15._regname##_ns)

#define A32_BANKED_REG_SET(_env, _regname, _secure, _val)   \
    do {                                                \
        if (_secure) {                                   \
            (_env)->cp15._regname##_s = (_val);            \
        } else {                                        \
            (_env)->cp15._regname##_ns = (_val);           \
        }                                               \
    } while (0)

/* Macros for automatically accessing a specific CP register bank depending on
 * the current secure state of the system.  These macros are not intended for
 * supporting instruction translation reads/writes as these are dependent
 * solely on the SCR.NS bit and not the mode.
 */
#define A32_BANKED_CURRENT_REG_GET(_env, _regname)        \
    A32_BANKED_REG_GET((_env), _regname,                \
                       (arm_is_secure(_env) && !arm_el_is_aa64((_env), 3)))

#define A32_BANKED_CURRENT_REG_SET(_env, _regname, _val)                       \
    A32_BANKED_REG_SET((_env), _regname,                                    \
                       (arm_is_secure(_env) && !arm_el_is_aa64((_env), 3)), \
                       (_val))

void arm_cpu_list(void);
uint32_t arm_phys_excp_target_el(CPUState *cs, uint32_t excp_idx,
                                 uint32_t cur_el, bool secure);

/* Interface between CPU and Interrupt controller.  */
#ifndef CONFIG_USER_ONLY
bool armv7m_nvic_can_take_pending_exception(void *opaque);
#else
static inline bool armv7m_nvic_can_take_pending_exception(void *opaque)
{
    return true;
}
#endif
/**
 * armv7m_nvic_set_pending: mark the specified exception as pending
 * @opaque: the NVIC
 * @irq: the exception number to mark pending
 * @secure: false for non-banked exceptions or for the nonsecure
 * version of a banked exception, true for the secure version of a banked
 * exception.
 *
 * Marks the specified exception as pending. Note that we will assert()
 * if @secure is true and @irq does not specify one of the fixed set
 * of architecturally banked exceptions.
 */
void armv7m_nvic_set_pending(void *opaque, int irq, bool secure);
/**
 * armv7m_nvic_set_pending_derived: mark this derived exception as pending
 * @opaque: the NVIC
 * @irq: the exception number to mark pending
 * @secure: false for non-banked exceptions or for the nonsecure
 * version of a banked exception, true for the secure version of a banked
 * exception.
 *
 * Similar to armv7m_nvic_set_pending(), but specifically for derived
 * exceptions (exceptions generated in the course of trying to take
 * a different exception).
 */
void armv7m_nvic_set_pending_derived(void *opaque, int irq, bool secure);
/**
 * armv7m_nvic_set_pending_lazyfp: mark this lazy FP exception as pending
 * @opaque: the NVIC
 * @irq: the exception number to mark pending
 * @secure: false for non-banked exceptions or for the nonsecure
 * version of a banked exception, true for the secure version of a banked
 * exception.
 *
 * Similar to armv7m_nvic_set_pending(), but specifically for exceptions
 * generated in the course of lazy stacking of FP registers.
 */
void armv7m_nvic_set_pending_lazyfp(void *opaque, int irq, bool secure);
/**
 * armv7m_nvic_get_pending_irq_info: return highest priority pending
 *    exception, and whether it targets Secure state
 * @opaque: the NVIC
 * @pirq: set to pending exception number
 * @ptargets_secure: set to whether pending exception targets Secure
 *
 * This function writes the number of the highest priority pending
 * exception (the one which would be made active by
 * armv7m_nvic_acknowledge_irq()) to @pirq, and sets @ptargets_secure
 * to true if the current highest priority pending exception should
 * be taken to Secure state, false for NS.
 */
void armv7m_nvic_get_pending_irq_info(void *opaque, int *pirq,
                                      bool *ptargets_secure);
/**
 * armv7m_nvic_acknowledge_irq: make highest priority pending exception active
 * @opaque: the NVIC
 *
 * Move the current highest priority pending exception from the pending
 * state to the active state, and update v7m.exception to indicate that
 * it is the exception currently being handled.
 */
void armv7m_nvic_acknowledge_irq(void *opaque);
/**
 * armv7m_nvic_complete_irq: complete specified interrupt or exception
 * @opaque: the NVIC
 * @irq: the exception number to complete
 * @secure: true if this exception was secure
 *
 * Returns: -1 if the irq was not active
 *           1 if completing this irq brought us back to base (no active irqs)
 *           0 if there is still an irq active after this one was completed
 * (Ignoring -1, this is the same as the RETTOBASE value before completion.)
 */
int armv7m_nvic_complete_irq(void *opaque, int irq, bool secure);
/**
 * armv7m_nvic_get_ready_status(void *opaque, int irq, bool secure)
 * @opaque: the NVIC
 * @irq: the exception number to mark pending
 * @secure: false for non-banked exceptions or for the nonsecure
 * version of a banked exception, true for the secure version of a banked
 * exception.
 *
 * Return whether an exception is "ready", i.e. whether the exception is
 * enabled and is configured at a priority which would allow it to
 * interrupt the current execution priority. This controls whether the
 * RDY bit for it in the FPCCR is set.
 */
bool armv7m_nvic_get_ready_status(void *opaque, int irq, bool secure);
/**
 * armv7m_nvic_raw_execution_priority: return the raw execution priority
 * @opaque: the NVIC
 *
 * Returns: the raw execution priority as defined by the v8M architecture.
 * This is the execution priority minus the effects of AIRCR.PRIS,
 * and minus any PRIMASK/FAULTMASK/BASEPRI priority boosting.
 * (v8M ARM ARM I_PKLD.)
 */
int armv7m_nvic_raw_execution_priority(void *opaque);
/**
 * armv7m_nvic_neg_prio_requested: return true if the requested execution
 * priority is negative for the specified security state.
 * @opaque: the NVIC
 * @secure: the security state to test
 * This corresponds to the pseudocode IsReqExecPriNeg().
 */
#ifndef CONFIG_USER_ONLY
bool armv7m_nvic_neg_prio_requested(void *opaque, bool secure);
#else
static inline bool armv7m_nvic_neg_prio_requested(void *opaque, bool secure)
{
    return false;
}
#endif

/* Interface for defining coprocessor registers.
 * Registers are defined in tables of arm_cp_reginfo structs
 * which are passed to define_arm_cp_regs().
 */

/* When looking up a coprocessor register we look for it
 * via an integer which encodes all of:
 *  coprocessor number
 *  Crn, Crm, opc1, opc2 fields
 *  32 or 64 bit register (ie is it accessed via MRC/MCR
 *    or via MRRC/MCRR?)
 *  non-secure/secure bank (AArch32 only)
 * We allow 4 bits for opc1 because MRRC/MCRR have a 4 bit field.
 * (In this case crn and opc2 should be zero.)
 * For AArch64, there is no 32/64 bit size distinction;
 * instead all registers have a 2 bit op0, 3 bit op1 and op2,
 * and 4 bit CRn and CRm. The encoding patterns are chosen
 * to be easy to convert to and from the KVM encodings, and also
 * so that the hashtable can contain both AArch32 and AArch64
 * registers (to allow for interprocessing where we might run
 * 32 bit code on a 64 bit core).
 */
/* This bit is private to our hashtable cpreg; in KVM register
 * IDs the AArch64/32 distinction is the KVM_REG_ARM/ARM64
 * in the upper bits of the 64 bit ID.
 */
#define CP_REG_AA64_SHIFT 28
#define CP_REG_AA64_MASK (1 << CP_REG_AA64_SHIFT)

/* To enable banking of coprocessor registers depending on ns-bit we
 * add a bit to distinguish between secure and non-secure cpregs in the
 * hashtable.
 */
#define CP_REG_NS_SHIFT 29
#define CP_REG_NS_MASK (1 << CP_REG_NS_SHIFT)

#define ENCODE_CP_REG(cp, is64, ns, crn, crm, opc1, opc2)   \
    ((ns) << CP_REG_NS_SHIFT | ((cp) << 16) | ((is64) << 15) |   \
     ((crn) << 11) | ((crm) << 7) | ((opc1) << 3) | (opc2))

#define ENCODE_AA64_CP_REG(cp, crn, crm, op0, op1, op2) \
    (CP_REG_AA64_MASK |                                 \
     ((cp) << CP_REG_ARM_COPROC_SHIFT) |                \
     ((op0) << CP_REG_ARM64_SYSREG_OP0_SHIFT) |         \
     ((op1) << CP_REG_ARM64_SYSREG_OP1_SHIFT) |         \
     ((crn) << CP_REG_ARM64_SYSREG_CRN_SHIFT) |         \
     ((crm) << CP_REG_ARM64_SYSREG_CRM_SHIFT) |         \
     ((op2) << CP_REG_ARM64_SYSREG_OP2_SHIFT))

/* Convert a full 64 bit KVM register ID to the truncated 32 bit
 * version used as a key for the coprocessor register hashtable
 */
static inline uint32_t kvm_to_cpreg_id(uint64_t kvmid)
{
    uint32_t cpregid = kvmid;
    if ((kvmid & CP_REG_ARCH_MASK) == CP_REG_ARM64) {
        cpregid |= CP_REG_AA64_MASK;
    } else {
        if ((kvmid & CP_REG_SIZE_MASK) == CP_REG_SIZE_U64) {
            cpregid |= (1 << 15);
        }

        /* KVM is always non-secure so add the NS flag on AArch32 register
         * entries.
         */
         cpregid |= 1 << CP_REG_NS_SHIFT;
    }
    return cpregid;
}

/* Convert a truncated 32 bit hashtable key into the full
 * 64 bit KVM register ID.
 */
static inline uint64_t cpreg_to_kvm_id(uint32_t cpregid)
{
    uint64_t kvmid;

    if (cpregid & CP_REG_AA64_MASK) {
        kvmid = cpregid & ~CP_REG_AA64_MASK;
        kvmid |= CP_REG_SIZE_U64 | CP_REG_ARM64;
    } else {
        kvmid = cpregid & ~(1 << 15);
        if (cpregid & (1 << 15)) {
            kvmid |= CP_REG_SIZE_U64 | CP_REG_ARM;
        } else {
            kvmid |= CP_REG_SIZE_U32 | CP_REG_ARM;
        }
    }
    return kvmid;
}

/* ARMCPRegInfo type field bits. If the SPECIAL bit is set this is a
 * special-behaviour cp reg and bits [11..8] indicate what behaviour
 * it has. Otherwise it is a simple cp reg, where CONST indicates that
 * TCG can assume the value to be constant (ie load at translate time)
 * and 64BIT indicates a 64 bit wide coprocessor register. SUPPRESS_TB_END
 * indicates that the TB should not be ended after a write to this register
 * (the default is that the TB ends after cp writes). OVERRIDE permits
 * a register definition to override a previous definition for the
 * same (cp, is64, crn, crm, opc1, opc2) tuple: either the new or the
 * old must have the OVERRIDE bit set.
 * ALIAS indicates that this register is an alias view of some underlying
 * state which is also visible via another register, and that the other
 * register is handling migration and reset; registers marked ALIAS will not be
 * migrated but may have their state set by syncing of register state from KVM.
 * NO_RAW indicates that this register has no underlying state and does not
 * support raw access for state saving/loading; it will not be used for either
 * migration or KVM state synchronization. (Typically this is for "registers"
 * which are actually used as instructions for cache maintenance and so on.)
 * IO indicates that this register does I/O and therefore its accesses
 * need to be marked with gen_io_start() and also end the TB. In particular,
 * registers which implement clocks or timers require this.
 * RAISES_EXC is for when the read or write hook might raise an exception;
 * the generated code will synchronize the CPU state before calling the hook
 * so that it is safe for the hook to call raise_exception().
 * NEWEL is for writes to registers that might change the exception
 * level - typically on older ARM chips. For those cases we need to
 * re-read the new el when recomputing the translation flags.
 */
#define ARM_CP_SPECIAL           0x0001
#define ARM_CP_CONST             0x0002
#define ARM_CP_64BIT             0x0004
#define ARM_CP_SUPPRESS_TB_END   0x0008
#define ARM_CP_OVERRIDE          0x0010
#define ARM_CP_ALIAS             0x0020
#define ARM_CP_IO                0x0040
#define ARM_CP_NO_RAW            0x0080
#define ARM_CP_NOP               (ARM_CP_SPECIAL | 0x0100)
#define ARM_CP_WFI               (ARM_CP_SPECIAL | 0x0200)
#define ARM_CP_NZCV              (ARM_CP_SPECIAL | 0x0300)
#define ARM_CP_CURRENTEL         (ARM_CP_SPECIAL | 0x0400)
#define ARM_CP_DC_ZVA            (ARM_CP_SPECIAL | 0x0500)
#define ARM_CP_DC_GVA            (ARM_CP_SPECIAL | 0x0600)
#define ARM_CP_DC_GZVA           (ARM_CP_SPECIAL | 0x0700)
#define ARM_LAST_SPECIAL         ARM_CP_DC_GZVA
#define ARM_CP_FPU               0x1000
#define ARM_CP_SVE               0x2000
#define ARM_CP_NO_GDB            0x4000
#define ARM_CP_RAISES_EXC        0x8000
#define ARM_CP_NEWEL             0x10000
/* Used only as a terminator for ARMCPRegInfo lists */
#define ARM_CP_SENTINEL          0xfffff
/* Mask of only the flag bits in a type field */
#define ARM_CP_FLAG_MASK         0x1f0ff

/* Valid values for ARMCPRegInfo state field, indicating which of
 * the AArch32 and AArch64 execution states this register is visible in.
 * If the reginfo doesn't explicitly specify then it is AArch32 only.
 * If the reginfo is declared to be visible in both states then a second
 * reginfo is synthesised for the AArch32 view of the AArch64 register,
 * such that the AArch32 view is the lower 32 bits of the AArch64 one.
 * Note that we rely on the values of these enums as we iterate through
 * the various states in some places.
 */
enum {
    ARM_CP_STATE_AA32 = 0,
    ARM_CP_STATE_AA64 = 1,
    ARM_CP_STATE_BOTH = 2,
};

/* ARM CP register secure state flags.  These flags identify security state
 * attributes for a given CP register entry.
 * The existence of both or neither secure and non-secure flags indicates that
 * the register has both a secure and non-secure hash entry.  A single one of
 * these flags causes the register to only be hashed for the specified
 * security state.
 * Although definitions may have any combination of the S/NS bits, each
 * registered entry will only have one to identify whether the entry is secure
 * or non-secure.
 */
enum {
    ARM_CP_SECSTATE_S =   (1 << 0), /* bit[0]: Secure state register */
    ARM_CP_SECSTATE_NS =  (1 << 1), /* bit[1]: Non-secure state register */
};

/* Return true if cptype is a valid type field. This is used to try to
 * catch errors where the sentinel has been accidentally left off the end
 * of a list of registers.
 */
static inline bool cptype_valid(int cptype)
{
    return ((cptype & ~ARM_CP_FLAG_MASK) == 0)
        || ((cptype & ARM_CP_SPECIAL) &&
            ((cptype & ~ARM_CP_FLAG_MASK) <= ARM_LAST_SPECIAL));
}

/* Access rights:
 * We define bits for Read and Write access for what rev C of the v7-AR ARM ARM
 * defines as PL0 (user), PL1 (fiq/irq/svc/abt/und/sys, ie privileged), and
 * PL2 (hyp). The other level which has Read and Write bits is Secure PL1
 * (ie any of the privileged modes in Secure state, or Monitor mode).
 * If a register is accessible in one privilege level it's always accessible
 * in higher privilege levels too. Since "Secure PL1" also follows this rule
 * (ie anything visible in PL2 is visible in S-PL1, some things are only
 * visible in S-PL1) but "Secure PL1" is a bit of a mouthful, we bend the
 * terminology a little and call this PL3.
 * In AArch64 things are somewhat simpler as the PLx bits line up exactly
 * with the ELx exception levels.
 *
 * If access permissions for a register are more complex than can be
 * described with these bits, then use a laxer set of restrictions, and
 * do the more restrictive/complex check inside a helper function.
 */
#define PL3_R 0x80
#define PL3_W 0x40
#define PL2_R (0x20 | PL3_R)
#define PL2_W (0x10 | PL3_W)
#define PL1_R (0x08 | PL2_R)
#define PL1_W (0x04 | PL2_W)
#define PL0_R (0x02 | PL1_R)
#define PL0_W (0x01 | PL1_W)

/*
 * For user-mode some registers are accessible to EL0 via a kernel
 * trap-and-emulate ABI. In this case we define the read permissions
 * as actually being PL0_R. However some bits of any given register
 * may still be masked.
 */
#ifdef CONFIG_USER_ONLY
#define PL0U_R PL0_R
#else
#define PL0U_R PL1_R
#endif

#define PL3_RW (PL3_R | PL3_W)
#define PL2_RW (PL2_R | PL2_W)
#define PL1_RW (PL1_R | PL1_W)
#define PL0_RW (PL0_R | PL0_W)

/* Return the highest implemented Exception Level */
static inline int arm_highest_el(CPUARMState *env)
{
    if (arm_feature(env, ARM_FEATURE_EL3)) {
        return 3;
    }
    if (arm_feature(env, ARM_FEATURE_EL2)) {
        return 2;
    }
    return 1;
}

/* Return true if a v7M CPU is in Handler mode */
static inline bool arm_v7m_is_handler_mode(CPUARMState *env)
{
    return env->v7m.exception != 0;
}

/* Return the current Exception Level (as per ARMv8; note that this differs
 * from the ARMv7 Privilege Level).
 */
static inline int arm_current_el(CPUARMState *env)
{
    if (arm_feature(env, ARM_FEATURE_M)) {
        return arm_v7m_is_handler_mode(env) ||
            !(env->v7m.control[env->v7m.secure] & 1);
    }

    if (is_a64(env)) {
        return extract32(env->pstate, 2, 2);
    }

    switch (env->uncached_cpsr & 0x1f) {
    case ARM_CPU_MODE_USR:
        return 0;
    case ARM_CPU_MODE_HYP:
        return 2;
    case ARM_CPU_MODE_MON:
        return 3;
    default:
        if (arm_is_secure(env) && !arm_el_is_aa64(env, 3)) {
            /* If EL3 is 32-bit then all secure privileged modes run in
             * EL3
             */
            return 3;
        }

        return 1;
    }
}

/* Return true if the processor is in GXF state */
static inline bool arm_is_guarded(CPUARMState *env)
{
    return arm_feature(env, ARM_FEATURE_GXF) && (arm_current_el(env) > 0) &&
           (env->gxf.gxf_status_el[arm_current_el(env)] & 1);
}

/* Return true if the processor has SPRR enabled */
static inline bool arm_is_sprr_enabled(CPUARMState *env)
{
    return env->sprr.sprr_config_el[arm_current_el(env)] & 1;
}


typedef struct ARMCPRegInfo ARMCPRegInfo;

typedef enum CPAccessResult {
    /* Access is permitted */
    CP_ACCESS_OK = 0,
    /* Access fails due to a configurable trap or enable which would
     * result in a categorized exception syndrome giving information about
     * the failing instruction (ie syndrome category 0x3, 0x4, 0x5, 0x6,
     * 0xc or 0x18). The exception is taken to the usual target EL (EL1 or
     * PL1 if in EL0, otherwise to the current EL).
     */
    CP_ACCESS_TRAP = 1,
    /* Access fails and results in an exception syndrome 0x0 ("uncategorized").
     * Note that this is not a catch-all case -- the set of cases which may
     * result in this failure is specifically defined by the architecture.
     */
    CP_ACCESS_TRAP_UNCATEGORIZED = 2,
    /* As CP_ACCESS_TRAP, but for traps directly to EL2 or EL3 */
    CP_ACCESS_TRAP_EL2 = 3,
    CP_ACCESS_TRAP_EL3 = 4,
    /* As CP_ACCESS_UNCATEGORIZED, but for traps directly to EL2 or EL3 */
    CP_ACCESS_TRAP_UNCATEGORIZED_EL2 = 5,
    CP_ACCESS_TRAP_UNCATEGORIZED_EL3 = 6,
    /* Access fails and results in an exception syndrome for an FP access,
     * trapped directly to EL2 or EL3
     */
    CP_ACCESS_TRAP_FP_EL2 = 7,
    CP_ACCESS_TRAP_FP_EL3 = 8,
} CPAccessResult;

/* Access functions for coprocessor registers. These cannot fail and
 * may not raise exceptions.
 */
typedef uint64_t CPReadFn(CPUARMState *env, const ARMCPRegInfo *opaque);
typedef void CPWriteFn(CPUARMState *env, const ARMCPRegInfo *opaque,
                       uint64_t value);
/* Access permission check functions for coprocessor registers. */
typedef CPAccessResult CPAccessFn(CPUARMState *env,
                                  const ARMCPRegInfo *opaque,
                                  bool isread);
/* Hook function for register reset */
typedef void CPResetFn(CPUARMState *env, const ARMCPRegInfo *opaque);

#define CP_ANY 0xff

/* Definition of an ARM coprocessor register */
struct ARMCPRegInfo {
    /* Name of register (useful mainly for debugging, need not be unique) */
    const char *name;
    /* Location of register: coprocessor number and (crn,crm,opc1,opc2)
     * tuple. Any of crm, opc1 and opc2 may be CP_ANY to indicate a
     * 'wildcard' field -- any value of that field in the MRC/MCR insn
     * will be decoded to this register. The register read and write
     * callbacks will be passed an ARMCPRegInfo with the crn/crm/opc1/opc2
     * used by the program, so it is possible to register a wildcard and
     * then behave differently on read/write if necessary.
     * For 64 bit registers, only crm and opc1 are relevant; crn and opc2
     * must both be zero.
     * For AArch64-visible registers, opc0 is also used.
     * Since there are no "coprocessors" in AArch64, cp is purely used as a
     * way to distinguish (for KVM's benefit) guest-visible system registers
     * from demuxed ones provided to preserve the "no side effects on
     * KVM register read/write from QEMU" semantics. cp==0x13 is guest
     * visible (to match KVM's encoding); cp==0 will be converted to
     * cp==0x13 when the ARMCPRegInfo is registered, for convenience.
     */
    uint8_t cp;
    uint8_t crn;
    uint8_t crm;
    uint8_t opc0;
    uint8_t opc1;
    uint8_t opc2;
    /* Execution state in which this register is visible: ARM_CP_STATE_* */
    int state;
    /* Register type: ARM_CP_* bits/values */
    int type;
    /* Access rights: PL*_[RW] */
    int access;
    /* Security state: ARM_CP_SECSTATE_* bits/values */
    int secure;
    /* The opaque pointer passed to define_arm_cp_regs_with_opaque() when
     * this register was defined: can be used to hand data through to the
     * register read/write functions, since they are passed the ARMCPRegInfo*.
     */
    void *opaque;
    /* Value of this register, if it is ARM_CP_CONST. Otherwise, if
     * fieldoffset is non-zero, the reset value of the register.
     */
    uint64_t resetvalue;
    /* Offset of the field in CPUARMState for this register.
     *
     * This is not needed if either:
     *  1. type is ARM_CP_CONST or one of the ARM_CP_SPECIALs
     *  2. both readfn and writefn are specified
     */
    ptrdiff_t fieldoffset; /* offsetof(CPUARMState, field) */

    /* Offsets of the secure and non-secure fields in CPUARMState for the
     * register if it is banked.  These fields are only used during the static
     * registration of a register.  During hashing the bank associated
     * with a given security state is copied to fieldoffset which is used from
     * there on out.
     *
     * It is expected that register definitions use either fieldoffset or
     * bank_fieldoffsets in the definition but not both.  It is also expected
     * that both bank offsets are set when defining a banked register.  This
     * use indicates that a register is banked.
     */
    ptrdiff_t bank_fieldoffsets[2];

    /* Function for making any access checks for this register in addition to
     * those specified by the 'access' permissions bits. If NULL, no extra
     * checks required. The access check is performed at runtime, not at
     * translate time.
     */
    CPAccessFn *accessfn;
    /* Function for handling reads of this register. If NULL, then reads
     * will be done by loading from the offset into CPUARMState specified
     * by fieldoffset.
     */
    CPReadFn *readfn;
    /* Function for handling writes of this register. If NULL, then writes
     * will be done by writing to the offset into CPUARMState specified
     * by fieldoffset.
     */
    CPWriteFn *writefn;
    /* Function for doing a "raw" read; used when we need to copy
     * coprocessor state to the kernel for KVM or out for
     * migration. This only needs to be provided if there is also a
     * readfn and it has side effects (for instance clear-on-read bits).
     */
    CPReadFn *raw_readfn;
    /* Function for doing a "raw" write; used when we need to copy KVM
     * kernel coprocessor state into userspace, or for inbound
     * migration. This only needs to be provided if there is also a
     * writefn and it masks out "unwritable" bits or has write-one-to-clear
     * or similar behaviour.
     */
    CPWriteFn *raw_writefn;
    /* Function for resetting the register. If NULL, then reset will be done
     * by writing resetvalue to the field specified in fieldoffset. If
     * fieldoffset is 0 then no reset will be done.
     */
    CPResetFn *resetfn;

    /*
     * "Original" writefn and readfn.
     * For ARMv8.1-VHE register aliases, we overwrite the read/write
     * accessor functions of various EL1/EL0 to perform the runtime
     * check for which sysreg should actually be modified, and then
     * forwards the operation.  Before overwriting the accessors,
     * the original function is copied here, so that accesses that
     * really do go to the EL1/EL0 version proceed normally.
     * (The corresponding EL2 register is linked via opaque.)
     */
    CPReadFn *orig_readfn;
    CPWriteFn *orig_writefn;
};

/* Macros which are lvalues for the field in CPUARMState for the
 * ARMCPRegInfo *ri.
 */
#define CPREG_FIELD32(env, ri) \
    (*(uint32_t *)((char *)(env) + (ri)->fieldoffset))
#define CPREG_FIELD64(env, ri) \
    (*(uint64_t *)((char *)(env) + (ri)->fieldoffset))

#define REGINFO_SENTINEL { .type = ARM_CP_SENTINEL }

void define_arm_cp_regs_with_opaque(ARMCPU *cpu,
                                    const ARMCPRegInfo *regs, void *opaque);
void define_one_arm_cp_reg_with_opaque(ARMCPU *cpu,
                                       const ARMCPRegInfo *regs, void *opaque);
static inline void define_arm_cp_regs(ARMCPU *cpu, const ARMCPRegInfo *regs)
{
    define_arm_cp_regs_with_opaque(cpu, regs, 0);
}
static inline void define_one_arm_cp_reg(ARMCPU *cpu, const ARMCPRegInfo *regs)
{
    define_one_arm_cp_reg_with_opaque(cpu, regs, 0);
}
const ARMCPRegInfo *get_arm_cp_reginfo(GHashTable *cpregs, uint32_t encoded_cp);

/*
 * Definition of an ARM co-processor register as viewed from
 * userspace. This is used for presenting sanitised versions of
 * registers to userspace when emulating the Linux AArch64 CPU
 * ID/feature ABI (advertised as HWCAP_CPUID).
 */
typedef struct ARMCPRegUserSpaceInfo {
    /* Name of register */
    const char *name;

    /* Is the name actually a glob pattern */
    bool is_glob;

    /* Only some bits are exported to user space */
    uint64_t exported_bits;

    /* Fixed bits are applied after the mask */
    uint64_t fixed_bits;
} ARMCPRegUserSpaceInfo;

#define REGUSERINFO_SENTINEL { .name = NULL }

void modify_arm_cp_regs(ARMCPRegInfo *regs, const ARMCPRegUserSpaceInfo *mods);

/* CPWriteFn that can be used to implement writes-ignored behaviour */
void arm_cp_write_ignore(CPUARMState *env, const ARMCPRegInfo *ri,
                         uint64_t value);
/* CPReadFn that can be used for read-as-zero behaviour */
uint64_t arm_cp_read_zero(CPUARMState *env, const ARMCPRegInfo *ri);

/* CPResetFn that does nothing, for use if no reset is required even
 * if fieldoffset is non zero.
 */
void arm_cp_reset_ignore(CPUARMState *env, const ARMCPRegInfo *opaque);

/* Return true if this reginfo struct's field in the cpu state struct
 * is 64 bits wide.
 */
static inline bool cpreg_field_is_64bit(const ARMCPRegInfo *ri)
{
    return (ri->state == ARM_CP_STATE_AA64) || (ri->type & ARM_CP_64BIT);
}

static inline bool cp_access_ok(int current_el,
                                const ARMCPRegInfo *ri, int isread)
{
    return (ri->access >> ((current_el * 2) + isread)) & 1;
}

/* Raw read of a coprocessor register (as needed for migration, etc) */
uint64_t read_raw_cp_reg(CPUARMState *env, const ARMCPRegInfo *ri);

/**
 * write_list_to_cpustate
 * @cpu: ARMCPU
 *
 * For each register listed in the ARMCPU cpreg_indexes list, write
 * its value from the cpreg_values list into the ARMCPUState structure.
 * This updates TCG's working data structures from KVM data or
 * from incoming migration state.
 *
 * Returns: true if all register values were updated correctly,
 * false if some register was unknown or could not be written.
 * Note that we do not stop early on failure -- we will attempt
 * writing all registers in the list.
 */
bool write_list_to_cpustate(ARMCPU *cpu);

/**
 * write_cpustate_to_list:
 * @cpu: ARMCPU
 * @kvm_sync: true if this is for syncing back to KVM
 *
 * For each register listed in the ARMCPU cpreg_indexes list, write
 * its value from the ARMCPUState structure into the cpreg_values list.
 * This is used to copy info from TCG's working data structures into
 * KVM or for outbound migration.
 *
 * @kvm_sync is true if we are doing this in order to sync the
 * register state back to KVM. In this case we will only update
 * values in the list if the previous list->cpustate sync actually
 * successfully wrote the CPU state. Otherwise we will keep the value
 * that is in the list.
 *
 * Returns: true if all register values were read correctly,
 * false if some register was unknown or could not be read.
 * Note that we do not stop early on failure -- we will attempt
 * reading all registers in the list.
 */
bool write_cpustate_to_list(ARMCPU *cpu, bool kvm_sync);

#define ARM_CPUID_TI915T      0x54029152
#define ARM_CPUID_TI925T      0x54029252

#define ARM_CPU_TYPE_SUFFIX "-" TYPE_ARM_CPU
#define ARM_CPU_TYPE_NAME(name) (name ARM_CPU_TYPE_SUFFIX)
#define CPU_RESOLVING_TYPE TYPE_ARM_CPU

#define TYPE_ARM_HOST_CPU "host-" TYPE_ARM_CPU

#define cpu_list arm_cpu_list

/* ARM has the following "translation regimes" (as the ARM ARM calls them):
 *
 * If EL3 is 64-bit:
 *  + NonSecure EL1 & 0 stage 1
 *  + NonSecure EL1 & 0 stage 2
 *  + NonSecure EL2
 *  + NonSecure EL2 & 0   (ARMv8.1-VHE)
 *  + Secure EL1 & 0
 *  + Secure EL3
 * If EL3 is 32-bit:
 *  + NonSecure PL1 & 0 stage 1
 *  + NonSecure PL1 & 0 stage 2
 *  + NonSecure PL2
 *  + Secure PL0
 *  + Secure PL1
 * (reminder: for 32 bit EL3, Secure PL1 is *EL3*, not EL1.)
 *
 * For QEMU, an mmu_idx is not quite the same as a translation regime because:
 *  1. we need to split the "EL1 & 0" and "EL2 & 0" regimes into two mmu_idxes,
 *     because they may differ in access permissions even if the VA->PA map is
 *     the same
 *  2. we want to cache in our TLB the full VA->IPA->PA lookup for a stage 1+2
 *     translation, which means that we have one mmu_idx that deals with two
 *     concatenated translation regimes [this sort of combined s1+2 TLB is
 *     architecturally permitted]
 *  3. we don't need to allocate an mmu_idx to translations that we won't be
 *     handling via the TLB. The only way to do a stage 1 translation without
 *     the immediate stage 2 translation is via the ATS or AT system insns,
 *     which can be slow-pathed and always do a page table walk.
 *     The only use of stage 2 translations is either as part of an s1+2
 *     lookup or when loading the descriptors during a stage 1 page table walk,
 *     and in both those cases we don't use the TLB.
 *  4. we can also safely fold together the "32 bit EL3" and "64 bit EL3"
 *     translation regimes, because they map reasonably well to each other
 *     and they can't both be active at the same time.
 *  5. we want to be able to use the TLB for accesses done as part of a
 *     stage1 page table walk, rather than having to walk the stage2 page
 *     table over and over.
 *  6. we need separate EL1/EL2 mmu_idx for handling the Privileged Access
 *     Never (PAN) bit within PSTATE.
 *
 * This gives us the following list of cases:
 *
 * NS EL0 EL1&0 stage 1+2 (aka NS PL0)
 * NS EL1 EL1&0 stage 1+2 (aka NS PL1)
 * NS EL1 EL1&0 stage 1+2 +PAN
 * NS EL0 EL2&0
 * NS EL2 EL2&0
 * NS EL2 EL2&0 +PAN
 * NS EL2 (aka NS PL2)
 * S EL0 EL1&0 (aka S PL0)
 * S EL1 EL1&0 (not used if EL3 is 32 bit)
 * S EL1 EL1&0 +PAN
 * S EL3 (aka S PL1)
 *
 * for a total of 11 different mmu_idx.
 *
 * R profile CPUs have an MPU, but can use the same set of MMU indexes
 * as A profile. They only need to distinguish NS EL0 and NS EL1 (and
 * NS EL2 if we ever model a Cortex-R52).
 *
 * M profile CPUs are rather different as they do not have a true MMU.
 * They have the following different MMU indexes:
 *  User
 *  Privileged
 *  User, execution priority negative (ie the MPU HFNMIENA bit may apply)
 *  Privileged, execution priority negative (ditto)
 * If the CPU supports the v8M Security Extension then there are also:
 *  Secure User
 *  Secure Privileged
 *  Secure User, execution priority negative
 *  Secure Privileged, execution priority negative
 *
 * The ARMMMUIdx and the mmu index value used by the core QEMU TLB code
 * are not quite the same -- different CPU types (most notably M profile
 * vs A/R profile) would like to use MMU indexes with different semantics,
 * but since we don't ever need to use all of those in a single CPU we
 * can avoid having to set NB_MMU_MODES to "total number of A profile MMU
 * modes + total number of M profile MMU modes". The lower bits of
 * ARMMMUIdx are the core TLB mmu index, and the higher bits are always
 * the same for any particular CPU.
 * Variables of type ARMMUIdx are always full values, and the core
 * index values are in variables of type 'int'.
 *
 * Our enumeration includes at the end some entries which are not "true"
 * mmu_idx values in that they don't have corresponding TLBs and are only
 * valid for doing slow path page table walks.
 *
 * The constant names here are patterned after the general style of the names
 * of the AT/ATS operations.
 * The values used are carefully arranged to make mmu_idx => EL lookup easy.
 * For M profile we arrange them to have a bit for priv, a bit for negpri
 * and a bit for secure.
 */
#define ARM_MMU_IDX_A     0x20  /* A profile */
#define ARM_MMU_IDX_NOTLB 0x40  /* does not have a TLB */
#define ARM_MMU_IDX_M     0x80  /* M profile */

/* Meanings of the bits for A profile mmu idx values */
#define ARM_MMU_IDX_A_NS     0x8
#define ARM_MMU_IDX_A_GXF    0x10

/* Meanings of the bits for M profile mmu idx values */
#define ARM_MMU_IDX_M_PRIV   0x1
#define ARM_MMU_IDX_M_NEGPRI 0x2
#define ARM_MMU_IDX_M_S      0x4  /* Secure */

#define ARM_MMU_IDX_TYPE_MASK \
    (ARM_MMU_IDX_A | ARM_MMU_IDX_M | ARM_MMU_IDX_NOTLB)
#define ARM_MMU_IDX_COREIDX_MASK 0x1f

typedef enum ARMMMUIdx {
    /*
     * A-profile.
     */
    ARMMMUIdx_SE10_0     =  0 | ARM_MMU_IDX_A,
    ARMMMUIdx_SE20_0     =  1 | ARM_MMU_IDX_A,
    ARMMMUIdx_SE10_1     =  2 | ARM_MMU_IDX_A,
    ARMMMUIdx_SE20_2     =  3 | ARM_MMU_IDX_A,
    ARMMMUIdx_SE10_1_PAN =  4 | ARM_MMU_IDX_A,
    ARMMMUIdx_SE20_2_PAN =  5 | ARM_MMU_IDX_A,
    ARMMMUIdx_SE2        =  6 | ARM_MMU_IDX_A,
    ARMMMUIdx_SE3        =  7 | ARM_MMU_IDX_A,

    ARMMMUIdx_E10_0     = ARMMMUIdx_SE10_0 | ARM_MMU_IDX_A_NS,
    ARMMMUIdx_E20_0     = ARMMMUIdx_SE20_0 | ARM_MMU_IDX_A_NS,
    ARMMMUIdx_E10_1     = ARMMMUIdx_SE10_1 | ARM_MMU_IDX_A_NS,
    ARMMMUIdx_E20_2     = ARMMMUIdx_SE20_2 | ARM_MMU_IDX_A_NS,
    ARMMMUIdx_E10_1_PAN = ARMMMUIdx_SE10_1_PAN | ARM_MMU_IDX_A_NS,
    ARMMMUIdx_E20_2_PAN = ARMMMUIdx_SE20_2_PAN | ARM_MMU_IDX_A_NS,
    ARMMMUIdx_E2        = ARMMMUIdx_SE2 | ARM_MMU_IDX_A_NS,

    ARMMMUIdx_GE10_1     = ARMMMUIdx_E10_1 | ARM_MMU_IDX_A_GXF,
    ARMMMUIdx_GE20_2     = ARMMMUIdx_E20_2 | ARM_MMU_IDX_A_GXF,
    ARMMMUIdx_GE10_1_PAN = ARMMMUIdx_E10_1_PAN | ARM_MMU_IDX_A_GXF,
    ARMMMUIdx_GE20_2_PAN = ARMMMUIdx_E20_2_PAN | ARM_MMU_IDX_A_GXF,
    ARMMMUIdx_GE2        = ARMMMUIdx_E2 | ARM_MMU_IDX_A_GXF,

    /*
     * These are not allocated TLBs and are used only for AT system
     * instructions or for the first stage of an S12 page table walk.
     */
    ARMMMUIdx_Stage1_E0 = 0 | ARM_MMU_IDX_NOTLB,
    ARMMMUIdx_Stage1_E1 = 1 | ARM_MMU_IDX_NOTLB,
    ARMMMUIdx_Stage1_E1_PAN = 2 | ARM_MMU_IDX_NOTLB,
    ARMMMUIdx_Stage1_SE0 = 3 | ARM_MMU_IDX_NOTLB,
    ARMMMUIdx_Stage1_SE1 = 4 | ARM_MMU_IDX_NOTLB,
    ARMMMUIdx_Stage1_SE1_PAN = 5 | ARM_MMU_IDX_NOTLB,
    ARMMMUIdx_Stage1_GE1 = 6 | ARM_MMU_IDX_NOTLB,
    ARMMMUIdx_Stage1_GE1_PAN = 7 | ARM_MMU_IDX_NOTLB,
    /*
     * Not allocated a TLB: used only for second stage of an S12 page
     * table walk, or for descriptor loads during first stage of an S1
     * page table walk. Note that if we ever want to have a TLB for this
     * then various TLB flush insns which currently are no-ops or flush
     * only stage 1 MMU indexes will need to change to flush stage 2.
     */
    ARMMMUIdx_Stage2     = 8 | ARM_MMU_IDX_NOTLB,
    ARMMMUIdx_Stage2_S   = 9 | ARM_MMU_IDX_NOTLB,

    /*
     * M-profile.
     */
    ARMMMUIdx_MUser = ARM_MMU_IDX_M,
    ARMMMUIdx_MPriv = ARM_MMU_IDX_M | ARM_MMU_IDX_M_PRIV,
    ARMMMUIdx_MUserNegPri = ARMMMUIdx_MUser | ARM_MMU_IDX_M_NEGPRI,
    ARMMMUIdx_MPrivNegPri = ARMMMUIdx_MPriv | ARM_MMU_IDX_M_NEGPRI,
    ARMMMUIdx_MSUser = ARMMMUIdx_MUser | ARM_MMU_IDX_M_S,
    ARMMMUIdx_MSPriv = ARMMMUIdx_MPriv | ARM_MMU_IDX_M_S,
    ARMMMUIdx_MSUserNegPri = ARMMMUIdx_MUserNegPri | ARM_MMU_IDX_M_S,
    ARMMMUIdx_MSPrivNegPri = ARMMMUIdx_MPrivNegPri | ARM_MMU_IDX_M_S,
} ARMMMUIdx;

/*
 * Bit macros for the core-mmu-index values for each index,
 * for use when calling tlb_flush_by_mmuidx() and friends.
 */
#define TO_CORE_BIT(NAME) \
    ARMMMUIdxBit_##NAME = 1 << (ARMMMUIdx_##NAME & ARM_MMU_IDX_COREIDX_MASK)

typedef enum ARMMMUIdxBit {
    TO_CORE_BIT(E10_0),
    TO_CORE_BIT(E20_0),
    TO_CORE_BIT(E10_1),
    TO_CORE_BIT(E10_1_PAN),
    TO_CORE_BIT(E2),
    TO_CORE_BIT(E20_2),
    TO_CORE_BIT(E20_2_PAN),
    TO_CORE_BIT(SE10_0),
    TO_CORE_BIT(SE20_0),
    TO_CORE_BIT(SE10_1),
    TO_CORE_BIT(SE20_2),
    TO_CORE_BIT(SE10_1_PAN),
    TO_CORE_BIT(SE20_2_PAN),
    TO_CORE_BIT(SE2),
    TO_CORE_BIT(SE3),
    TO_CORE_BIT(GE10_1),
    TO_CORE_BIT(GE10_1_PAN),
    TO_CORE_BIT(GE2),
    TO_CORE_BIT(GE20_2),
    TO_CORE_BIT(GE20_2_PAN),

    TO_CORE_BIT(MUser),
    TO_CORE_BIT(MPriv),
    TO_CORE_BIT(MUserNegPri),
    TO_CORE_BIT(MPrivNegPri),
    TO_CORE_BIT(MSUser),
    TO_CORE_BIT(MSPriv),
    TO_CORE_BIT(MSUserNegPri),
    TO_CORE_BIT(MSPrivNegPri),
} ARMMMUIdxBit;

#undef TO_CORE_BIT

#define MMU_USER_IDX 0

/* Indexes used when registering address spaces with cpu_address_space_init */
typedef enum ARMASIdx {
    ARMASIdx_NS = 0,
    ARMASIdx_S = 1,
    ARMASIdx_TagNS = 2,
    ARMASIdx_TagS = 3,
} ARMASIdx;

/* Return the Exception Level targeted by debug exceptions. */
static inline int arm_debug_target_el(CPUARMState *env)
{
    bool secure = arm_is_secure(env);
    bool route_to_el2 = false;

    if (arm_is_el2_enabled(env)) {
        route_to_el2 = env->cp15.hcr_el2 & HCR_TGE ||
                       env->cp15.mdcr_el2 & MDCR_TDE;
    }

    if (route_to_el2) {
        return 2;
    } else if (arm_feature(env, ARM_FEATURE_EL3) &&
               !arm_el_is_aa64(env, 3) && secure) {
        return 3;
    } else {
        return 1;
    }
}

static inline bool arm_v7m_csselr_razwi(ARMCPU *cpu)
{
    /* If all the CLIDR.Ctypem bits are 0 there are no caches, and
     * CSSELR is RAZ/WI.
     */
    return (cpu->clidr & R_V7M_CLIDR_CTYPE_ALL_MASK) != 0;
}

/* See AArch64.GenerateDebugExceptionsFrom() in ARM ARM pseudocode */
static inline bool aa64_generate_debug_exceptions(CPUARMState *env)
{
    int cur_el = arm_current_el(env);
    int debug_el;

    if (cur_el == 3) {
        return false;
    }

    /* MDCR_EL3.SDD disables debug events from Secure state */
    if (arm_is_secure_below_el3(env)
        && extract32(env->cp15.mdcr_el3, 16, 1)) {
        return false;
    }

    /*
     * Same EL to same EL debug exceptions need MDSCR_KDE enabled
     * while not masking the (D)ebug bit in DAIF.
     */
    debug_el = arm_debug_target_el(env);

    if (cur_el == debug_el) {
        return extract32(env->cp15.mdscr_el1, 13, 1)
            && !(env->daif & PSTATE_D);
    }

    /* Otherwise the debug target needs to be a higher EL */
    return debug_el > cur_el;
}

static inline bool aa32_generate_debug_exceptions(CPUARMState *env)
{
    int el = arm_current_el(env);

    if (el == 0 && arm_el_is_aa64(env, 1)) {
        return aa64_generate_debug_exceptions(env);
    }

    if (arm_is_secure(env)) {
        int spd;

        if (el == 0 && (env->cp15.sder & 1)) {
            /* SDER.SUIDEN means debug exceptions from Secure EL0
             * are always enabled. Otherwise they are controlled by
             * SDCR.SPD like those from other Secure ELs.
             */
            return true;
        }

        spd = extract32(env->cp15.mdcr_el3, 14, 2);
        switch (spd) {
        case 1:
            /* SPD == 0b01 is reserved, but behaves as 0b00. */
        case 0:
            /* For 0b00 we return true if external secure invasive debug
             * is enabled. On real hardware this is controlled by external
             * signals to the core. QEMU always permits debug, and behaves
             * as if DBGEN, SPIDEN, NIDEN and SPNIDEN are all tied high.
             */
            return true;
        case 2:
            return false;
        case 3:
            return true;
        }
    }

    return el != 2;
}

/* Return true if debugging exceptions are currently enabled.
 * This corresponds to what in ARM ARM pseudocode would be
 *    if UsingAArch32() then
 *        return AArch32.GenerateDebugExceptions()
 *    else
 *        return AArch64.GenerateDebugExceptions()
 * We choose to push the if() down into this function for clarity,
 * since the pseudocode has it at all callsites except for the one in
 * CheckSoftwareStep(), where it is elided because both branches would
 * always return the same value.
 */
static inline bool arm_generate_debug_exceptions(CPUARMState *env)
{
    if (env->aarch64) {
        return aa64_generate_debug_exceptions(env);
    } else {
        return aa32_generate_debug_exceptions(env);
    }
}

/* Is single-stepping active? (Note that the "is EL_D AArch64?" check
 * implicitly means this always returns false in pre-v8 CPUs.)
 */
static inline bool arm_singlestep_active(CPUARMState *env)
{
    return extract32(env->cp15.mdscr_el1, 0, 1)
        && arm_el_is_aa64(env, arm_debug_target_el(env))
        && arm_generate_debug_exceptions(env);
}

static inline bool arm_sctlr_b(CPUARMState *env)
{
    return
        /* We need not implement SCTLR.ITD in user-mode emulation, so
         * let linux-user ignore the fact that it conflicts with SCTLR_B.
         * This lets people run BE32 binaries with "-cpu any".
         */
#ifndef CONFIG_USER_ONLY
        !arm_feature(env, ARM_FEATURE_V7) &&
#endif
        (env->cp15.sctlr_el[1] & SCTLR_B) != 0;
}

uint64_t arm_sctlr(CPUARMState *env, int el);

static inline bool arm_cpu_data_is_big_endian_a32(CPUARMState *env,
                                                  bool sctlr_b)
{
#ifdef CONFIG_USER_ONLY
    /*
     * In system mode, BE32 is modelled in line with the
     * architecture (as word-invariant big-endianness), where loads
     * and stores are done little endian but from addresses which
     * are adjusted by XORing with the appropriate constant. So the
     * endianness to use for the raw data access is not affected by
     * SCTLR.B.
     * In user mode, however, we model BE32 as byte-invariant
     * big-endianness (because user-only code cannot tell the
     * difference), and so we need to use a data access endianness
     * that depends on SCTLR.B.
     */
    if (sctlr_b) {
        return true;
    }
#endif
    /* In 32bit endianness is determined by looking at CPSR's E bit */
    return env->uncached_cpsr & CPSR_E;
}

static inline bool arm_cpu_data_is_big_endian_a64(int el, uint64_t sctlr)
{
    return sctlr & (el ? SCTLR_EE : SCTLR_E0E);
}

/* Return true if the processor is in big-endian mode. */
static inline bool arm_cpu_data_is_big_endian(CPUARMState *env)
{
    if (!is_a64(env)) {
        return arm_cpu_data_is_big_endian_a32(env, arm_sctlr_b(env));
    } else {
        int cur_el = arm_current_el(env);
        uint64_t sctlr = arm_sctlr(env, cur_el);
        return arm_cpu_data_is_big_endian_a64(cur_el, sctlr);
    }
}

#include "exec/cpu-all.h"

/*
 * We have more than 32-bits worth of state per TB, so we split the data
 * between tb->flags and tb->cs_base, which is otherwise unused for ARM.
 * We collect these two parts in CPUARMTBFlags where they are named
 * flags and flags2 respectively.
 *
 * The flags that are shared between all execution modes, TBFLAG_ANY,
 * are stored in flags.  The flags that are specific to a given mode
 * are stores in flags2.  Since cs_base is sized on the configured
 * address size, flags2 always has 64-bits for A64, and a minimum of
 * 32-bits for A32 and M32.
 *
 * The bits for 32-bit A-profile and M-profile partially overlap:
 *
 *  31         23         11 10             0
 * +-------------+----------+----------------+
 * |             |          |   TBFLAG_A32   |
 * | TBFLAG_AM32 |          +-----+----------+
 * |             |                |TBFLAG_M32|
 * +-------------+----------------+----------+
 *  31         23                6 5        0
 *
 * Unless otherwise noted, these bits are cached in env->hflags.
 */
FIELD(TBFLAG_ANY, AARCH64_STATE, 0, 1)
FIELD(TBFLAG_ANY, SS_ACTIVE, 1, 1)
FIELD(TBFLAG_ANY, PSTATE__SS, 2, 1)      /* Not cached. */
FIELD(TBFLAG_ANY, BE_DATA, 3, 1)
FIELD(TBFLAG_ANY, MMUIDX, 4, 5)
/* Target EL if we take a floating-point-disabled exception */
FIELD(TBFLAG_ANY, FPEXC_EL, 9, 2)
/* For A-profile only, target EL for debug exceptions.  */
FIELD(TBFLAG_ANY, DEBUG_TARGET_EL, 11, 2)
/* Memory operations require alignment: SCTLR_ELx.A or CCR.UNALIGN_TRP */
<<<<<<< HEAD
FIELD(TBFLAG_ANY, ALIGN_MEM, 13, 1)
=======
FIELD(TBFLAG_ANY, ALIGN_MEM, 12, 1)
FIELD(TBFLAG_ANY, PSTATE__IL, 13, 1)
>>>>>>> 81c7ed41

/*
 * Bit usage when in AArch32 state, both A- and M-profile.
 */
FIELD(TBFLAG_AM32, CONDEXEC, 24, 8)      /* Not cached. */
FIELD(TBFLAG_AM32, THUMB, 23, 1)         /* Not cached. */

/*
 * Bit usage when in AArch32 state, for A-profile only.
 */
FIELD(TBFLAG_A32, VECLEN, 0, 3)         /* Not cached. */
FIELD(TBFLAG_A32, VECSTRIDE, 3, 2)     /* Not cached. */
/*
 * We store the bottom two bits of the CPAR as TB flags and handle
 * checks on the other bits at runtime. This shares the same bits as
 * VECSTRIDE, which is OK as no XScale CPU has VFP.
 * Not cached, because VECLEN+VECSTRIDE are not cached.
 */
FIELD(TBFLAG_A32, XSCALE_CPAR, 5, 2)
FIELD(TBFLAG_A32, VFPEN, 7, 1)         /* Partially cached, minus FPEXC. */
FIELD(TBFLAG_A32, SCTLR__B, 8, 1)      /* Cannot overlap with SCTLR_B */
FIELD(TBFLAG_A32, HSTR_ACTIVE, 9, 1)
/*
 * Indicates whether cp register reads and writes by guest code should access
 * the secure or nonsecure bank of banked registers; note that this is not
 * the same thing as the current security state of the processor!
 */
FIELD(TBFLAG_A32, NS, 10, 1)

/*
 * Bit usage when in AArch32 state, for M-profile only.
 */
/* Handler (ie not Thread) mode */
FIELD(TBFLAG_M32, HANDLER, 0, 1)
/* Whether we should generate stack-limit checks */
FIELD(TBFLAG_M32, STACKCHECK, 1, 1)
/* Set if FPCCR.LSPACT is set */
FIELD(TBFLAG_M32, LSPACT, 2, 1)                 /* Not cached. */
/* Set if we must create a new FP context */
FIELD(TBFLAG_M32, NEW_FP_CTXT_NEEDED, 3, 1)     /* Not cached. */
/* Set if FPCCR.S does not match current security state */
FIELD(TBFLAG_M32, FPCCR_S_WRONG, 4, 1)          /* Not cached. */
/* Set if MVE insns are definitely not predicated by VPR or LTPSIZE */
FIELD(TBFLAG_M32, MVE_NO_PRED, 5, 1)            /* Not cached. */

/*
 * Bit usage when in AArch64 state
 */
FIELD(TBFLAG_A64, TBII, 0, 2)
FIELD(TBFLAG_A64, SVEEXC_EL, 2, 2)
FIELD(TBFLAG_A64, ZCR_LEN, 4, 4)
FIELD(TBFLAG_A64, PAUTH_ACTIVE, 8, 1)
FIELD(TBFLAG_A64, BT, 9, 1)
FIELD(TBFLAG_A64, BTYPE, 10, 2)         /* Not cached. */
FIELD(TBFLAG_A64, TBID, 12, 2)
FIELD(TBFLAG_A64, UNPRIV, 14, 1)
FIELD(TBFLAG_A64, ATA, 15, 1)
FIELD(TBFLAG_A64, TCMA, 16, 2)
FIELD(TBFLAG_A64, MTE_ACTIVE, 18, 1)
FIELD(TBFLAG_A64, MTE0_ACTIVE, 19, 1)

/*
 * Helpers for using the above.
 */
#define DP_TBFLAG_ANY(DST, WHICH, VAL) \
    (DST.flags = FIELD_DP32(DST.flags, TBFLAG_ANY, WHICH, VAL))
#define DP_TBFLAG_A64(DST, WHICH, VAL) \
    (DST.flags2 = FIELD_DP32(DST.flags2, TBFLAG_A64, WHICH, VAL))
#define DP_TBFLAG_A32(DST, WHICH, VAL) \
    (DST.flags2 = FIELD_DP32(DST.flags2, TBFLAG_A32, WHICH, VAL))
#define DP_TBFLAG_M32(DST, WHICH, VAL) \
    (DST.flags2 = FIELD_DP32(DST.flags2, TBFLAG_M32, WHICH, VAL))
#define DP_TBFLAG_AM32(DST, WHICH, VAL) \
    (DST.flags2 = FIELD_DP32(DST.flags2, TBFLAG_AM32, WHICH, VAL))

#define EX_TBFLAG_ANY(IN, WHICH)   FIELD_EX32(IN.flags, TBFLAG_ANY, WHICH)
#define EX_TBFLAG_A64(IN, WHICH)   FIELD_EX32(IN.flags2, TBFLAG_A64, WHICH)
#define EX_TBFLAG_A32(IN, WHICH)   FIELD_EX32(IN.flags2, TBFLAG_A32, WHICH)
#define EX_TBFLAG_M32(IN, WHICH)   FIELD_EX32(IN.flags2, TBFLAG_M32, WHICH)
#define EX_TBFLAG_AM32(IN, WHICH)  FIELD_EX32(IN.flags2, TBFLAG_AM32, WHICH)

/**
 * cpu_mmu_index:
 * @env: The cpu environment
 * @ifetch: True for code access, false for data access.
 *
 * Return the core mmu index for the current translation regime.
 * This function is used by generic TCG code paths.
 */
static inline int cpu_mmu_index(CPUARMState *env, bool ifetch)
{
    return EX_TBFLAG_ANY(env->hflags, MMUIDX);
}

static inline bool bswap_code(bool sctlr_b)
{
#ifdef CONFIG_USER_ONLY
    /* BE8 (SCTLR.B = 0, TARGET_WORDS_BIGENDIAN = 1) is mixed endian.
     * The invalid combination SCTLR.B=1/CPSR.E=1/TARGET_WORDS_BIGENDIAN=0
     * would also end up as a mixed-endian mode with BE code, LE data.
     */
    return
#ifdef TARGET_WORDS_BIGENDIAN
        1 ^
#endif
        sctlr_b;
#else
    /* All code access in ARM is little endian, and there are no loaders
     * doing swaps that need to be reversed
     */
    return 0;
#endif
}

#ifdef CONFIG_USER_ONLY
static inline bool arm_cpu_bswap_data(CPUARMState *env)
{
    return
#ifdef TARGET_WORDS_BIGENDIAN
       1 ^
#endif
       arm_cpu_data_is_big_endian(env);
}
#endif

void cpu_get_tb_cpu_state(CPUARMState *env, target_ulong *pc,
                          target_ulong *cs_base, uint32_t *flags);

enum {
    QEMU_PSCI_CONDUIT_DISABLED = 0,
    QEMU_PSCI_CONDUIT_SMC = 1,
    QEMU_PSCI_CONDUIT_HVC = 2,
};

#ifndef CONFIG_USER_ONLY
/* Return the address space index to use for a memory access */
static inline int arm_asidx_from_attrs(CPUState *cs, MemTxAttrs attrs)
{
    return attrs.secure ? ARMASIdx_S : ARMASIdx_NS;
}

/* Return the AddressSpace to use for a memory access
 * (which depends on whether the access is S or NS, and whether
 * the board gave us a separate AddressSpace for S accesses).
 */
static inline AddressSpace *arm_addressspace(CPUState *cs, MemTxAttrs attrs)
{
    return cpu_get_address_space(cs, arm_asidx_from_attrs(cs, attrs));
}
#endif

/**
 * arm_register_pre_el_change_hook:
 * Register a hook function which will be called immediately before this
 * CPU changes exception level or mode. The hook function will be
 * passed a pointer to the ARMCPU and the opaque data pointer passed
 * to this function when the hook was registered.
 *
 * Note that if a pre-change hook is called, any registered post-change hooks
 * are guaranteed to subsequently be called.
 */
void arm_register_pre_el_change_hook(ARMCPU *cpu, ARMELChangeHookFn *hook,
                                 void *opaque);
/**
 * arm_register_el_change_hook:
 * Register a hook function which will be called immediately after this
 * CPU changes exception level or mode. The hook function will be
 * passed a pointer to the ARMCPU and the opaque data pointer passed
 * to this function when the hook was registered.
 *
 * Note that any registered hooks registered here are guaranteed to be called
 * if pre-change hooks have been.
 */
void arm_register_el_change_hook(ARMCPU *cpu, ARMELChangeHookFn *hook, void
        *opaque);

/**
 * arm_rebuild_hflags:
 * Rebuild the cached TBFLAGS for arbitrary changed processor state.
 */
void arm_rebuild_hflags(CPUARMState *env);

/**
 * aa32_vfp_dreg:
 * Return a pointer to the Dn register within env in 32-bit mode.
 */
static inline uint64_t *aa32_vfp_dreg(CPUARMState *env, unsigned regno)
{
    return &env->vfp.zregs[regno >> 1].d[regno & 1];
}

/**
 * aa32_vfp_qreg:
 * Return a pointer to the Qn register within env in 32-bit mode.
 */
static inline uint64_t *aa32_vfp_qreg(CPUARMState *env, unsigned regno)
{
    return &env->vfp.zregs[regno].d[0];
}

/**
 * aa64_vfp_qreg:
 * Return a pointer to the Qn register within env in 64-bit mode.
 */
static inline uint64_t *aa64_vfp_qreg(CPUARMState *env, unsigned regno)
{
    return &env->vfp.zregs[regno].d[0];
}

/* Shared between translate-sve.c and sve_helper.c.  */
extern const uint64_t pred_esz_masks[4];

/* Helper for the macros below, validating the argument type. */
static inline MemTxAttrs *typecheck_memtxattrs(MemTxAttrs *x)
{
    return x;
}

/*
 * Lvalue macros for ARM TLB bits that we must cache in the TCG TLB.
 * Using these should be a bit more self-documenting than using the
 * generic target bits directly.
 */
#define arm_tlb_bti_gp(x) (typecheck_memtxattrs(x)->target_tlb_bit0)
#define arm_tlb_mte_tagged(x) (typecheck_memtxattrs(x)->target_tlb_bit1)

/*
 * AArch64 usage of the PAGE_TARGET_* bits for linux-user.
 */
#define PAGE_BTI  PAGE_TARGET_1
#define PAGE_MTE  PAGE_TARGET_2

#ifdef TARGET_TAGGED_ADDRESSES
/**
 * cpu_untagged_addr:
 * @cs: CPU context
 * @x: tagged address
 *
 * Remove any address tag from @x.  This is explicitly related to the
 * linux syscall TIF_TAGGED_ADDR setting, not TBI in general.
 *
 * There should be a better place to put this, but we need this in
 * include/exec/cpu_ldst.h, and not some place linux-user specific.
 */
static inline target_ulong cpu_untagged_addr(CPUState *cs, target_ulong x)
{
    ARMCPU *cpu = ARM_CPU(cs);
    if (cpu->env.tagged_addr_enable) {
        /*
         * TBI is enabled for userspace but not kernelspace addresses.
         * Only clear the tag if bit 55 is clear.
         */
        x &= sextract64(x, 0, 56);
    }
    return x;
}
#endif

/*
 * Naming convention for isar_feature functions:
 * Functions which test 32-bit ID registers should have _aa32_ in
 * their name. Functions which test 64-bit ID registers should have
 * _aa64_ in their name. These must only be used in code where we
 * know for certain that the CPU has AArch32 or AArch64 respectively
 * or where the correct answer for a CPU which doesn't implement that
 * CPU state is "false" (eg when generating A32 or A64 code, if adding
 * system registers that are specific to that CPU state, for "should
 * we let this system register bit be set" tests where the 32-bit
 * flavour of the register doesn't have the bit, and so on).
 * Functions which simply ask "does this feature exist at all" have
 * _any_ in their name, and always return the logical OR of the _aa64_
 * and the _aa32_ function.
 */

/*
 * 32-bit feature tests via id registers.
 */
static inline bool isar_feature_aa32_thumb_div(const ARMISARegisters *id)
{
    return FIELD_EX32(id->id_isar0, ID_ISAR0, DIVIDE) != 0;
}

static inline bool isar_feature_aa32_arm_div(const ARMISARegisters *id)
{
    return FIELD_EX32(id->id_isar0, ID_ISAR0, DIVIDE) > 1;
}

static inline bool isar_feature_aa32_lob(const ARMISARegisters *id)
{
    /* (M-profile) low-overhead loops and branch future */
    return FIELD_EX32(id->id_isar0, ID_ISAR0, CMPBRANCH) >= 3;
}

static inline bool isar_feature_aa32_jazelle(const ARMISARegisters *id)
{
    return FIELD_EX32(id->id_isar1, ID_ISAR1, JAZELLE) != 0;
}

static inline bool isar_feature_aa32_aes(const ARMISARegisters *id)
{
    return FIELD_EX32(id->id_isar5, ID_ISAR5, AES) != 0;
}

static inline bool isar_feature_aa32_pmull(const ARMISARegisters *id)
{
    return FIELD_EX32(id->id_isar5, ID_ISAR5, AES) > 1;
}

static inline bool isar_feature_aa32_sha1(const ARMISARegisters *id)
{
    return FIELD_EX32(id->id_isar5, ID_ISAR5, SHA1) != 0;
}

static inline bool isar_feature_aa32_sha2(const ARMISARegisters *id)
{
    return FIELD_EX32(id->id_isar5, ID_ISAR5, SHA2) != 0;
}

static inline bool isar_feature_aa32_crc32(const ARMISARegisters *id)
{
    return FIELD_EX32(id->id_isar5, ID_ISAR5, CRC32) != 0;
}

static inline bool isar_feature_aa32_rdm(const ARMISARegisters *id)
{
    return FIELD_EX32(id->id_isar5, ID_ISAR5, RDM) != 0;
}

static inline bool isar_feature_aa32_vcma(const ARMISARegisters *id)
{
    return FIELD_EX32(id->id_isar5, ID_ISAR5, VCMA) != 0;
}

static inline bool isar_feature_aa32_jscvt(const ARMISARegisters *id)
{
    return FIELD_EX32(id->id_isar6, ID_ISAR6, JSCVT) != 0;
}

static inline bool isar_feature_aa32_dp(const ARMISARegisters *id)
{
    return FIELD_EX32(id->id_isar6, ID_ISAR6, DP) != 0;
}

static inline bool isar_feature_aa32_fhm(const ARMISARegisters *id)
{
    return FIELD_EX32(id->id_isar6, ID_ISAR6, FHM) != 0;
}

static inline bool isar_feature_aa32_sb(const ARMISARegisters *id)
{
    return FIELD_EX32(id->id_isar6, ID_ISAR6, SB) != 0;
}

static inline bool isar_feature_aa32_predinv(const ARMISARegisters *id)
{
    return FIELD_EX32(id->id_isar6, ID_ISAR6, SPECRES) != 0;
}

static inline bool isar_feature_aa32_bf16(const ARMISARegisters *id)
{
    return FIELD_EX32(id->id_isar6, ID_ISAR6, BF16) != 0;
}

static inline bool isar_feature_aa32_i8mm(const ARMISARegisters *id)
{
    return FIELD_EX32(id->id_isar6, ID_ISAR6, I8MM) != 0;
}

static inline bool isar_feature_aa32_ras(const ARMISARegisters *id)
{
    return FIELD_EX32(id->id_pfr0, ID_PFR0, RAS) != 0;
}

static inline bool isar_feature_aa32_mprofile(const ARMISARegisters *id)
{
    return FIELD_EX32(id->id_pfr1, ID_PFR1, MPROGMOD) != 0;
}

static inline bool isar_feature_aa32_m_sec_state(const ARMISARegisters *id)
{
    /*
     * Return true if M-profile state handling insns
     * (VSCCLRM, CLRM, FPCTX access insns) are implemented
     */
    return FIELD_EX32(id->id_pfr1, ID_PFR1, SECURITY) >= 3;
}

static inline bool isar_feature_aa32_fp16_arith(const ARMISARegisters *id)
{
    /* Sadly this is encoded differently for A-profile and M-profile */
    if (isar_feature_aa32_mprofile(id)) {
        return FIELD_EX32(id->mvfr1, MVFR1, FP16) > 0;
    } else {
        return FIELD_EX32(id->mvfr1, MVFR1, FPHP) >= 3;
    }
}

static inline bool isar_feature_aa32_mve(const ARMISARegisters *id)
{
    /*
     * Return true if MVE is supported (either integer or floating point).
     * We must check for M-profile as the MVFR1 field means something
     * else for A-profile.
     */
    return isar_feature_aa32_mprofile(id) &&
        FIELD_EX32(id->mvfr1, MVFR1, MVE) > 0;
}

static inline bool isar_feature_aa32_mve_fp(const ARMISARegisters *id)
{
    /*
     * Return true if MVE is supported (either integer or floating point).
     * We must check for M-profile as the MVFR1 field means something
     * else for A-profile.
     */
    return isar_feature_aa32_mprofile(id) &&
        FIELD_EX32(id->mvfr1, MVFR1, MVE) >= 2;
}

static inline bool isar_feature_aa32_vfp_simd(const ARMISARegisters *id)
{
    /*
     * Return true if either VFP or SIMD is implemented.
     * In this case, a minimum of VFP w/ D0-D15.
     */
    return FIELD_EX32(id->mvfr0, MVFR0, SIMDREG) > 0;
}

static inline bool isar_feature_aa32_simd_r32(const ARMISARegisters *id)
{
    /* Return true if D16-D31 are implemented */
    return FIELD_EX32(id->mvfr0, MVFR0, SIMDREG) >= 2;
}

static inline bool isar_feature_aa32_fpshvec(const ARMISARegisters *id)
{
    return FIELD_EX32(id->mvfr0, MVFR0, FPSHVEC) > 0;
}

static inline bool isar_feature_aa32_fpsp_v2(const ARMISARegisters *id)
{
    /* Return true if CPU supports single precision floating point, VFPv2 */
    return FIELD_EX32(id->mvfr0, MVFR0, FPSP) > 0;
}

static inline bool isar_feature_aa32_fpsp_v3(const ARMISARegisters *id)
{
    /* Return true if CPU supports single precision floating point, VFPv3 */
    return FIELD_EX32(id->mvfr0, MVFR0, FPSP) >= 2;
}

static inline bool isar_feature_aa32_fpdp_v2(const ARMISARegisters *id)
{
    /* Return true if CPU supports double precision floating point, VFPv2 */
    return FIELD_EX32(id->mvfr0, MVFR0, FPDP) > 0;
}

static inline bool isar_feature_aa32_fpdp_v3(const ARMISARegisters *id)
{
    /* Return true if CPU supports double precision floating point, VFPv3 */
    return FIELD_EX32(id->mvfr0, MVFR0, FPDP) >= 2;
}

static inline bool isar_feature_aa32_vfp(const ARMISARegisters *id)
{
    return isar_feature_aa32_fpsp_v2(id) || isar_feature_aa32_fpdp_v2(id);
}

/*
 * We always set the FP and SIMD FP16 fields to indicate identical
 * levels of support (assuming SIMD is implemented at all), so
 * we only need one set of accessors.
 */
static inline bool isar_feature_aa32_fp16_spconv(const ARMISARegisters *id)
{
    return FIELD_EX32(id->mvfr1, MVFR1, FPHP) > 0;
}

static inline bool isar_feature_aa32_fp16_dpconv(const ARMISARegisters *id)
{
    return FIELD_EX32(id->mvfr1, MVFR1, FPHP) > 1;
}

/*
 * Note that this ID register field covers both VFP and Neon FMAC,
 * so should usually be tested in combination with some other
 * check that confirms the presence of whichever of VFP or Neon is
 * relevant, to avoid accidentally enabling a Neon feature on
 * a VFP-no-Neon core or vice-versa.
 */
static inline bool isar_feature_aa32_simdfmac(const ARMISARegisters *id)
{
    return FIELD_EX32(id->mvfr1, MVFR1, SIMDFMAC) != 0;
}

static inline bool isar_feature_aa32_vsel(const ARMISARegisters *id)
{
    return FIELD_EX32(id->mvfr2, MVFR2, FPMISC) >= 1;
}

static inline bool isar_feature_aa32_vcvt_dr(const ARMISARegisters *id)
{
    return FIELD_EX32(id->mvfr2, MVFR2, FPMISC) >= 2;
}

static inline bool isar_feature_aa32_vrint(const ARMISARegisters *id)
{
    return FIELD_EX32(id->mvfr2, MVFR2, FPMISC) >= 3;
}

static inline bool isar_feature_aa32_vminmaxnm(const ARMISARegisters *id)
{
    return FIELD_EX32(id->mvfr2, MVFR2, FPMISC) >= 4;
}

static inline bool isar_feature_aa32_pxn(const ARMISARegisters *id)
{
    return FIELD_EX32(id->id_mmfr0, ID_MMFR0, VMSA) >= 4;
}

static inline bool isar_feature_aa32_pan(const ARMISARegisters *id)
{
    return FIELD_EX32(id->id_mmfr3, ID_MMFR3, PAN) != 0;
}

static inline bool isar_feature_aa32_ats1e1(const ARMISARegisters *id)
{
    return FIELD_EX32(id->id_mmfr3, ID_MMFR3, PAN) >= 2;
}

static inline bool isar_feature_aa32_pmu_8_1(const ARMISARegisters *id)
{
    /* 0xf means "non-standard IMPDEF PMU" */
    return FIELD_EX32(id->id_dfr0, ID_DFR0, PERFMON) >= 4 &&
        FIELD_EX32(id->id_dfr0, ID_DFR0, PERFMON) != 0xf;
}

static inline bool isar_feature_aa32_pmu_8_4(const ARMISARegisters *id)
{
    /* 0xf means "non-standard IMPDEF PMU" */
    return FIELD_EX32(id->id_dfr0, ID_DFR0, PERFMON) >= 5 &&
        FIELD_EX32(id->id_dfr0, ID_DFR0, PERFMON) != 0xf;
}

static inline bool isar_feature_aa32_hpd(const ARMISARegisters *id)
{
    return FIELD_EX32(id->id_mmfr4, ID_MMFR4, HPDS) != 0;
}

static inline bool isar_feature_aa32_ac2(const ARMISARegisters *id)
{
    return FIELD_EX32(id->id_mmfr4, ID_MMFR4, AC2) != 0;
}

static inline bool isar_feature_aa32_ccidx(const ARMISARegisters *id)
{
    return FIELD_EX32(id->id_mmfr4, ID_MMFR4, CCIDX) != 0;
}

static inline bool isar_feature_aa32_tts2uxn(const ARMISARegisters *id)
{
    return FIELD_EX32(id->id_mmfr4, ID_MMFR4, XNX) != 0;
}

static inline bool isar_feature_aa32_dit(const ARMISARegisters *id)
{
    return FIELD_EX32(id->id_pfr0, ID_PFR0, DIT) != 0;
}

static inline bool isar_feature_aa32_ssbs(const ARMISARegisters *id)
{
    return FIELD_EX32(id->id_pfr2, ID_PFR2, SSBS) != 0;
}

/*
 * 64-bit feature tests via id registers.
 */
static inline bool isar_feature_aa64_aes(const ARMISARegisters *id)
{
    return FIELD_EX64(id->id_aa64isar0, ID_AA64ISAR0, AES) != 0;
}

static inline bool isar_feature_aa64_pmull(const ARMISARegisters *id)
{
    return FIELD_EX64(id->id_aa64isar0, ID_AA64ISAR0, AES) > 1;
}

static inline bool isar_feature_aa64_sha1(const ARMISARegisters *id)
{
    return FIELD_EX64(id->id_aa64isar0, ID_AA64ISAR0, SHA1) != 0;
}

static inline bool isar_feature_aa64_sha256(const ARMISARegisters *id)
{
    return FIELD_EX64(id->id_aa64isar0, ID_AA64ISAR0, SHA2) != 0;
}

static inline bool isar_feature_aa64_sha512(const ARMISARegisters *id)
{
    return FIELD_EX64(id->id_aa64isar0, ID_AA64ISAR0, SHA2) > 1;
}

static inline bool isar_feature_aa64_crc32(const ARMISARegisters *id)
{
    return FIELD_EX64(id->id_aa64isar0, ID_AA64ISAR0, CRC32) != 0;
}

static inline bool isar_feature_aa64_atomics(const ARMISARegisters *id)
{
    return FIELD_EX64(id->id_aa64isar0, ID_AA64ISAR0, ATOMIC) != 0;
}

static inline bool isar_feature_aa64_rdm(const ARMISARegisters *id)
{
    return FIELD_EX64(id->id_aa64isar0, ID_AA64ISAR0, RDM) != 0;
}

static inline bool isar_feature_aa64_sha3(const ARMISARegisters *id)
{
    return FIELD_EX64(id->id_aa64isar0, ID_AA64ISAR0, SHA3) != 0;
}

static inline bool isar_feature_aa64_sm3(const ARMISARegisters *id)
{
    return FIELD_EX64(id->id_aa64isar0, ID_AA64ISAR0, SM3) != 0;
}

static inline bool isar_feature_aa64_sm4(const ARMISARegisters *id)
{
    return FIELD_EX64(id->id_aa64isar0, ID_AA64ISAR0, SM4) != 0;
}

static inline bool isar_feature_aa64_dp(const ARMISARegisters *id)
{
    return FIELD_EX64(id->id_aa64isar0, ID_AA64ISAR0, DP) != 0;
}

static inline bool isar_feature_aa64_fhm(const ARMISARegisters *id)
{
    return FIELD_EX64(id->id_aa64isar0, ID_AA64ISAR0, FHM) != 0;
}

static inline bool isar_feature_aa64_condm_4(const ARMISARegisters *id)
{
    return FIELD_EX64(id->id_aa64isar0, ID_AA64ISAR0, TS) != 0;
}

static inline bool isar_feature_aa64_condm_5(const ARMISARegisters *id)
{
    return FIELD_EX64(id->id_aa64isar0, ID_AA64ISAR0, TS) >= 2;
}

static inline bool isar_feature_aa64_rndr(const ARMISARegisters *id)
{
    return FIELD_EX64(id->id_aa64isar0, ID_AA64ISAR0, RNDR) != 0;
}

static inline bool isar_feature_aa64_jscvt(const ARMISARegisters *id)
{
    return FIELD_EX64(id->id_aa64isar1, ID_AA64ISAR1, JSCVT) != 0;
}

static inline bool isar_feature_aa64_fcma(const ARMISARegisters *id)
{
    return FIELD_EX64(id->id_aa64isar1, ID_AA64ISAR1, FCMA) != 0;
}

static inline bool isar_feature_aa64_pauth(const ARMISARegisters *id)
{
    /*
     * Return true if any form of pauth is enabled, as this
     * predicate controls migration of the 128-bit keys.
     */
    return (id->id_aa64isar1 &
            (FIELD_DP64(0, ID_AA64ISAR1, APA, 0xf) |
             FIELD_DP64(0, ID_AA64ISAR1, API, 0xf) |
             FIELD_DP64(0, ID_AA64ISAR1, GPA, 0xf) |
             FIELD_DP64(0, ID_AA64ISAR1, GPI, 0xf))) != 0;
}

static inline bool isar_feature_aa64_pauth_arch(const ARMISARegisters *id)
{
    /*
     * Return true if pauth is enabled with the architected QARMA algorithm.
     * QEMU will always set APA+GPA to the same value.
     */
    return FIELD_EX64(id->id_aa64isar1, ID_AA64ISAR1, APA) != 0;
}

static inline bool isar_feature_aa64_tlbirange(const ARMISARegisters *id)
{
    return FIELD_EX64(id->id_aa64isar0, ID_AA64ISAR0, TLB) == 2;
}

static inline bool isar_feature_aa64_tlbios(const ARMISARegisters *id)
{
    return FIELD_EX64(id->id_aa64isar0, ID_AA64ISAR0, TLB) != 0;
}

static inline bool isar_feature_aa64_sb(const ARMISARegisters *id)
{
    return FIELD_EX64(id->id_aa64isar1, ID_AA64ISAR1, SB) != 0;
}

static inline bool isar_feature_aa64_predinv(const ARMISARegisters *id)
{
    return FIELD_EX64(id->id_aa64isar1, ID_AA64ISAR1, SPECRES) != 0;
}

static inline bool isar_feature_aa64_frint(const ARMISARegisters *id)
{
    return FIELD_EX64(id->id_aa64isar1, ID_AA64ISAR1, FRINTTS) != 0;
}

static inline bool isar_feature_aa64_dcpop(const ARMISARegisters *id)
{
    return FIELD_EX64(id->id_aa64isar1, ID_AA64ISAR1, DPB) != 0;
}

static inline bool isar_feature_aa64_dcpodp(const ARMISARegisters *id)
{
    return FIELD_EX64(id->id_aa64isar1, ID_AA64ISAR1, DPB) >= 2;
}

static inline bool isar_feature_aa64_bf16(const ARMISARegisters *id)
{
    return FIELD_EX64(id->id_aa64isar1, ID_AA64ISAR1, BF16) != 0;
}

static inline bool isar_feature_aa64_fp_simd(const ARMISARegisters *id)
{
    /* We always set the AdvSIMD and FP fields identically.  */
    return FIELD_EX64(id->id_aa64pfr0, ID_AA64PFR0, FP) != 0xf;
}

static inline bool isar_feature_aa64_fp16(const ARMISARegisters *id)
{
    /* We always set the AdvSIMD and FP fields identically wrt FP16.  */
    return FIELD_EX64(id->id_aa64pfr0, ID_AA64PFR0, FP) == 1;
}

static inline bool isar_feature_aa64_aa32(const ARMISARegisters *id)
{
    return FIELD_EX64(id->id_aa64pfr0, ID_AA64PFR0, EL0) >= 2;
}

static inline bool isar_feature_aa64_aa32_el1(const ARMISARegisters *id)
{
    return FIELD_EX64(id->id_aa64pfr0, ID_AA64PFR0, EL1) >= 2;
}

static inline bool isar_feature_aa64_sve(const ARMISARegisters *id)
{
    return FIELD_EX64(id->id_aa64pfr0, ID_AA64PFR0, SVE) != 0;
}

static inline bool isar_feature_aa64_sel2(const ARMISARegisters *id)
{
    return FIELD_EX64(id->id_aa64pfr0, ID_AA64PFR0, SEL2) != 0;
}

static inline bool isar_feature_aa64_vh(const ARMISARegisters *id)
{
    return FIELD_EX64(id->id_aa64mmfr1, ID_AA64MMFR1, VH) != 0;
}

static inline bool isar_feature_aa64_lor(const ARMISARegisters *id)
{
    return FIELD_EX64(id->id_aa64mmfr1, ID_AA64MMFR1, LO) != 0;
}

static inline bool isar_feature_aa64_pan(const ARMISARegisters *id)
{
    return FIELD_EX64(id->id_aa64mmfr1, ID_AA64MMFR1, PAN) != 0;
}

static inline bool isar_feature_aa64_ats1e1(const ARMISARegisters *id)
{
    return FIELD_EX64(id->id_aa64mmfr1, ID_AA64MMFR1, PAN) >= 2;
}

static inline bool isar_feature_aa64_uao(const ARMISARegisters *id)
{
    return FIELD_EX64(id->id_aa64mmfr2, ID_AA64MMFR2, UAO) != 0;
}

static inline bool isar_feature_aa64_st(const ARMISARegisters *id)
{
    return FIELD_EX64(id->id_aa64mmfr2, ID_AA64MMFR2, ST) != 0;
}

static inline bool isar_feature_aa64_bti(const ARMISARegisters *id)
{
    return FIELD_EX64(id->id_aa64pfr1, ID_AA64PFR1, BT) != 0;
}

static inline bool isar_feature_aa64_mte_insn_reg(const ARMISARegisters *id)
{
    return FIELD_EX64(id->id_aa64pfr1, ID_AA64PFR1, MTE) != 0;
}

static inline bool isar_feature_aa64_mte(const ARMISARegisters *id)
{
    return FIELD_EX64(id->id_aa64pfr1, ID_AA64PFR1, MTE) >= 2;
}

static inline bool isar_feature_aa64_pmu_8_1(const ARMISARegisters *id)
{
    return FIELD_EX64(id->id_aa64dfr0, ID_AA64DFR0, PMUVER) >= 4 &&
        FIELD_EX64(id->id_aa64dfr0, ID_AA64DFR0, PMUVER) != 0xf;
}

static inline bool isar_feature_aa64_pmu_8_4(const ARMISARegisters *id)
{
    return FIELD_EX64(id->id_aa64dfr0, ID_AA64DFR0, PMUVER) >= 5 &&
        FIELD_EX64(id->id_aa64dfr0, ID_AA64DFR0, PMUVER) != 0xf;
}

static inline bool isar_feature_aa64_rcpc_8_3(const ARMISARegisters *id)
{
    return FIELD_EX64(id->id_aa64isar1, ID_AA64ISAR1, LRCPC) != 0;
}

static inline bool isar_feature_aa64_rcpc_8_4(const ARMISARegisters *id)
{
    return FIELD_EX64(id->id_aa64isar1, ID_AA64ISAR1, LRCPC) >= 2;
}

static inline bool isar_feature_aa64_i8mm(const ARMISARegisters *id)
{
    return FIELD_EX64(id->id_aa64isar1, ID_AA64ISAR1, I8MM) != 0;
}

static inline bool isar_feature_aa64_tgran4_lpa2(const ARMISARegisters *id)
{
    return FIELD_SEX64(id->id_aa64mmfr0, ID_AA64MMFR0, TGRAN4) >= 1;
}

static inline bool isar_feature_aa64_tgran4_2_lpa2(const ARMISARegisters *id)
{
    unsigned t = FIELD_EX64(id->id_aa64mmfr0, ID_AA64MMFR0, TGRAN4_2);
    return t >= 3 || (t == 0 && isar_feature_aa64_tgran4_lpa2(id));
}

static inline bool isar_feature_aa64_tgran16_lpa2(const ARMISARegisters *id)
{
    return FIELD_EX64(id->id_aa64mmfr0, ID_AA64MMFR0, TGRAN16) >= 2;
}

static inline bool isar_feature_aa64_tgran16_2_lpa2(const ARMISARegisters *id)
{
    unsigned t = FIELD_EX64(id->id_aa64mmfr0, ID_AA64MMFR0, TGRAN16_2);
    return t >= 3 || (t == 0 && isar_feature_aa64_tgran16_lpa2(id));
}

static inline bool isar_feature_aa64_ccidx(const ARMISARegisters *id)
{
    return FIELD_EX64(id->id_aa64mmfr2, ID_AA64MMFR2, CCIDX) != 0;
}

static inline bool isar_feature_aa64_lva(const ARMISARegisters *id)
{
    return FIELD_EX64(id->id_aa64mmfr2, ID_AA64MMFR2, VARANGE) != 0;
}

static inline bool isar_feature_aa64_tts2uxn(const ARMISARegisters *id)
{
    return FIELD_EX64(id->id_aa64mmfr1, ID_AA64MMFR1, XNX) != 0;
}

static inline bool isar_feature_aa64_dit(const ARMISARegisters *id)
{
    return FIELD_EX64(id->id_aa64pfr0, ID_AA64PFR0, DIT) != 0;
}

static inline bool isar_feature_aa64_ssbs(const ARMISARegisters *id)
{
    return FIELD_EX64(id->id_aa64pfr1, ID_AA64PFR1, SSBS) != 0;
}

static inline bool isar_feature_aa64_sve2(const ARMISARegisters *id)
{
    return FIELD_EX64(id->id_aa64zfr0, ID_AA64ZFR0, SVEVER) != 0;
}

static inline bool isar_feature_aa64_sve2_aes(const ARMISARegisters *id)
{
    return FIELD_EX64(id->id_aa64zfr0, ID_AA64ZFR0, AES) != 0;
}

static inline bool isar_feature_aa64_sve2_pmull128(const ARMISARegisters *id)
{
    return FIELD_EX64(id->id_aa64zfr0, ID_AA64ZFR0, AES) >= 2;
}

static inline bool isar_feature_aa64_sve2_bitperm(const ARMISARegisters *id)
{
    return FIELD_EX64(id->id_aa64zfr0, ID_AA64ZFR0, BITPERM) != 0;
}

static inline bool isar_feature_aa64_sve_bf16(const ARMISARegisters *id)
{
    return FIELD_EX64(id->id_aa64zfr0, ID_AA64ZFR0, BFLOAT16) != 0;
}

static inline bool isar_feature_aa64_sve2_sha3(const ARMISARegisters *id)
{
    return FIELD_EX64(id->id_aa64zfr0, ID_AA64ZFR0, SHA3) != 0;
}

static inline bool isar_feature_aa64_sve2_sm4(const ARMISARegisters *id)
{
    return FIELD_EX64(id->id_aa64zfr0, ID_AA64ZFR0, SM4) != 0;
}

static inline bool isar_feature_aa64_sve_i8mm(const ARMISARegisters *id)
{
    return FIELD_EX64(id->id_aa64zfr0, ID_AA64ZFR0, I8MM) != 0;
}

static inline bool isar_feature_aa64_sve_f32mm(const ARMISARegisters *id)
{
    return FIELD_EX64(id->id_aa64zfr0, ID_AA64ZFR0, F32MM) != 0;
}

static inline bool isar_feature_aa64_sve_f64mm(const ARMISARegisters *id)
{
    return FIELD_EX64(id->id_aa64zfr0, ID_AA64ZFR0, F64MM) != 0;
}

/*
 * Feature tests for "does this exist in either 32-bit or 64-bit?"
 */
static inline bool isar_feature_any_fp16(const ARMISARegisters *id)
{
    return isar_feature_aa64_fp16(id) || isar_feature_aa32_fp16_arith(id);
}

static inline bool isar_feature_any_predinv(const ARMISARegisters *id)
{
    return isar_feature_aa64_predinv(id) || isar_feature_aa32_predinv(id);
}

static inline bool isar_feature_any_pmu_8_1(const ARMISARegisters *id)
{
    return isar_feature_aa64_pmu_8_1(id) || isar_feature_aa32_pmu_8_1(id);
}

static inline bool isar_feature_any_pmu_8_4(const ARMISARegisters *id)
{
    return isar_feature_aa64_pmu_8_4(id) || isar_feature_aa32_pmu_8_4(id);
}

static inline bool isar_feature_any_ccidx(const ARMISARegisters *id)
{
    return isar_feature_aa64_ccidx(id) || isar_feature_aa32_ccidx(id);
}

static inline bool isar_feature_any_tts2uxn(const ARMISARegisters *id)
{
    return isar_feature_aa64_tts2uxn(id) || isar_feature_aa32_tts2uxn(id);
}

/*
 * Forward to the above feature tests given an ARMCPU pointer.
 */
#define cpu_isar_feature(name, cpu) \
    ({ ARMCPU *cpu_ = (cpu); isar_feature_##name(&cpu_->isar); })

#endif<|MERGE_RESOLUTION|>--- conflicted
+++ resolved
@@ -54,12 +54,9 @@
 #define EXCP_LAZYFP         20   /* v7M fault during lazy FP stacking */
 #define EXCP_LSERR          21   /* v8M LSERR SecureFault */
 #define EXCP_UNALIGNED      22   /* v7M UNALIGNED UsageFault */
-<<<<<<< HEAD
-#define EXCP_GENTER         23
-#define EXCP_GXF_ABORT      24
-=======
 #define EXCP_DIVBYZERO      23   /* v7M DIVBYZERO UsageFault */
->>>>>>> 81c7ed41
+#define EXCP_GENTER         24
+#define EXCP_GXF_ABORT      25
 /* NB: add new EXCP_ defines to the array in arm_log_exception() too */
 
 #define ARMV7M_EXCP_RESET   1
@@ -239,7 +236,6 @@
     target_ulong flags2;
 } CPUARMTBFlags;
 
-<<<<<<< HEAD
 #define APRR_ATTR_X (1ULL)
 #define APRR_ATTR_W (2ULL)
 #define APRR_ATTR_R (4ULL)
@@ -271,10 +267,7 @@
 #define SPRR_MASK_EXTRACT_IDX_ATTR(_sprr_mask_value, _idx) \
 	(((_sprr_mask_value) >> SPRR_MASK_SHIFT_FOR_IDX(_idx)) & APRR_ATTR_MASK)
 
-typedef struct CPUARMState {
-=======
 typedef struct CPUArchState {
->>>>>>> 81c7ed41
     /* Regs for current mode.  */
     uint32_t regs[16];
 
@@ -3551,12 +3544,8 @@
 /* For A-profile only, target EL for debug exceptions.  */
 FIELD(TBFLAG_ANY, DEBUG_TARGET_EL, 11, 2)
 /* Memory operations require alignment: SCTLR_ELx.A or CCR.UNALIGN_TRP */
-<<<<<<< HEAD
 FIELD(TBFLAG_ANY, ALIGN_MEM, 13, 1)
-=======
-FIELD(TBFLAG_ANY, ALIGN_MEM, 12, 1)
-FIELD(TBFLAG_ANY, PSTATE__IL, 13, 1)
->>>>>>> 81c7ed41
+FIELD(TBFLAG_ANY, PSTATE__IL, 14, 1)
 
 /*
  * Bit usage when in AArch32 state, both A- and M-profile.
