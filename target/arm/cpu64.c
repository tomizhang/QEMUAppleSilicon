/*
 * QEMU AArch64 CPU
 *
 * Copyright (c) 2013 Linaro Ltd
 *
 * This program is free software; you can redistribute it and/or
 * modify it under the terms of the GNU General Public License
 * as published by the Free Software Foundation; either version 2
 * of the License, or (at your option) any later version.
 *
 * This program is distributed in the hope that it will be useful,
 * but WITHOUT ANY WARRANTY; without even the implied warranty of
 * MERCHANTABILITY or FITNESS FOR A PARTICULAR PURPOSE.  See the
 * GNU General Public License for more details.
 *
 * You should have received a copy of the GNU General Public License
 * along with this program; if not, see
 * <http://www.gnu.org/licenses/gpl-2.0.html>
 */

#include "qemu/osdep.h"
#include "qapi/error.h"
#include "cpu.h"
#include "cpregs.h"
#include "qemu/module.h"
#include "sysemu/kvm.h"
#include "sysemu/hvf.h"
#include "sysemu/qtest.h"
#include "sysemu/tcg.h"
#include "kvm_arm.h"
#include "hvf_arm.h"
#include "qapi/visitor.h"
#include "hw/qdev-properties.h"
#include "internals.h"
#include "cpregs.h"

void arm_cpu_sve_finalize(ARMCPU *cpu, Error **errp)
{
    /*
     * If any vector lengths are explicitly enabled with sve<N> properties,
     * then all other lengths are implicitly disabled.  If sve-max-vq is
     * specified then it is the same as explicitly enabling all lengths
     * up to and including the specified maximum, which means all larger
     * lengths will be implicitly disabled.  If no sve<N> properties
     * are enabled and sve-max-vq is not specified, then all lengths not
     * explicitly disabled will be enabled.  Additionally, all power-of-two
     * vector lengths less than the maximum enabled length will be
     * automatically enabled and all vector lengths larger than the largest
     * disabled power-of-two vector length will be automatically disabled.
     * Errors are generated if the user provided input that interferes with
     * any of the above.  Finally, if SVE is not disabled, then at least one
     * vector length must be enabled.
     */
    uint32_t vq_map = cpu->sve_vq.map;
    uint32_t vq_init = cpu->sve_vq.init;
    uint32_t vq_supported;
    uint32_t vq_mask = 0;
    uint32_t tmp, vq, max_vq = 0;

    /*
     * CPU models specify a set of supported vector lengths which are
     * enabled by default.  Attempting to enable any vector length not set
     * in the supported bitmap results in an error.  When KVM is enabled we
     * fetch the supported bitmap from the host.
     */
    if (kvm_enabled()) {
        if (kvm_arm_sve_supported()) {
            cpu->sve_vq.supported = kvm_arm_sve_get_vls(CPU(cpu));
            vq_supported = cpu->sve_vq.supported;
        } else {
            assert(!cpu_isar_feature(aa64_sve, cpu));
            vq_supported = 0;
        }
    } else {
        vq_supported = cpu->sve_vq.supported;
    }

    /*
     * Process explicit sve<N> properties.
     * From the properties, sve_vq_map<N> implies sve_vq_init<N>.
     * Check first for any sve<N> enabled.
     */
    if (vq_map != 0) {
        max_vq = 32 - clz32(vq_map);
        vq_mask = MAKE_64BIT_MASK(0, max_vq);

        if (cpu->sve_max_vq && max_vq > cpu->sve_max_vq) {
            error_setg(errp, "cannot enable sve%d", max_vq * 128);
            error_append_hint(errp, "sve%d is larger than the maximum vector "
                              "length, sve-max-vq=%d (%d bits)\n",
                              max_vq * 128, cpu->sve_max_vq,
                              cpu->sve_max_vq * 128);
            return;
        }

        if (kvm_enabled()) {
            /*
             * For KVM we have to automatically enable all supported uninitialized
             * lengths, even when the smaller lengths are not all powers-of-two.
             */
            vq_map |= vq_supported & ~vq_init & vq_mask;
        } else {
            /* Propagate enabled bits down through required powers-of-two. */
            vq_map |= SVE_VQ_POW2_MAP & ~vq_init & vq_mask;
        }
    } else if (cpu->sve_max_vq == 0) {
        /*
         * No explicit bits enabled, and no implicit bits from sve-max-vq.
         */
        if (!cpu_isar_feature(aa64_sve, cpu)) {
            /* SVE is disabled and so are all vector lengths.  Good. */
            return;
        }

        if (kvm_enabled()) {
            /* Disabling a supported length disables all larger lengths. */
            tmp = vq_init & vq_supported;
        } else {
            /* Disabling a power-of-two disables all larger lengths. */
            tmp = vq_init & SVE_VQ_POW2_MAP;
        }
        vq = ctz32(tmp) + 1;

        max_vq = vq <= ARM_MAX_VQ ? vq - 1 : ARM_MAX_VQ;
        vq_mask = max_vq > 0 ? MAKE_64BIT_MASK(0, max_vq) : 0;
        vq_map = vq_supported & ~vq_init & vq_mask;

        if (vq_map == 0) {
            error_setg(errp, "cannot disable sve%d", vq * 128);
            error_append_hint(errp, "Disabling sve%d results in all "
                              "vector lengths being disabled.\n",
                              vq * 128);
            error_append_hint(errp, "With SVE enabled, at least one "
                              "vector length must be enabled.\n");
            return;
        }

        max_vq = 32 - clz32(vq_map);
        vq_mask = MAKE_64BIT_MASK(0, max_vq);
    }

    /*
     * Process the sve-max-vq property.
     * Note that we know from the above that no bit above
     * sve-max-vq is currently set.
     */
    if (cpu->sve_max_vq != 0) {
        max_vq = cpu->sve_max_vq;
        vq_mask = MAKE_64BIT_MASK(0, max_vq);

        if (vq_init & ~vq_map & (1 << (max_vq - 1))) {
            error_setg(errp, "cannot disable sve%d", max_vq * 128);
            error_append_hint(errp, "The maximum vector length must be "
                              "enabled, sve-max-vq=%d (%d bits)\n",
                              max_vq, max_vq * 128);
            return;
        }

        /* Set all bits not explicitly set within sve-max-vq. */
        vq_map |= ~vq_init & vq_mask;
    }

    /*
     * We should know what max-vq is now.  Also, as we're done
     * manipulating sve-vq-map, we ensure any bits above max-vq
     * are clear, just in case anybody looks.
     */
    assert(max_vq != 0);
    assert(vq_mask != 0);
    vq_map &= vq_mask;

    /* Ensure the set of lengths matches what is supported. */
    tmp = vq_map ^ (vq_supported & vq_mask);
    if (tmp) {
        vq = 32 - clz32(tmp);
        if (vq_map & (1 << (vq - 1))) {
            if (cpu->sve_max_vq) {
                error_setg(errp, "cannot set sve-max-vq=%d", cpu->sve_max_vq);
                error_append_hint(errp, "This CPU does not support "
                                  "the vector length %d-bits.\n", vq * 128);
                error_append_hint(errp, "It may not be possible to use "
                                  "sve-max-vq with this CPU. Try "
                                  "using only sve<N> properties.\n");
            } else {
                error_setg(errp, "cannot enable sve%d", vq * 128);
                if (vq_supported) {
                    error_append_hint(errp, "This CPU does not support "
                                      "the vector length %d-bits.\n", vq * 128);
                } else {
                    error_append_hint(errp, "SVE not supported by KVM "
                                      "on this host\n");
                }
            }
            return;
        } else {
            if (kvm_enabled()) {
                error_setg(errp, "cannot disable sve%d", vq * 128);
                error_append_hint(errp, "The KVM host requires all "
                                  "supported vector lengths smaller "
                                  "than %d bits to also be enabled.\n",
                                  max_vq * 128);
                return;
            } else {
                /* Ensure all required powers-of-two are enabled. */
                tmp = SVE_VQ_POW2_MAP & vq_mask & ~vq_map;
                if (tmp) {
                    vq = 32 - clz32(tmp);
                    error_setg(errp, "cannot disable sve%d", vq * 128);
                    error_append_hint(errp, "sve%d is required as it "
                                      "is a power-of-two length smaller "
                                      "than the maximum, sve%d\n",
                                      vq * 128, max_vq * 128);
                    return;
                }
            }
        }
    }

    /*
     * Now that we validated all our vector lengths, the only question
     * left to answer is if we even want SVE at all.
     */
    if (!cpu_isar_feature(aa64_sve, cpu)) {
        error_setg(errp, "cannot enable sve%d", max_vq * 128);
        error_append_hint(errp, "SVE must be enabled to enable vector "
                          "lengths.\n");
        error_append_hint(errp, "Add sve=on to the CPU property list.\n");
        return;
    }

    /* From now on sve_max_vq is the actual maximum supported length. */
    cpu->sve_max_vq = max_vq;
    cpu->sve_vq.map = vq_map;
}

/*
 * Note that cpu_arm_{get,set}_vq cannot use the simpler
 * object_property_add_bool interface because they make use of the
 * contents of "name" to determine which bit on which to operate.
 */
static void cpu_arm_get_vq(Object *obj, Visitor *v, const char *name,
                           void *opaque, Error **errp)
{
    ARMCPU *cpu = ARM_CPU(obj);
    ARMVQMap *vq_map = opaque;
    uint32_t vq = atoi(&name[3]) / 128;
    bool sve = vq_map == &cpu->sve_vq;
    bool value;

    /* All vector lengths are disabled when feature is off. */
    if (sve
        ? !cpu_isar_feature(aa64_sve, cpu)
        : !cpu_isar_feature(aa64_sme, cpu)) {
        value = false;
    } else {
        value = extract32(vq_map->map, vq - 1, 1);
    }
    visit_type_bool(v, name, &value, errp);
}

static void cpu_arm_set_vq(Object *obj, Visitor *v, const char *name,
                           void *opaque, Error **errp)
{
    ARMVQMap *vq_map = opaque;
    uint32_t vq = atoi(&name[3]) / 128;
    bool value;

    if (!visit_type_bool(v, name, &value, errp)) {
        return;
    }

    vq_map->map = deposit32(vq_map->map, vq - 1, 1, value);
    vq_map->init |= 1 << (vq - 1);
}

static bool cpu_arm_get_sve(Object *obj, Error **errp)
{
    ARMCPU *cpu = ARM_CPU(obj);
    return cpu_isar_feature(aa64_sve, cpu);
}

static void cpu_arm_set_sve(Object *obj, bool value, Error **errp)
{
    ARMCPU *cpu = ARM_CPU(obj);
    uint64_t t;

    if (value && kvm_enabled() && !kvm_arm_sve_supported()) {
        error_setg(errp, "'sve' feature not supported by KVM on this host");
        return;
    }

    t = cpu->isar.id_aa64pfr0;
    t = FIELD_DP64(t, ID_AA64PFR0, SVE, value);
    cpu->isar.id_aa64pfr0 = t;
}

void arm_cpu_sme_finalize(ARMCPU *cpu, Error **errp)
{
    uint32_t vq_map = cpu->sme_vq.map;
    uint32_t vq_init = cpu->sme_vq.init;
    uint32_t vq_supported = cpu->sme_vq.supported;
    uint32_t vq;

    if (vq_map == 0) {
        if (!cpu_isar_feature(aa64_sme, cpu)) {
            cpu->isar.id_aa64smfr0 = 0;
            return;
        }

        /* TODO: KVM will require limitations via SMCR_EL2. */
        vq_map = vq_supported & ~vq_init;

        if (vq_map == 0) {
            vq = ctz32(vq_supported) + 1;
            error_setg(errp, "cannot disable sme%d", vq * 128);
            error_append_hint(errp, "All SME vector lengths are disabled.\n");
            error_append_hint(errp, "With SME enabled, at least one "
                              "vector length must be enabled.\n");
            return;
        }
    } else {
        if (!cpu_isar_feature(aa64_sme, cpu)) {
            vq = 32 - clz32(vq_map);
            error_setg(errp, "cannot enable sme%d", vq * 128);
            error_append_hint(errp, "SME must be enabled to enable "
                              "vector lengths.\n");
            error_append_hint(errp, "Add sme=on to the CPU property list.\n");
            return;
        }
        /* TODO: KVM will require limitations via SMCR_EL2. */
    }

    cpu->sme_vq.map = vq_map;
}

static bool cpu_arm_get_sme(Object *obj, Error **errp)
{
    ARMCPU *cpu = ARM_CPU(obj);
    return cpu_isar_feature(aa64_sme, cpu);
}

static void cpu_arm_set_sme(Object *obj, bool value, Error **errp)
{
    ARMCPU *cpu = ARM_CPU(obj);
    uint64_t t;

    t = cpu->isar.id_aa64pfr1;
    t = FIELD_DP64(t, ID_AA64PFR1, SME, value);
    cpu->isar.id_aa64pfr1 = t;
}

static bool cpu_arm_get_sme_fa64(Object *obj, Error **errp)
{
    ARMCPU *cpu = ARM_CPU(obj);
    return cpu_isar_feature(aa64_sme, cpu) &&
           cpu_isar_feature(aa64_sme_fa64, cpu);
}

static void cpu_arm_set_sme_fa64(Object *obj, bool value, Error **errp)
{
    ARMCPU *cpu = ARM_CPU(obj);
    uint64_t t;

    t = cpu->isar.id_aa64smfr0;
    t = FIELD_DP64(t, ID_AA64SMFR0, FA64, value);
    cpu->isar.id_aa64smfr0 = t;
}

#ifdef CONFIG_USER_ONLY
/* Mirror linux /proc/sys/abi/{sve,sme}_default_vector_length. */
static void cpu_arm_set_default_vec_len(Object *obj, Visitor *v,
                                        const char *name, void *opaque,
                                        Error **errp)
{
    uint32_t *ptr_default_vq = opaque;
    int32_t default_len, default_vq, remainder;

    if (!visit_type_int32(v, name, &default_len, errp)) {
        return;
    }

    /* Undocumented, but the kernel allows -1 to indicate "maximum". */
    if (default_len == -1) {
        *ptr_default_vq = ARM_MAX_VQ;
        return;
    }

    default_vq = default_len / 16;
    remainder = default_len % 16;

    /*
     * Note that the 512 max comes from include/uapi/asm/sve_context.h
     * and is the maximum architectural width of ZCR_ELx.LEN.
     */
    if (remainder || default_vq < 1 || default_vq > 512) {
        ARMCPU *cpu = ARM_CPU(obj);
        const char *which =
            (ptr_default_vq == &cpu->sve_default_vq ? "sve" : "sme");

        error_setg(errp, "cannot set %s-default-vector-length", which);
        if (remainder) {
            error_append_hint(errp, "Vector length not a multiple of 16\n");
        } else if (default_vq < 1) {
            error_append_hint(errp, "Vector length smaller than 16\n");
        } else {
            error_append_hint(errp, "Vector length larger than %d\n",
                              512 * 16);
        }
        return;
    }

    *ptr_default_vq = default_vq;
}

static void cpu_arm_get_default_vec_len(Object *obj, Visitor *v,
                                        const char *name, void *opaque,
                                        Error **errp)
{
    uint32_t *ptr_default_vq = opaque;
    int32_t value = *ptr_default_vq * 16;

    visit_type_int32(v, name, &value, errp);
}
#endif

void aarch64_add_sve_properties(Object *obj)
{
    ARMCPU *cpu = ARM_CPU(obj);
    uint32_t vq;

    object_property_add_bool(obj, "sve", cpu_arm_get_sve, cpu_arm_set_sve);

    for (vq = 1; vq <= ARM_MAX_VQ; ++vq) {
        char name[8];
        sprintf(name, "sve%d", vq * 128);
        object_property_add(obj, name, "bool", cpu_arm_get_vq,
                            cpu_arm_set_vq, NULL, &cpu->sve_vq);
    }

#ifdef CONFIG_USER_ONLY
    /* Mirror linux /proc/sys/abi/sve_default_vector_length. */
    object_property_add(obj, "sve-default-vector-length", "int32",
                        cpu_arm_get_default_vec_len,
                        cpu_arm_set_default_vec_len, NULL,
                        &cpu->sve_default_vq);
#endif
}

void aarch64_add_sme_properties(Object *obj)
{
    ARMCPU *cpu = ARM_CPU(obj);
    uint32_t vq;

    object_property_add_bool(obj, "sme", cpu_arm_get_sme, cpu_arm_set_sme);
    object_property_add_bool(obj, "sme_fa64", cpu_arm_get_sme_fa64,
                             cpu_arm_set_sme_fa64);

    for (vq = 1; vq <= ARM_MAX_VQ; vq <<= 1) {
        char name[8];
        sprintf(name, "sme%d", vq * 128);
        object_property_add(obj, name, "bool", cpu_arm_get_vq,
                            cpu_arm_set_vq, NULL, &cpu->sme_vq);
    }

#ifdef CONFIG_USER_ONLY
    /* Mirror linux /proc/sys/abi/sme_default_vector_length. */
    object_property_add(obj, "sme-default-vector-length", "int32",
                        cpu_arm_get_default_vec_len,
                        cpu_arm_set_default_vec_len, NULL,
                        &cpu->sme_default_vq);
#endif
}

void arm_cpu_pauth_finalize(ARMCPU *cpu, Error **errp)
{
    int arch_val = 0, impdef_val = 0;
    uint64_t t;

    /* Exit early if PAuth is enabled, and fall through to disable it */
    if ((kvm_enabled() || hvf_enabled()) && cpu->prop_pauth) {
        if (!cpu_isar_feature(aa64_pauth, cpu)) {
            error_setg(errp, "'pauth' feature not supported by %s on this host",
                       kvm_enabled() ? "KVM" : "hvf");
        }

        return;
    }

    /* TODO: Handle HaveEnhancedPAC, HaveEnhancedPAC2, HaveFPAC. */
    if (cpu->prop_pauth) {
        if (cpu->prop_pauth_impdef) {
            impdef_val = 1;
        } else {
            arch_val = 1;
        }
    } else if (cpu->prop_pauth_impdef) {
        error_setg(errp, "cannot enable pauth-impdef without pauth");
        error_append_hint(errp, "Add pauth=on to the CPU property list.\n");
    }

    t = cpu->isar.id_aa64isar1;
    t = FIELD_DP64(t, ID_AA64ISAR1, APA, arch_val);
    t = FIELD_DP64(t, ID_AA64ISAR1, GPA, arch_val);
    t = FIELD_DP64(t, ID_AA64ISAR1, API, impdef_val);
    t = FIELD_DP64(t, ID_AA64ISAR1, GPI, impdef_val);
    cpu->isar.id_aa64isar1 = t;
}

static Property arm_cpu_pauth_property =
    DEFINE_PROP_BOOL("pauth", ARMCPU, prop_pauth, true);
static Property arm_cpu_pauth_impdef_property =
    DEFINE_PROP_BOOL("pauth-impdef", ARMCPU, prop_pauth_impdef, false);

void aarch64_add_pauth_properties(Object *obj)
{
    ARMCPU *cpu = ARM_CPU(obj);

    /* Default to PAUTH on, with the architected algorithm on TCG. */
    qdev_property_add_static(DEVICE(obj), &arm_cpu_pauth_property);
    if (kvm_enabled() || hvf_enabled()) {
        /*
         * Mirror PAuth support from the probed sysregs back into the
         * property for KVM or hvf. Is it just a bit backward? Yes it is!
         * Note that prop_pauth is true whether the host CPU supports the
         * architected QARMA5 algorithm or the IMPDEF one. We don't
         * provide the separate pauth-impdef property for KVM or hvf,
         * only for TCG.
         */
        cpu->prop_pauth = cpu_isar_feature(aa64_pauth, cpu);
    } else {
        qdev_property_add_static(DEVICE(obj), &arm_cpu_pauth_impdef_property);
    }
}

void arm_cpu_lpa2_finalize(ARMCPU *cpu, Error **errp)
{
    uint64_t t;

    /*
     * We only install the property for tcg -cpu max; this is the
     * only situation in which the cpu field can be true.
     */
    if (!cpu->prop_lpa2) {
        return;
    }

    t = cpu->isar.id_aa64mmfr0;
    t = FIELD_DP64(t, ID_AA64MMFR0, TGRAN16, 2);   /* 16k pages w/ LPA2 */
    t = FIELD_DP64(t, ID_AA64MMFR0, TGRAN4, 1);    /*  4k pages w/ LPA2 */
    t = FIELD_DP64(t, ID_AA64MMFR0, TGRAN16_2, 3); /* 16k stage2 w/ LPA2 */
    t = FIELD_DP64(t, ID_AA64MMFR0, TGRAN4_2, 3);  /*  4k stage2 w/ LPA2 */
    cpu->isar.id_aa64mmfr0 = t;
}

static void aarch64_a57_initfn(Object *obj)
{
    ARMCPU *cpu = ARM_CPU(obj);

    cpu->dtb_compatible = "arm,cortex-a57";
    set_feature(&cpu->env, ARM_FEATURE_V8);
    set_feature(&cpu->env, ARM_FEATURE_NEON);
    set_feature(&cpu->env, ARM_FEATURE_GENERIC_TIMER);
    set_feature(&cpu->env, ARM_FEATURE_AARCH64);
    set_feature(&cpu->env, ARM_FEATURE_CBAR_RO);
    set_feature(&cpu->env, ARM_FEATURE_EL2);
    set_feature(&cpu->env, ARM_FEATURE_EL3);
    set_feature(&cpu->env, ARM_FEATURE_PMU);
    cpu->kvm_target = QEMU_KVM_ARM_TARGET_CORTEX_A57;
    cpu->midr = 0x411fd070;
    cpu->revidr = 0x00000000;
    cpu->reset_fpsid = 0x41034070;
    cpu->isar.mvfr0 = 0x10110222;
    cpu->isar.mvfr1 = 0x12111111;
    cpu->isar.mvfr2 = 0x00000043;
    cpu->ctr = 0x8444c004;
    cpu->reset_sctlr = 0x00c50838;
    cpu->isar.id_pfr0 = 0x00000131;
    cpu->isar.id_pfr1 = 0x00011011;
    cpu->isar.id_dfr0 = 0x03010066;
    cpu->id_afr0 = 0x00000000;
    cpu->isar.id_mmfr0 = 0x10101105;
    cpu->isar.id_mmfr1 = 0x40000000;
    cpu->isar.id_mmfr2 = 0x01260000;
    cpu->isar.id_mmfr3 = 0x02102211;
    cpu->isar.id_isar0 = 0x02101110;
    cpu->isar.id_isar1 = 0x13112111;
    cpu->isar.id_isar2 = 0x21232042;
    cpu->isar.id_isar3 = 0x01112131;
    cpu->isar.id_isar4 = 0x00011142;
    cpu->isar.id_isar5 = 0x00011121;
    cpu->isar.id_isar6 = 0;
    cpu->isar.id_aa64pfr0 = 0x00002222;
    cpu->isar.id_aa64dfr0 = 0x10305106;
    cpu->isar.id_aa64isar0 = 0x00011120;
    cpu->isar.id_aa64mmfr0 = 0x00001124;
    cpu->isar.dbgdidr = 0x3516d000;
    cpu->isar.dbgdevid = 0x01110f13;
    cpu->isar.dbgdevid1 = 0x2;
    cpu->isar.reset_pmcr_el0 = 0x41013000;
    cpu->clidr = 0x0a200023;
    cpu->ccsidr[0] = 0x701fe00a; /* 32KB L1 dcache */
    cpu->ccsidr[1] = 0x201fe012; /* 48KB L1 icache */
    cpu->ccsidr[2] = 0x70ffe07a; /* 2048KB L2 cache */
    cpu->dcz_blocksize = 4; /* 64 bytes */
    cpu->gic_num_lrs = 4;
    cpu->gic_vpribits = 5;
    cpu->gic_vprebits = 5;
    cpu->gic_pribits = 5;
    define_cortex_a72_a57_a53_cp_reginfo(cpu);
}

static void aarch64_a53_initfn(Object *obj)
{
    ARMCPU *cpu = ARM_CPU(obj);

    cpu->dtb_compatible = "arm,cortex-a53";
    set_feature(&cpu->env, ARM_FEATURE_V8);
    set_feature(&cpu->env, ARM_FEATURE_NEON);
    set_feature(&cpu->env, ARM_FEATURE_GENERIC_TIMER);
    set_feature(&cpu->env, ARM_FEATURE_AARCH64);
    set_feature(&cpu->env, ARM_FEATURE_CBAR_RO);
    set_feature(&cpu->env, ARM_FEATURE_EL2);
    set_feature(&cpu->env, ARM_FEATURE_EL3);
    set_feature(&cpu->env, ARM_FEATURE_PMU);
    cpu->kvm_target = QEMU_KVM_ARM_TARGET_CORTEX_A53;
    cpu->midr = 0x410fd034;
    cpu->revidr = 0x00000000;
    cpu->reset_fpsid = 0x41034070;
    cpu->isar.mvfr0 = 0x10110222;
    cpu->isar.mvfr1 = 0x12111111;
    cpu->isar.mvfr2 = 0x00000043;
    cpu->ctr = 0x84448004; /* L1Ip = VIPT */
    cpu->reset_sctlr = 0x00c50838;
    cpu->isar.id_pfr0 = 0x00000131;
    cpu->isar.id_pfr1 = 0x00011011;
    cpu->isar.id_dfr0 = 0x03010066;
    cpu->id_afr0 = 0x00000000;
    cpu->isar.id_mmfr0 = 0x10101105;
    cpu->isar.id_mmfr1 = 0x40000000;
    cpu->isar.id_mmfr2 = 0x01260000;
    cpu->isar.id_mmfr3 = 0x02102211;
    cpu->isar.id_isar0 = 0x02101110;
    cpu->isar.id_isar1 = 0x13112111;
    cpu->isar.id_isar2 = 0x21232042;
    cpu->isar.id_isar3 = 0x01112131;
    cpu->isar.id_isar4 = 0x00011142;
    cpu->isar.id_isar5 = 0x00011121;
    cpu->isar.id_isar6 = 0;
    cpu->isar.id_aa64pfr0 = 0x00002222;
    cpu->isar.id_aa64dfr0 = 0x10305106;
    cpu->isar.id_aa64isar0 = 0x00011120;
    cpu->isar.id_aa64mmfr0 = 0x00001122; /* 40 bit physical addr */
    cpu->isar.dbgdidr = 0x3516d000;
    cpu->isar.dbgdevid = 0x00110f13;
    cpu->isar.dbgdevid1 = 0x1;
    cpu->isar.reset_pmcr_el0 = 0x41033000;
    cpu->clidr = 0x0a200023;
    cpu->ccsidr[0] = 0x700fe01a; /* 32KB L1 dcache */
    cpu->ccsidr[1] = 0x201fe00a; /* 32KB L1 icache */
    cpu->ccsidr[2] = 0x707fe07a; /* 1024KB L2 cache */
    cpu->dcz_blocksize = 4; /* 64 bytes */
    cpu->gic_num_lrs = 4;
    cpu->gic_vpribits = 5;
    cpu->gic_vprebits = 5;
    cpu->gic_pribits = 5;
    define_cortex_a72_a57_a53_cp_reginfo(cpu);
}

static void aarch64_host_initfn(Object *obj)
{
#if defined(CONFIG_KVM)
    ARMCPU *cpu = ARM_CPU(obj);
    kvm_arm_set_cpu_features_from_host(cpu);
    if (arm_feature(&cpu->env, ARM_FEATURE_AARCH64)) {
        aarch64_add_sve_properties(obj);
        aarch64_add_pauth_properties(obj);
    }
#elif defined(CONFIG_HVF)
    ARMCPU *cpu = ARM_CPU(obj);
    hvf_arm_set_cpu_features_from_host(cpu);
    aarch64_add_pauth_properties(obj);
#else
    g_assert_not_reached();
#endif
}

static void aarch64_max_initfn(Object *obj)
{
    if (kvm_enabled() || hvf_enabled()) {
        /* With KVM or HVF, '-cpu max' is identical to '-cpu host' */
        aarch64_host_initfn(obj);
        return;
    }

<<<<<<< HEAD
    /* '-cpu max' for TCG: we currently do this as "A57 with extra things" */

    aarch64_a57_initfn(obj);

    /*
     * Reset MIDR so the guest doesn't mistake our 'max' CPU type for a real
     * one and try to apply errata workarounds or use impdef features we
     * don't provide.
     * An IMPLEMENTER field of 0 means "reserved for software use";
     * ARCHITECTURE must be 0xf indicating "v7 or later, check ID registers
     * to see which features are present";
     * the VARIANT, PARTNUM and REVISION fields are all implementation
     * defined and we choose to define PARTNUM just in case guest
     * code needs to distinguish this QEMU CPU from other software
     * implementations, though this shouldn't be needed.
     */
    t = FIELD_DP64(0, MIDR_EL1, IMPLEMENTER, 0);
    t = FIELD_DP64(t, MIDR_EL1, ARCHITECTURE, 0xf);
    t = FIELD_DP64(t, MIDR_EL1, PARTNUM, 'Q');
    t = FIELD_DP64(t, MIDR_EL1, VARIANT, 0);
    t = FIELD_DP64(t, MIDR_EL1, REVISION, 0);
    cpu->midr = t;

    /*
     * We're going to set FEAT_S2FWB, which mandates that CLIDR_EL1.{LoUU,LoUIS}
     * are zero.
     */
    u = cpu->clidr;
    u = FIELD_DP32(u, CLIDR_EL1, LOUIS, 0);
    u = FIELD_DP32(u, CLIDR_EL1, LOUU, 0);
    cpu->clidr = u;

    t = cpu->isar.id_aa64isar0;
    t = FIELD_DP64(t, ID_AA64ISAR0, AES, 2);      /* FEAT_PMULL */
    t = FIELD_DP64(t, ID_AA64ISAR0, SHA1, 1);     /* FEAT_SHA1 */
    t = FIELD_DP64(t, ID_AA64ISAR0, SHA2, 2);     /* FEAT_SHA512 */
    t = FIELD_DP64(t, ID_AA64ISAR0, CRC32, 1);
    t = FIELD_DP64(t, ID_AA64ISAR0, ATOMIC, 2);   /* FEAT_LSE */
    t = FIELD_DP64(t, ID_AA64ISAR0, RDM, 1);      /* FEAT_RDM */
    t = FIELD_DP64(t, ID_AA64ISAR0, SHA3, 1);     /* FEAT_SHA3 */
    t = FIELD_DP64(t, ID_AA64ISAR0, SM3, 1);      /* FEAT_SM3 */
    t = FIELD_DP64(t, ID_AA64ISAR0, SM4, 1);      /* FEAT_SM4 */
    t = FIELD_DP64(t, ID_AA64ISAR0, DP, 1);       /* FEAT_DotProd */
    t = FIELD_DP64(t, ID_AA64ISAR0, FHM, 1);      /* FEAT_FHM */
    t = FIELD_DP64(t, ID_AA64ISAR0, TS, 2);       /* FEAT_FlagM2 */
    t = FIELD_DP64(t, ID_AA64ISAR0, TLB, 2);      /* FEAT_TLBIRANGE */
    t = FIELD_DP64(t, ID_AA64ISAR0, RNDR, 1);     /* FEAT_RNG */
    cpu->isar.id_aa64isar0 = t;

    t = cpu->isar.id_aa64isar1;
    t = FIELD_DP64(t, ID_AA64ISAR1, DPB, 2);      /* FEAT_DPB2 */
    t = FIELD_DP64(t, ID_AA64ISAR1, JSCVT, 1);    /* FEAT_JSCVT */
    t = FIELD_DP64(t, ID_AA64ISAR1, FCMA, 1);     /* FEAT_FCMA */
    t = FIELD_DP64(t, ID_AA64ISAR1, LRCPC, 2);    /* FEAT_LRCPC2 */
    t = FIELD_DP64(t, ID_AA64ISAR1, FRINTTS, 1);  /* FEAT_FRINTTS */
    t = FIELD_DP64(t, ID_AA64ISAR1, SB, 1);       /* FEAT_SB */
    t = FIELD_DP64(t, ID_AA64ISAR1, SPECRES, 1);  /* FEAT_SPECRES */
    t = FIELD_DP64(t, ID_AA64ISAR1, BF16, 1);     /* FEAT_BF16 */
    t = FIELD_DP64(t, ID_AA64ISAR1, DGH, 1);      /* FEAT_DGH */
    t = FIELD_DP64(t, ID_AA64ISAR1, I8MM, 1);     /* FEAT_I8MM */
    cpu->isar.id_aa64isar1 = t;

    t = cpu->isar.id_aa64pfr0;
    t = FIELD_DP64(t, ID_AA64PFR0, FP, 1);        /* FEAT_FP16 */
    t = FIELD_DP64(t, ID_AA64PFR0, ADVSIMD, 1);   /* FEAT_FP16 */
    t = FIELD_DP64(t, ID_AA64PFR0, RAS, 2);       /* FEAT_RASv1p1 + FEAT_DoubleFault */
    t = FIELD_DP64(t, ID_AA64PFR0, SVE, 1);
    t = FIELD_DP64(t, ID_AA64PFR0, SEL2, 1);      /* FEAT_SEL2 */
    t = FIELD_DP64(t, ID_AA64PFR0, DIT, 1);       /* FEAT_DIT */
    t = FIELD_DP64(t, ID_AA64PFR0, CSV2, 2);      /* FEAT_CSV2_2 */
    t = FIELD_DP64(t, ID_AA64PFR0, CSV3, 1);      /* FEAT_CSV3 */
    cpu->isar.id_aa64pfr0 = t;

    t = cpu->isar.id_aa64pfr1;
    t = FIELD_DP64(t, ID_AA64PFR1, BT, 1);        /* FEAT_BTI */
    t = FIELD_DP64(t, ID_AA64PFR1, SSBS, 2);      /* FEAT_SSBS2 */
    /*
     * Begin with full support for MTE. This will be downgraded to MTE=0
     * during realize if the board provides no tag memory, much like
     * we do for EL2 with the virtualization=on property.
     */
    t = FIELD_DP64(t, ID_AA64PFR1, MTE, 3);       /* FEAT_MTE3 */
    t = FIELD_DP64(t, ID_AA64PFR1, RAS_FRAC, 0);  /* FEAT_RASv1p1 + FEAT_DoubleFault */
    t = FIELD_DP64(t, ID_AA64PFR1, SME, 1);       /* FEAT_SME */
    t = FIELD_DP64(t, ID_AA64PFR1, CSV2_FRAC, 0); /* FEAT_CSV2_2 */
    cpu->isar.id_aa64pfr1 = t;

    t = cpu->isar.id_aa64mmfr0;
    t = FIELD_DP64(t, ID_AA64MMFR0, PARANGE, 6); /* FEAT_LPA: 52 bits */
    t = FIELD_DP64(t, ID_AA64MMFR0, TGRAN16, 1);   /* 16k pages supported */
    t = FIELD_DP64(t, ID_AA64MMFR0, TGRAN16_2, 2); /* 16k stage2 supported */
    t = FIELD_DP64(t, ID_AA64MMFR0, TGRAN64_2, 2); /* 64k stage2 supported */
    t = FIELD_DP64(t, ID_AA64MMFR0, TGRAN4_2, 2);  /*  4k stage2 supported */
    t = FIELD_DP64(t, ID_AA64MMFR0, FGT, 1);       /* FEAT_FGT */
    cpu->isar.id_aa64mmfr0 = t;

    t = cpu->isar.id_aa64mmfr1;
    t = FIELD_DP64(t, ID_AA64MMFR1, HAFDBS, 2);   /* FEAT_HAFDBS */
    t = FIELD_DP64(t, ID_AA64MMFR1, VMIDBITS, 2); /* FEAT_VMID16 */
    t = FIELD_DP64(t, ID_AA64MMFR1, VH, 1);       /* FEAT_VHE */
    t = FIELD_DP64(t, ID_AA64MMFR1, HPDS, 1);     /* FEAT_HPDS */
    t = FIELD_DP64(t, ID_AA64MMFR1, LO, 1);       /* FEAT_LOR */
    t = FIELD_DP64(t, ID_AA64MMFR1, PAN, 2);      /* FEAT_PAN2 */
    t = FIELD_DP64(t, ID_AA64MMFR1, XNX, 1);      /* FEAT_XNX */
    t = FIELD_DP64(t, ID_AA64MMFR1, ETS, 1);      /* FEAT_ETS */
    t = FIELD_DP64(t, ID_AA64MMFR1, HCX, 1);      /* FEAT_HCX */
    cpu->isar.id_aa64mmfr1 = t;

    t = cpu->isar.id_aa64mmfr2;
    t = FIELD_DP64(t, ID_AA64MMFR2, CNP, 1);      /* FEAT_TTCNP */
    t = FIELD_DP64(t, ID_AA64MMFR2, UAO, 1);      /* FEAT_UAO */
    t = FIELD_DP64(t, ID_AA64MMFR2, IESB, 1);     /* FEAT_IESB */
    t = FIELD_DP64(t, ID_AA64MMFR2, VARANGE, 1);  /* FEAT_LVA */
    t = FIELD_DP64(t, ID_AA64MMFR2, ST, 1);       /* FEAT_TTST */
    t = FIELD_DP64(t, ID_AA64MMFR2, IDS, 1);      /* FEAT_IDST */
    t = FIELD_DP64(t, ID_AA64MMFR2, FWB, 1);      /* FEAT_S2FWB */
    t = FIELD_DP64(t, ID_AA64MMFR2, TTL, 1);      /* FEAT_TTL */
    t = FIELD_DP64(t, ID_AA64MMFR2, BBM, 2);      /* FEAT_BBM at level 2 */
    t = FIELD_DP64(t, ID_AA64MMFR2, EVT, 2);      /* FEAT_EVT */
    t = FIELD_DP64(t, ID_AA64MMFR2, E0PD, 1);     /* FEAT_E0PD */
    cpu->isar.id_aa64mmfr2 = t;

    t = cpu->isar.id_aa64zfr0;
    t = FIELD_DP64(t, ID_AA64ZFR0, SVEVER, 1);
    t = FIELD_DP64(t, ID_AA64ZFR0, AES, 2);       /* FEAT_SVE_PMULL128 */
    t = FIELD_DP64(t, ID_AA64ZFR0, BITPERM, 1);   /* FEAT_SVE_BitPerm */
    t = FIELD_DP64(t, ID_AA64ZFR0, BFLOAT16, 1);  /* FEAT_BF16 */
    t = FIELD_DP64(t, ID_AA64ZFR0, SHA3, 1);      /* FEAT_SVE_SHA3 */
    t = FIELD_DP64(t, ID_AA64ZFR0, SM4, 1);       /* FEAT_SVE_SM4 */
    t = FIELD_DP64(t, ID_AA64ZFR0, I8MM, 1);      /* FEAT_I8MM */
    t = FIELD_DP64(t, ID_AA64ZFR0, F32MM, 1);     /* FEAT_F32MM */
    t = FIELD_DP64(t, ID_AA64ZFR0, F64MM, 1);     /* FEAT_F64MM */
    cpu->isar.id_aa64zfr0 = t;

    t = cpu->isar.id_aa64dfr0;
    t = FIELD_DP64(t, ID_AA64DFR0, DEBUGVER, 9);  /* FEAT_Debugv8p4 */
    t = FIELD_DP64(t, ID_AA64DFR0, PMUVER, 6);    /* FEAT_PMUv3p5 */
    cpu->isar.id_aa64dfr0 = t;

    t = cpu->isar.id_aa64smfr0;
    t = FIELD_DP64(t, ID_AA64SMFR0, F32F32, 1);   /* FEAT_SME */
    t = FIELD_DP64(t, ID_AA64SMFR0, B16F32, 1);   /* FEAT_SME */
    t = FIELD_DP64(t, ID_AA64SMFR0, F16F32, 1);   /* FEAT_SME */
    t = FIELD_DP64(t, ID_AA64SMFR0, I8I32, 0xf);  /* FEAT_SME */
    t = FIELD_DP64(t, ID_AA64SMFR0, F64F64, 1);   /* FEAT_SME_F64F64 */
    t = FIELD_DP64(t, ID_AA64SMFR0, I16I64, 0xf); /* FEAT_SME_I16I64 */
    t = FIELD_DP64(t, ID_AA64SMFR0, FA64, 1);     /* FEAT_SME_FA64 */
    cpu->isar.id_aa64smfr0 = t;

    /* Replicate the same data to the 32-bit id registers.  */
    aa32_max_features(cpu);

#ifdef CONFIG_USER_ONLY
    /*
     * For usermode -cpu max we can use a larger and more efficient DCZ
     * blocksize since we don't have to follow what the hardware does.
     */
    cpu->ctr = 0x80038003; /* 32 byte I and D cacheline size, VIPT icache */
    cpu->dcz_blocksize = 7; /*  512 bytes */
#endif

    /* GXF is available, disabled by default */
    set_feature(&cpu->env, ARM_FEATURE_GXF);

    cpu->sve_vq.supported = MAKE_64BIT_MASK(0, ARM_MAX_VQ);
    cpu->sme_vq.supported = SVE_VQ_POW2_MAP;
=======
    if (tcg_enabled() || qtest_enabled()) {
        aarch64_a57_initfn(obj);
    }
>>>>>>> 78385bc7

    /* '-cpu max' for TCG: we currently do this as "A57 with extra things" */
    if (tcg_enabled()) {
        aarch64_max_tcg_initfn(obj);
    }
}

static const ARMCPUInfo aarch64_cpus[] = {
    { .name = "cortex-a57",         .initfn = aarch64_a57_initfn },
    { .name = "cortex-a53",         .initfn = aarch64_a53_initfn },
    { .name = "max",                .initfn = aarch64_max_initfn },
#if defined(CONFIG_KVM) || defined(CONFIG_HVF)
    { .name = "host",               .initfn = aarch64_host_initfn },
#endif
};

static bool aarch64_cpu_get_aarch64(Object *obj, Error **errp)
{
    ARMCPU *cpu = ARM_CPU(obj);

    return arm_feature(&cpu->env, ARM_FEATURE_AARCH64);
}

static void aarch64_cpu_set_aarch64(Object *obj, bool value, Error **errp)
{
    ARMCPU *cpu = ARM_CPU(obj);

    /* At this time, this property is only allowed if KVM is enabled.  This
     * restriction allows us to avoid fixing up functionality that assumes a
     * uniform execution state like do_interrupt.
     */
    if (value == false) {
        if (!kvm_enabled() || !kvm_arm_aarch32_supported()) {
            error_setg(errp, "'aarch64' feature cannot be disabled "
                             "unless KVM is enabled and 32-bit EL1 "
                             "is supported");
            return;
        }
        unset_feature(&cpu->env, ARM_FEATURE_AARCH64);
    } else {
        set_feature(&cpu->env, ARM_FEATURE_AARCH64);
    }
}

static void aarch64_cpu_finalizefn(Object *obj)
{
}

static gchar *aarch64_gdb_arch_name(CPUState *cs)
{
    return g_strdup("aarch64");
}

static void aarch64_cpu_class_init(ObjectClass *oc, void *data)
{
    CPUClass *cc = CPU_CLASS(oc);

    cc->gdb_read_register = aarch64_cpu_gdb_read_register;
    cc->gdb_write_register = aarch64_cpu_gdb_write_register;
    cc->gdb_num_core_regs = 34;
    cc->gdb_core_xml_file = "aarch64-core.xml";
    cc->gdb_arch_name = aarch64_gdb_arch_name;

    object_class_property_add_bool(oc, "aarch64", aarch64_cpu_get_aarch64,
                                   aarch64_cpu_set_aarch64);
    object_class_property_set_description(oc, "aarch64",
                                          "Set on/off to enable/disable aarch64 "
                                          "execution state ");
}

static void aarch64_cpu_instance_init(Object *obj)
{
    ARMCPUClass *acc = ARM_CPU_GET_CLASS(obj);

    acc->info->initfn(obj);
    arm_cpu_post_init(obj);
}

static void cpu_register_class_init(ObjectClass *oc, void *data)
{
    ARMCPUClass *acc = ARM_CPU_CLASS(oc);

    acc->info = data;
}

void aarch64_cpu_register(const ARMCPUInfo *info)
{
    TypeInfo type_info = {
        .parent = TYPE_AARCH64_CPU,
        .instance_size = sizeof(ARMCPU),
        .instance_init = aarch64_cpu_instance_init,
        .class_size = sizeof(ARMCPUClass),
        .class_init = info->class_init ?: cpu_register_class_init,
        .class_data = (void *)info,
    };

    type_info.name = g_strdup_printf("%s-" TYPE_ARM_CPU, info->name);
    type_register(&type_info);
    g_free((void *)type_info.name);
}

static const TypeInfo aarch64_cpu_type_info = {
    .name = TYPE_AARCH64_CPU,
    .parent = TYPE_ARM_CPU,
    .instance_size = sizeof(ARMCPU),
    .instance_finalize = aarch64_cpu_finalizefn,
    .abstract = true,
    .class_size = sizeof(AArch64CPUClass),
    .class_init = aarch64_cpu_class_init,
};

static void aarch64_cpu_register_types(void)
{
    size_t i;

    type_register_static(&aarch64_cpu_type_info);

    for (i = 0; i < ARRAY_SIZE(aarch64_cpus); ++i) {
        aarch64_cpu_register(&aarch64_cpus[i]);
    }
}

type_init(aarch64_cpu_register_types)<|MERGE_RESOLUTION|>--- conflicted
+++ resolved
@@ -692,178 +692,9 @@
         return;
     }
 
-<<<<<<< HEAD
-    /* '-cpu max' for TCG: we currently do this as "A57 with extra things" */
-
-    aarch64_a57_initfn(obj);
-
-    /*
-     * Reset MIDR so the guest doesn't mistake our 'max' CPU type for a real
-     * one and try to apply errata workarounds or use impdef features we
-     * don't provide.
-     * An IMPLEMENTER field of 0 means "reserved for software use";
-     * ARCHITECTURE must be 0xf indicating "v7 or later, check ID registers
-     * to see which features are present";
-     * the VARIANT, PARTNUM and REVISION fields are all implementation
-     * defined and we choose to define PARTNUM just in case guest
-     * code needs to distinguish this QEMU CPU from other software
-     * implementations, though this shouldn't be needed.
-     */
-    t = FIELD_DP64(0, MIDR_EL1, IMPLEMENTER, 0);
-    t = FIELD_DP64(t, MIDR_EL1, ARCHITECTURE, 0xf);
-    t = FIELD_DP64(t, MIDR_EL1, PARTNUM, 'Q');
-    t = FIELD_DP64(t, MIDR_EL1, VARIANT, 0);
-    t = FIELD_DP64(t, MIDR_EL1, REVISION, 0);
-    cpu->midr = t;
-
-    /*
-     * We're going to set FEAT_S2FWB, which mandates that CLIDR_EL1.{LoUU,LoUIS}
-     * are zero.
-     */
-    u = cpu->clidr;
-    u = FIELD_DP32(u, CLIDR_EL1, LOUIS, 0);
-    u = FIELD_DP32(u, CLIDR_EL1, LOUU, 0);
-    cpu->clidr = u;
-
-    t = cpu->isar.id_aa64isar0;
-    t = FIELD_DP64(t, ID_AA64ISAR0, AES, 2);      /* FEAT_PMULL */
-    t = FIELD_DP64(t, ID_AA64ISAR0, SHA1, 1);     /* FEAT_SHA1 */
-    t = FIELD_DP64(t, ID_AA64ISAR0, SHA2, 2);     /* FEAT_SHA512 */
-    t = FIELD_DP64(t, ID_AA64ISAR0, CRC32, 1);
-    t = FIELD_DP64(t, ID_AA64ISAR0, ATOMIC, 2);   /* FEAT_LSE */
-    t = FIELD_DP64(t, ID_AA64ISAR0, RDM, 1);      /* FEAT_RDM */
-    t = FIELD_DP64(t, ID_AA64ISAR0, SHA3, 1);     /* FEAT_SHA3 */
-    t = FIELD_DP64(t, ID_AA64ISAR0, SM3, 1);      /* FEAT_SM3 */
-    t = FIELD_DP64(t, ID_AA64ISAR0, SM4, 1);      /* FEAT_SM4 */
-    t = FIELD_DP64(t, ID_AA64ISAR0, DP, 1);       /* FEAT_DotProd */
-    t = FIELD_DP64(t, ID_AA64ISAR0, FHM, 1);      /* FEAT_FHM */
-    t = FIELD_DP64(t, ID_AA64ISAR0, TS, 2);       /* FEAT_FlagM2 */
-    t = FIELD_DP64(t, ID_AA64ISAR0, TLB, 2);      /* FEAT_TLBIRANGE */
-    t = FIELD_DP64(t, ID_AA64ISAR0, RNDR, 1);     /* FEAT_RNG */
-    cpu->isar.id_aa64isar0 = t;
-
-    t = cpu->isar.id_aa64isar1;
-    t = FIELD_DP64(t, ID_AA64ISAR1, DPB, 2);      /* FEAT_DPB2 */
-    t = FIELD_DP64(t, ID_AA64ISAR1, JSCVT, 1);    /* FEAT_JSCVT */
-    t = FIELD_DP64(t, ID_AA64ISAR1, FCMA, 1);     /* FEAT_FCMA */
-    t = FIELD_DP64(t, ID_AA64ISAR1, LRCPC, 2);    /* FEAT_LRCPC2 */
-    t = FIELD_DP64(t, ID_AA64ISAR1, FRINTTS, 1);  /* FEAT_FRINTTS */
-    t = FIELD_DP64(t, ID_AA64ISAR1, SB, 1);       /* FEAT_SB */
-    t = FIELD_DP64(t, ID_AA64ISAR1, SPECRES, 1);  /* FEAT_SPECRES */
-    t = FIELD_DP64(t, ID_AA64ISAR1, BF16, 1);     /* FEAT_BF16 */
-    t = FIELD_DP64(t, ID_AA64ISAR1, DGH, 1);      /* FEAT_DGH */
-    t = FIELD_DP64(t, ID_AA64ISAR1, I8MM, 1);     /* FEAT_I8MM */
-    cpu->isar.id_aa64isar1 = t;
-
-    t = cpu->isar.id_aa64pfr0;
-    t = FIELD_DP64(t, ID_AA64PFR0, FP, 1);        /* FEAT_FP16 */
-    t = FIELD_DP64(t, ID_AA64PFR0, ADVSIMD, 1);   /* FEAT_FP16 */
-    t = FIELD_DP64(t, ID_AA64PFR0, RAS, 2);       /* FEAT_RASv1p1 + FEAT_DoubleFault */
-    t = FIELD_DP64(t, ID_AA64PFR0, SVE, 1);
-    t = FIELD_DP64(t, ID_AA64PFR0, SEL2, 1);      /* FEAT_SEL2 */
-    t = FIELD_DP64(t, ID_AA64PFR0, DIT, 1);       /* FEAT_DIT */
-    t = FIELD_DP64(t, ID_AA64PFR0, CSV2, 2);      /* FEAT_CSV2_2 */
-    t = FIELD_DP64(t, ID_AA64PFR0, CSV3, 1);      /* FEAT_CSV3 */
-    cpu->isar.id_aa64pfr0 = t;
-
-    t = cpu->isar.id_aa64pfr1;
-    t = FIELD_DP64(t, ID_AA64PFR1, BT, 1);        /* FEAT_BTI */
-    t = FIELD_DP64(t, ID_AA64PFR1, SSBS, 2);      /* FEAT_SSBS2 */
-    /*
-     * Begin with full support for MTE. This will be downgraded to MTE=0
-     * during realize if the board provides no tag memory, much like
-     * we do for EL2 with the virtualization=on property.
-     */
-    t = FIELD_DP64(t, ID_AA64PFR1, MTE, 3);       /* FEAT_MTE3 */
-    t = FIELD_DP64(t, ID_AA64PFR1, RAS_FRAC, 0);  /* FEAT_RASv1p1 + FEAT_DoubleFault */
-    t = FIELD_DP64(t, ID_AA64PFR1, SME, 1);       /* FEAT_SME */
-    t = FIELD_DP64(t, ID_AA64PFR1, CSV2_FRAC, 0); /* FEAT_CSV2_2 */
-    cpu->isar.id_aa64pfr1 = t;
-
-    t = cpu->isar.id_aa64mmfr0;
-    t = FIELD_DP64(t, ID_AA64MMFR0, PARANGE, 6); /* FEAT_LPA: 52 bits */
-    t = FIELD_DP64(t, ID_AA64MMFR0, TGRAN16, 1);   /* 16k pages supported */
-    t = FIELD_DP64(t, ID_AA64MMFR0, TGRAN16_2, 2); /* 16k stage2 supported */
-    t = FIELD_DP64(t, ID_AA64MMFR0, TGRAN64_2, 2); /* 64k stage2 supported */
-    t = FIELD_DP64(t, ID_AA64MMFR0, TGRAN4_2, 2);  /*  4k stage2 supported */
-    t = FIELD_DP64(t, ID_AA64MMFR0, FGT, 1);       /* FEAT_FGT */
-    cpu->isar.id_aa64mmfr0 = t;
-
-    t = cpu->isar.id_aa64mmfr1;
-    t = FIELD_DP64(t, ID_AA64MMFR1, HAFDBS, 2);   /* FEAT_HAFDBS */
-    t = FIELD_DP64(t, ID_AA64MMFR1, VMIDBITS, 2); /* FEAT_VMID16 */
-    t = FIELD_DP64(t, ID_AA64MMFR1, VH, 1);       /* FEAT_VHE */
-    t = FIELD_DP64(t, ID_AA64MMFR1, HPDS, 1);     /* FEAT_HPDS */
-    t = FIELD_DP64(t, ID_AA64MMFR1, LO, 1);       /* FEAT_LOR */
-    t = FIELD_DP64(t, ID_AA64MMFR1, PAN, 2);      /* FEAT_PAN2 */
-    t = FIELD_DP64(t, ID_AA64MMFR1, XNX, 1);      /* FEAT_XNX */
-    t = FIELD_DP64(t, ID_AA64MMFR1, ETS, 1);      /* FEAT_ETS */
-    t = FIELD_DP64(t, ID_AA64MMFR1, HCX, 1);      /* FEAT_HCX */
-    cpu->isar.id_aa64mmfr1 = t;
-
-    t = cpu->isar.id_aa64mmfr2;
-    t = FIELD_DP64(t, ID_AA64MMFR2, CNP, 1);      /* FEAT_TTCNP */
-    t = FIELD_DP64(t, ID_AA64MMFR2, UAO, 1);      /* FEAT_UAO */
-    t = FIELD_DP64(t, ID_AA64MMFR2, IESB, 1);     /* FEAT_IESB */
-    t = FIELD_DP64(t, ID_AA64MMFR2, VARANGE, 1);  /* FEAT_LVA */
-    t = FIELD_DP64(t, ID_AA64MMFR2, ST, 1);       /* FEAT_TTST */
-    t = FIELD_DP64(t, ID_AA64MMFR2, IDS, 1);      /* FEAT_IDST */
-    t = FIELD_DP64(t, ID_AA64MMFR2, FWB, 1);      /* FEAT_S2FWB */
-    t = FIELD_DP64(t, ID_AA64MMFR2, TTL, 1);      /* FEAT_TTL */
-    t = FIELD_DP64(t, ID_AA64MMFR2, BBM, 2);      /* FEAT_BBM at level 2 */
-    t = FIELD_DP64(t, ID_AA64MMFR2, EVT, 2);      /* FEAT_EVT */
-    t = FIELD_DP64(t, ID_AA64MMFR2, E0PD, 1);     /* FEAT_E0PD */
-    cpu->isar.id_aa64mmfr2 = t;
-
-    t = cpu->isar.id_aa64zfr0;
-    t = FIELD_DP64(t, ID_AA64ZFR0, SVEVER, 1);
-    t = FIELD_DP64(t, ID_AA64ZFR0, AES, 2);       /* FEAT_SVE_PMULL128 */
-    t = FIELD_DP64(t, ID_AA64ZFR0, BITPERM, 1);   /* FEAT_SVE_BitPerm */
-    t = FIELD_DP64(t, ID_AA64ZFR0, BFLOAT16, 1);  /* FEAT_BF16 */
-    t = FIELD_DP64(t, ID_AA64ZFR0, SHA3, 1);      /* FEAT_SVE_SHA3 */
-    t = FIELD_DP64(t, ID_AA64ZFR0, SM4, 1);       /* FEAT_SVE_SM4 */
-    t = FIELD_DP64(t, ID_AA64ZFR0, I8MM, 1);      /* FEAT_I8MM */
-    t = FIELD_DP64(t, ID_AA64ZFR0, F32MM, 1);     /* FEAT_F32MM */
-    t = FIELD_DP64(t, ID_AA64ZFR0, F64MM, 1);     /* FEAT_F64MM */
-    cpu->isar.id_aa64zfr0 = t;
-
-    t = cpu->isar.id_aa64dfr0;
-    t = FIELD_DP64(t, ID_AA64DFR0, DEBUGVER, 9);  /* FEAT_Debugv8p4 */
-    t = FIELD_DP64(t, ID_AA64DFR0, PMUVER, 6);    /* FEAT_PMUv3p5 */
-    cpu->isar.id_aa64dfr0 = t;
-
-    t = cpu->isar.id_aa64smfr0;
-    t = FIELD_DP64(t, ID_AA64SMFR0, F32F32, 1);   /* FEAT_SME */
-    t = FIELD_DP64(t, ID_AA64SMFR0, B16F32, 1);   /* FEAT_SME */
-    t = FIELD_DP64(t, ID_AA64SMFR0, F16F32, 1);   /* FEAT_SME */
-    t = FIELD_DP64(t, ID_AA64SMFR0, I8I32, 0xf);  /* FEAT_SME */
-    t = FIELD_DP64(t, ID_AA64SMFR0, F64F64, 1);   /* FEAT_SME_F64F64 */
-    t = FIELD_DP64(t, ID_AA64SMFR0, I16I64, 0xf); /* FEAT_SME_I16I64 */
-    t = FIELD_DP64(t, ID_AA64SMFR0, FA64, 1);     /* FEAT_SME_FA64 */
-    cpu->isar.id_aa64smfr0 = t;
-
-    /* Replicate the same data to the 32-bit id registers.  */
-    aa32_max_features(cpu);
-
-#ifdef CONFIG_USER_ONLY
-    /*
-     * For usermode -cpu max we can use a larger and more efficient DCZ
-     * blocksize since we don't have to follow what the hardware does.
-     */
-    cpu->ctr = 0x80038003; /* 32 byte I and D cacheline size, VIPT icache */
-    cpu->dcz_blocksize = 7; /*  512 bytes */
-#endif
-
-    /* GXF is available, disabled by default */
-    set_feature(&cpu->env, ARM_FEATURE_GXF);
-
-    cpu->sve_vq.supported = MAKE_64BIT_MASK(0, ARM_MAX_VQ);
-    cpu->sme_vq.supported = SVE_VQ_POW2_MAP;
-=======
     if (tcg_enabled() || qtest_enabled()) {
         aarch64_a57_initfn(obj);
     }
->>>>>>> 78385bc7
 
     /* '-cpu max' for TCG: we currently do this as "A57 with extra things" */
     if (tcg_enabled()) {
