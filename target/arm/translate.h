--- conflicted
+++ resolved
@@ -59,13 +59,6 @@
      */
     uint32_t svc_imm;
     int current_el;
-<<<<<<< HEAD
-    /* True if in GXF */
-    bool guarded;
-    /* Debug target exception level for single-step exceptions */
-    int debug_target_el;
-=======
->>>>>>> 621da778
     GHashTable *cp_regs;
     uint64_t features; /* CPU features bits */
     bool aarch64;
@@ -126,6 +119,8 @@
     uint8_t dcz_blocksize;
     /* True if this page is guarded.  */
     bool guarded_page;
+    /* True if in GXF */
+    bool guarded;
     /* Bottom two bits of XScale c15_cpar coprocessor access control reg */
     int c15_cpar;
     /* TCG op of the current insn_start.  */
