/*
 * ARM VFP floating-point operations
 *
 *  Copyright (c) 2003 Fabrice Bellard
 *
 * This library is free software; you can redistribute it and/or
 * modify it under the terms of the GNU Lesser General Public
 * License as published by the Free Software Foundation; either
 * version 2.1 of the License, or (at your option) any later version.
 *
 * This library is distributed in the hope that it will be useful,
 * but WITHOUT ANY WARRANTY; without even the implied warranty of
 * MERCHANTABILITY or FITNESS FOR A PARTICULAR PURPOSE.  See the GNU
 * Lesser General Public License for more details.
 *
 * You should have received a copy of the GNU Lesser General Public
 * License along with this library; if not, see <http://www.gnu.org/licenses/>.
 */

#include "qemu/osdep.h"
#include "cpu.h"
#include "exec/helper-proto.h"
#include "internals.h"
#include "cpu-features.h"
#ifdef CONFIG_TCG
#include "qemu/log.h"
#include "fpu/softfloat.h"
#endif

/* VFP support.  We follow the convention used for VFP instructions:
   Single precision routines have a "s" suffix, double precision a
   "d" suffix.  */

#ifdef CONFIG_TCG

/* Convert host exception flags to vfp form.  */
static inline int vfp_exceptbits_from_host(int host_bits)
{
    int target_bits = 0;

    if (host_bits & float_flag_invalid) {
        target_bits |= 1;
    }
    if (host_bits & float_flag_divbyzero) {
        target_bits |= 2;
    }
    if (host_bits & float_flag_overflow) {
        target_bits |= 4;
    }
    if (host_bits & (float_flag_underflow | float_flag_output_denormal)) {
        target_bits |= 8;
    }
    if (host_bits & float_flag_inexact) {
        target_bits |= 0x10;
    }
    if (host_bits & float_flag_input_denormal) {
        target_bits |= 0x80;
    }
    return target_bits;
}

/* Convert vfp exception flags to target form.  */
static inline int vfp_exceptbits_to_host(int target_bits)
{
    int host_bits = 0;

    if (target_bits & 1) {
        host_bits |= float_flag_invalid;
    }
    if (target_bits & 2) {
        host_bits |= float_flag_divbyzero;
    }
    if (target_bits & 4) {
        host_bits |= float_flag_overflow;
    }
    if (target_bits & 8) {
        host_bits |= float_flag_underflow;
    }
    if (target_bits & 0x10) {
        host_bits |= float_flag_inexact;
    }
    if (target_bits & 0x80) {
        host_bits |= float_flag_input_denormal;
    }
    return host_bits;
}

static uint32_t vfp_get_fpscr_from_host(CPUARMState *env)
{
    uint32_t i;

    i = get_float_exception_flags(&env->vfp.fp_status);
    i |= get_float_exception_flags(&env->vfp.standard_fp_status);
    /* FZ16 does not generate an input denormal exception.  */
    i |= (get_float_exception_flags(&env->vfp.fp_status_f16)
          & ~float_flag_input_denormal);
    i |= (get_float_exception_flags(&env->vfp.standard_fp_status_f16)
          & ~float_flag_input_denormal);
    return vfp_exceptbits_from_host(i);
}

static void vfp_set_fpscr_to_host(CPUARMState *env, uint32_t val)
{
    int i;
    uint32_t changed = env->vfp.xregs[ARM_VFP_FPSCR];

    changed ^= val;
    if (changed & (3 << 22)) {
        i = (val >> 22) & 3;
        switch (i) {
        case FPROUNDING_TIEEVEN:
            i = float_round_nearest_even;
            break;
        case FPROUNDING_POSINF:
            i = float_round_up;
            break;
        case FPROUNDING_NEGINF:
            i = float_round_down;
            break;
        case FPROUNDING_ZERO:
            i = float_round_to_zero;
            break;
        }
        set_float_rounding_mode(i, &env->vfp.fp_status);
        set_float_rounding_mode(i, &env->vfp.fp_status_f16);
    }
    if (changed & FPCR_FZ16) {
        bool ftz_enabled = val & FPCR_FZ16;
        set_flush_to_zero(ftz_enabled, &env->vfp.fp_status_f16);
        set_flush_to_zero(ftz_enabled, &env->vfp.standard_fp_status_f16);
        set_flush_inputs_to_zero(ftz_enabled, &env->vfp.fp_status_f16);
        set_flush_inputs_to_zero(ftz_enabled, &env->vfp.standard_fp_status_f16);
    }
    if (changed & FPCR_FZ) {
        bool ftz_enabled = val & FPCR_FZ;
        set_flush_to_zero(ftz_enabled, &env->vfp.fp_status);
        set_flush_inputs_to_zero(ftz_enabled, &env->vfp.fp_status);
    }
    if (changed & FPCR_DN) {
        bool dnan_enabled = val & FPCR_DN;
        set_default_nan_mode(dnan_enabled, &env->vfp.fp_status);
        set_default_nan_mode(dnan_enabled, &env->vfp.fp_status_f16);
    }

    /*
     * The exception flags are ORed together when we read fpscr so we
     * only need to preserve the current state in one of our
     * float_status values.
     */
    i = vfp_exceptbits_to_host(val);
    set_float_exception_flags(i, &env->vfp.fp_status);
    set_float_exception_flags(0, &env->vfp.fp_status_f16);
    set_float_exception_flags(0, &env->vfp.standard_fp_status);
    set_float_exception_flags(0, &env->vfp.standard_fp_status_f16);
}

#else

static uint32_t vfp_get_fpscr_from_host(CPUARMState *env)
{
    return 0;
}

static void vfp_set_fpscr_to_host(CPUARMState *env, uint32_t val)
{
}

#endif

uint32_t HELPER(vfp_get_fpscr)(CPUARMState *env)
{
    uint32_t i, fpscr;

    fpscr = env->vfp.xregs[ARM_VFP_FPSCR]
            | (env->vfp.vec_len << 16)
            | (env->vfp.vec_stride << 20);

    /*
     * M-profile LTPSIZE overlaps A-profile Stride; whichever of the
     * two is not applicable to this CPU will always be zero.
     */
    fpscr |= env->v7m.ltpsize << 16;

    fpscr |= vfp_get_fpscr_from_host(env);

    i = env->vfp.qc[0] | env->vfp.qc[1] | env->vfp.qc[2] | env->vfp.qc[3];
    fpscr |= i ? FPCR_QC : 0;

    return fpscr;
}

uint32_t vfp_get_fpscr(CPUARMState *env)
{
    return HELPER(vfp_get_fpscr)(env);
}

void HELPER(vfp_set_fpscr)(CPUARMState *env, uint32_t val)
{
    ARMCPU *cpu = env_archcpu(env);

    /* When ARMv8.2-FP16 is not supported, FZ16 is RES0.  */
    if (!cpu_isar_feature(any_fp16, cpu)) {
        val &= ~FPCR_FZ16;
    }

    vfp_set_fpscr_to_host(env, val);

    if (!arm_feature(env, ARM_FEATURE_M)) {
        /*
         * Short-vector length and stride; on M-profile these bits
         * are used for different purposes.
         * We can't make this conditional be "if MVFR0.FPShVec != 0",
         * because in v7A no-short-vector-support cores still had to
         * allow Stride/Len to be written with the only effect that
         * some insns are required to UNDEF if the guest sets them.
         */
        env->vfp.vec_len = extract32(val, 16, 3);
        env->vfp.vec_stride = extract32(val, 20, 2);
    } else if (cpu_isar_feature(aa32_mve, cpu)) {
        env->v7m.ltpsize = extract32(val, FPCR_LTPSIZE_SHIFT,
                                     FPCR_LTPSIZE_LENGTH);
    }

    if (arm_feature(env, ARM_FEATURE_NEON) ||
        cpu_isar_feature(aa32_mve, cpu)) {
        /*
         * The bit we set within fpscr_q is arbitrary; the register as a
         * whole being zero/non-zero is what counts.
         * TODO: M-profile MVE also has a QC bit.
         */
        env->vfp.qc[0] = val & FPCR_QC;
        env->vfp.qc[1] = 0;
        env->vfp.qc[2] = 0;
        env->vfp.qc[3] = 0;
    }

    /*
     * We don't implement trapped exception handling, so the
     * trap enable bits, IDE|IXE|UFE|OFE|DZE|IOE are all RAZ/WI (not RES0!)
     *
     * The exception flags IOC|DZC|OFC|UFC|IXC|IDC are stored in
     * fp_status; QC, Len and Stride are stored separately earlier.
     * Clear out all of those and the RES0 bits: only NZCV, AHP, DN,
     * FZ, RMode and FZ16 are kept in vfp.xregs[FPSCR].
     */
    env->vfp.xregs[ARM_VFP_FPSCR] = val & 0xf7c80000;
}

void vfp_set_fpscr(CPUARMState *env, uint32_t val)
{
    HELPER(vfp_set_fpscr)(env, val);
}

#ifdef CONFIG_TCG

#define VFP_HELPER(name, p) HELPER(glue(glue(vfp_,name),p))

#define VFP_BINOP(name) \
dh_ctype_f16 VFP_HELPER(name, h)(dh_ctype_f16 a, dh_ctype_f16 b, void *fpstp) \
{ \
    float_status *fpst = fpstp; \
    return float16_ ## name(a, b, fpst); \
} \
float32 VFP_HELPER(name, s)(float32 a, float32 b, void *fpstp) \
{ \
    float_status *fpst = fpstp; \
    return float32_ ## name(a, b, fpst); \
} \
float64 VFP_HELPER(name, d)(float64 a, float64 b, void *fpstp) \
{ \
    float_status *fpst = fpstp; \
    return float64_ ## name(a, b, fpst); \
}
VFP_BINOP(add)
VFP_BINOP(sub)
VFP_BINOP(mul)
VFP_BINOP(div)
VFP_BINOP(min)
VFP_BINOP(max)
VFP_BINOP(minnum)
VFP_BINOP(maxnum)
#undef VFP_BINOP

dh_ctype_f16 VFP_HELPER(neg, h)(dh_ctype_f16 a)
{
    return float16_chs(a);
}

float32 VFP_HELPER(neg, s)(float32 a)
{
    return float32_chs(a);
}

float64 VFP_HELPER(neg, d)(float64 a)
{
    return float64_chs(a);
}

dh_ctype_f16 VFP_HELPER(abs, h)(dh_ctype_f16 a)
{
    return float16_abs(a);
}

float32 VFP_HELPER(abs, s)(float32 a)
{
    return float32_abs(a);
}

float64 VFP_HELPER(abs, d)(float64 a)
{
    return float64_abs(a);
}

dh_ctype_f16 VFP_HELPER(sqrt, h)(dh_ctype_f16 a, CPUARMState *env)
{
    return float16_sqrt(a, &env->vfp.fp_status_f16);
}

float32 VFP_HELPER(sqrt, s)(float32 a, CPUARMState *env)
{
    return float32_sqrt(a, &env->vfp.fp_status);
}

float64 VFP_HELPER(sqrt, d)(float64 a, CPUARMState *env)
{
    return float64_sqrt(a, &env->vfp.fp_status);
}

static void softfloat_to_vfp_compare(CPUARMState *env, FloatRelation cmp)
{
    uint32_t flags;
    switch (cmp) {
    case float_relation_equal:
        flags = 0x6;
        break;
    case float_relation_less:
        flags = 0x8;
        break;
    case float_relation_greater:
        flags = 0x2;
        break;
    case float_relation_unordered:
        flags = 0x3;
        break;
    default:
        g_assert_not_reached();
    }
    env->vfp.xregs[ARM_VFP_FPSCR] =
        deposit32(env->vfp.xregs[ARM_VFP_FPSCR], 28, 4, flags);
}

/* XXX: check quiet/signaling case */
#define DO_VFP_cmp(P, FLOATTYPE, ARGTYPE, FPST) \
void VFP_HELPER(cmp, P)(ARGTYPE a, ARGTYPE b, CPUARMState *env)  \
{ \
    softfloat_to_vfp_compare(env, \
        FLOATTYPE ## _compare_quiet(a, b, &env->vfp.FPST)); \
} \
void VFP_HELPER(cmpe, P)(ARGTYPE a, ARGTYPE b, CPUARMState *env) \
{ \
    softfloat_to_vfp_compare(env, \
        FLOATTYPE ## _compare(a, b, &env->vfp.FPST)); \
}
DO_VFP_cmp(h, float16, dh_ctype_f16, fp_status_f16)
DO_VFP_cmp(s, float32, float32, fp_status)
DO_VFP_cmp(d, float64, float64, fp_status)
#undef DO_VFP_cmp

/* Integer to float and float to integer conversions */

#define CONV_ITOF(name, ftype, fsz, sign)                           \
ftype HELPER(name)(uint32_t x, void *fpstp)                         \
{                                                                   \
    float_status *fpst = fpstp;                                     \
    return sign##int32_to_##float##fsz((sign##int32_t)x, fpst);     \
}

#define CONV_FTOI(name, ftype, fsz, sign, round)                \
sign##int32_t HELPER(name)(ftype x, void *fpstp)                \
{                                                               \
    float_status *fpst = fpstp;                                 \
    if (float##fsz##_is_any_nan(x)) {                           \
        float_raise(float_flag_invalid, fpst);                  \
        return 0;                                               \
    }                                                           \
    return float##fsz##_to_##sign##int32##round(x, fpst);       \
}

#define FLOAT_CONVS(name, p, ftype, fsz, sign)            \
    CONV_ITOF(vfp_##name##to##p, ftype, fsz, sign)        \
    CONV_FTOI(vfp_to##name##p, ftype, fsz, sign, )        \
    CONV_FTOI(vfp_to##name##z##p, ftype, fsz, sign, _round_to_zero)

FLOAT_CONVS(si, h, uint32_t, 16, )
FLOAT_CONVS(si, s, float32, 32, )
FLOAT_CONVS(si, d, float64, 64, )
FLOAT_CONVS(ui, h, uint32_t, 16, u)
FLOAT_CONVS(ui, s, float32, 32, u)
FLOAT_CONVS(ui, d, float64, 64, u)

#undef CONV_ITOF
#undef CONV_FTOI
#undef FLOAT_CONVS

/* floating point conversion */
float64 VFP_HELPER(fcvtd, s)(float32 x, CPUARMState *env)
{
    return float32_to_float64(x, &env->vfp.fp_status);
}

float32 VFP_HELPER(fcvts, d)(float64 x, CPUARMState *env)
{
    return float64_to_float32(x, &env->vfp.fp_status);
}

uint32_t HELPER(bfcvt)(float32 x, void *status)
{
    return float32_to_bfloat16(x, status);
}

uint32_t HELPER(bfcvt_pair)(uint64_t pair, void *status)
{
    bfloat16 lo = float32_to_bfloat16(extract64(pair, 0, 32), status);
    bfloat16 hi = float32_to_bfloat16(extract64(pair, 32, 32), status);
    return deposit32(lo, 16, 16, hi);
}

/*
 * VFP3 fixed point conversion. The AArch32 versions of fix-to-float
 * must always round-to-nearest; the AArch64 ones honour the FPSCR
 * rounding mode. (For AArch32 Neon the standard-FPSCR is set to
 * round-to-nearest so either helper will work.) AArch32 float-to-fix
 * must round-to-zero.
 */
#define VFP_CONV_FIX_FLOAT(name, p, fsz, ftype, isz, itype)            \
ftype HELPER(vfp_##name##to##p)(uint##isz##_t  x, uint32_t shift,      \
                                     void *fpstp) \
{ return itype##_to_##float##fsz##_scalbn(x, -shift, fpstp); }

#define VFP_CONV_FIX_FLOAT_ROUND(name, p, fsz, ftype, isz, itype)      \
    ftype HELPER(vfp_##name##to##p##_round_to_nearest)(uint##isz##_t  x, \
                                                     uint32_t shift,   \
                                                     void *fpstp)      \
    {                                                                  \
        ftype ret;                                                     \
        float_status *fpst = fpstp;                                    \
        FloatRoundMode oldmode = fpst->float_rounding_mode;            \
        fpst->float_rounding_mode = float_round_nearest_even;          \
        ret = itype##_to_##float##fsz##_scalbn(x, -shift, fpstp);      \
        fpst->float_rounding_mode = oldmode;                           \
        return ret;                                                    \
    }

#define VFP_CONV_FLOAT_FIX_ROUND(name, p, fsz, ftype, isz, itype, ROUND, suff) \
uint##isz##_t HELPER(vfp_to##name##p##suff)(ftype x, uint32_t shift,      \
                                            void *fpst)                   \
{                                                                         \
    if (unlikely(float##fsz##_is_any_nan(x))) {                           \
        float_raise(float_flag_invalid, fpst);                            \
        return 0;                                                         \
    }                                                                     \
    return float##fsz##_to_##itype##_scalbn(x, ROUND, shift, fpst);       \
}

#define VFP_CONV_FIX(name, p, fsz, ftype, isz, itype)            \
VFP_CONV_FIX_FLOAT(name, p, fsz, ftype, isz, itype)              \
VFP_CONV_FIX_FLOAT_ROUND(name, p, fsz, ftype, isz, itype)        \
VFP_CONV_FLOAT_FIX_ROUND(name, p, fsz, ftype, isz, itype,        \
                         float_round_to_zero, _round_to_zero)    \
VFP_CONV_FLOAT_FIX_ROUND(name, p, fsz, ftype, isz, itype,        \
                         get_float_rounding_mode(fpst), )

#define VFP_CONV_FIX_A64(name, p, fsz, ftype, isz, itype)        \
VFP_CONV_FIX_FLOAT(name, p, fsz, ftype, isz, itype)              \
VFP_CONV_FLOAT_FIX_ROUND(name, p, fsz, ftype, isz, itype,        \
                         get_float_rounding_mode(fpst), )

VFP_CONV_FIX(sh, d, 64, float64, 64, int16)
VFP_CONV_FIX(sl, d, 64, float64, 64, int32)
VFP_CONV_FIX_A64(sq, d, 64, float64, 64, int64)
VFP_CONV_FIX(uh, d, 64, float64, 64, uint16)
VFP_CONV_FIX(ul, d, 64, float64, 64, uint32)
VFP_CONV_FIX_A64(uq, d, 64, float64, 64, uint64)
VFP_CONV_FIX(sh, s, 32, float32, 32, int16)
VFP_CONV_FIX(sl, s, 32, float32, 32, int32)
VFP_CONV_FIX_A64(sq, s, 32, float32, 64, int64)
VFP_CONV_FIX(uh, s, 32, float32, 32, uint16)
VFP_CONV_FIX(ul, s, 32, float32, 32, uint32)
VFP_CONV_FIX_A64(uq, s, 32, float32, 64, uint64)
VFP_CONV_FIX(sh, h, 16, dh_ctype_f16, 32, int16)
VFP_CONV_FIX(sl, h, 16, dh_ctype_f16, 32, int32)
VFP_CONV_FIX_A64(sq, h, 16, dh_ctype_f16, 64, int64)
VFP_CONV_FIX(uh, h, 16, dh_ctype_f16, 32, uint16)
VFP_CONV_FIX(ul, h, 16, dh_ctype_f16, 32, uint32)
VFP_CONV_FIX_A64(uq, h, 16, dh_ctype_f16, 64, uint64)

#undef VFP_CONV_FIX
#undef VFP_CONV_FIX_FLOAT
#undef VFP_CONV_FLOAT_FIX_ROUND
#undef VFP_CONV_FIX_A64

/* Set the current fp rounding mode and return the old one.
 * The argument is a softfloat float_round_ value.
 */
uint32_t HELPER(set_rmode)(uint32_t rmode, void *fpstp)
{
    float_status *fp_status = fpstp;

    uint32_t prev_rmode = get_float_rounding_mode(fp_status);
    set_float_rounding_mode(rmode, fp_status);

    return prev_rmode;
}

/* Half precision conversions.  */
float32 HELPER(vfp_fcvt_f16_to_f32)(uint32_t a, void *fpstp, uint32_t ahp_mode)
{
    /* Squash FZ16 to 0 for the duration of conversion.  In this case,
     * it would affect flushing input denormals.
     */
    float_status *fpst = fpstp;
    bool save = get_flush_inputs_to_zero(fpst);
    set_flush_inputs_to_zero(false, fpst);
    float32 r = float16_to_float32(a, !ahp_mode, fpst);
    set_flush_inputs_to_zero(save, fpst);
    return r;
}

uint32_t HELPER(vfp_fcvt_f32_to_f16)(float32 a, void *fpstp, uint32_t ahp_mode)
{
    /* Squash FZ16 to 0 for the duration of conversion.  In this case,
     * it would affect flushing output denormals.
     */
    float_status *fpst = fpstp;
    bool save = get_flush_to_zero(fpst);
    set_flush_to_zero(false, fpst);
    float16 r = float32_to_float16(a, !ahp_mode, fpst);
    set_flush_to_zero(save, fpst);
    return r;
}

float64 HELPER(vfp_fcvt_f16_to_f64)(uint32_t a, void *fpstp, uint32_t ahp_mode)
{
    /* Squash FZ16 to 0 for the duration of conversion.  In this case,
     * it would affect flushing input denormals.
     */
    float_status *fpst = fpstp;
    bool save = get_flush_inputs_to_zero(fpst);
    set_flush_inputs_to_zero(false, fpst);
    float64 r = float16_to_float64(a, !ahp_mode, fpst);
    set_flush_inputs_to_zero(save, fpst);
    return r;
}

uint32_t HELPER(vfp_fcvt_f64_to_f16)(float64 a, void *fpstp, uint32_t ahp_mode)
{
    /* Squash FZ16 to 0 for the duration of conversion.  In this case,
     * it would affect flushing output denormals.
     */
    float_status *fpst = fpstp;
    bool save = get_flush_to_zero(fpst);
    set_flush_to_zero(false, fpst);
    float16 r = float64_to_float16(a, !ahp_mode, fpst);
    set_flush_to_zero(save, fpst);
    return r;
}

/* NEON helpers.  */

/* Constants 256 and 512 are used in some helpers; we avoid relying on
 * int->float conversions at run-time.  */
#define float64_256 make_float64(0x4070000000000000LL)
#define float64_512 make_float64(0x4080000000000000LL)
#define float16_maxnorm make_float16(0x7bff)
#define float32_maxnorm make_float32(0x7f7fffff)
#define float64_maxnorm make_float64(0x7fefffffffffffffLL)

/* Reciprocal functions
 *
 * The algorithm that must be used to calculate the estimate
 * is specified by the ARM ARM, see FPRecipEstimate()/RecipEstimate
 */

/* See RecipEstimate()
 *
 * input is a 9 bit fixed point number
 * input range 256 .. 511 for a number from 0.5 <= x < 1.0.
 * result range 256 .. 511 for a number from 1.0 to 511/256.
 */

static int recip_estimate(int input)
{
    int a, b, r;
    assert(256 <= input && input < 512);
    a = (input * 2) + 1;
    b = (1 << 19) / a;
    r = (b + 1) >> 1;
    assert(256 <= r && r < 512);
    return r;
}

/*
 * Common wrapper to call recip_estimate
 *
 * The parameters are exponent and 64 bit fraction (without implicit
 * bit) where the binary point is nominally at bit 52. Returns a
 * float64 which can then be rounded to the appropriate size by the
 * callee.
 */

static uint64_t call_recip_estimate(int *exp, int exp_off, uint64_t frac)
{
    uint32_t scaled, estimate;
    uint64_t result_frac;
    int result_exp;

    /* Handle sub-normals */
    if (*exp == 0) {
        if (extract64(frac, 51, 1) == 0) {
            *exp = -1;
            frac <<= 2;
        } else {
            frac <<= 1;
        }
    }

    /* scaled = UInt('1':fraction<51:44>) */
    scaled = deposit32(1 << 8, 0, 8, extract64(frac, 44, 8));
    estimate = recip_estimate(scaled);

    result_exp = exp_off - *exp;
    result_frac = deposit64(0, 44, 8, estimate);
    if (result_exp == 0) {
        result_frac = deposit64(result_frac >> 1, 51, 1, 1);
    } else if (result_exp == -1) {
        result_frac = deposit64(result_frac >> 2, 50, 2, 1);
        result_exp = 0;
    }

    *exp = result_exp;

    return result_frac;
}

static bool round_to_inf(float_status *fpst, bool sign_bit)
{
    switch (fpst->float_rounding_mode) {
    case float_round_nearest_even: /* Round to Nearest */
        return true;
    case float_round_up: /* Round to +Inf */
        return !sign_bit;
    case float_round_down: /* Round to -Inf */
        return sign_bit;
    case float_round_to_zero: /* Round to Zero */
        return false;
    default:
        g_assert_not_reached();
    }
}

uint32_t HELPER(recpe_f16)(uint32_t input, void *fpstp)
{
    float_status *fpst = fpstp;
    float16 f16 = float16_squash_input_denormal(input, fpst);
    uint32_t f16_val = float16_val(f16);
    uint32_t f16_sign = float16_is_neg(f16);
    int f16_exp = extract32(f16_val, 10, 5);
    uint32_t f16_frac = extract32(f16_val, 0, 10);
    uint64_t f64_frac;

    if (float16_is_any_nan(f16)) {
        float16 nan = f16;
        if (float16_is_signaling_nan(f16, fpst)) {
            float_raise(float_flag_invalid, fpst);
            if (!fpst->default_nan_mode) {
                nan = float16_silence_nan(f16, fpst);
            }
        }
        if (fpst->default_nan_mode) {
            nan =  float16_default_nan(fpst);
        }
        return nan;
    } else if (float16_is_infinity(f16)) {
        return float16_set_sign(float16_zero, float16_is_neg(f16));
    } else if (float16_is_zero(f16)) {
        float_raise(float_flag_divbyzero, fpst);
        return float16_set_sign(float16_infinity, float16_is_neg(f16));
    } else if (float16_abs(f16) < (1 << 8)) {
        /* Abs(value) < 2.0^-16 */
        float_raise(float_flag_overflow | float_flag_inexact, fpst);
        if (round_to_inf(fpst, f16_sign)) {
            return float16_set_sign(float16_infinity, f16_sign);
        } else {
            return float16_set_sign(float16_maxnorm, f16_sign);
        }
    } else if (f16_exp >= 29 && fpst->flush_to_zero) {
        float_raise(float_flag_underflow, fpst);
        return float16_set_sign(float16_zero, float16_is_neg(f16));
    }

    f64_frac = call_recip_estimate(&f16_exp, 29,
                                   ((uint64_t) f16_frac) << (52 - 10));

    /* result = sign : result_exp<4:0> : fraction<51:42> */
    f16_val = deposit32(0, 15, 1, f16_sign);
    f16_val = deposit32(f16_val, 10, 5, f16_exp);
    f16_val = deposit32(f16_val, 0, 10, extract64(f64_frac, 52 - 10, 10));
    return make_float16(f16_val);
}

float32 HELPER(recpe_f32)(float32 input, void *fpstp)
{
    float_status *fpst = fpstp;
    float32 f32 = float32_squash_input_denormal(input, fpst);
    uint32_t f32_val = float32_val(f32);
    bool f32_sign = float32_is_neg(f32);
    int f32_exp = extract32(f32_val, 23, 8);
    uint32_t f32_frac = extract32(f32_val, 0, 23);
    uint64_t f64_frac;

    if (float32_is_any_nan(f32)) {
        float32 nan = f32;
        if (float32_is_signaling_nan(f32, fpst)) {
            float_raise(float_flag_invalid, fpst);
            if (!fpst->default_nan_mode) {
                nan = float32_silence_nan(f32, fpst);
            }
        }
        if (fpst->default_nan_mode) {
            nan =  float32_default_nan(fpst);
        }
        return nan;
    } else if (float32_is_infinity(f32)) {
        return float32_set_sign(float32_zero, float32_is_neg(f32));
    } else if (float32_is_zero(f32)) {
        float_raise(float_flag_divbyzero, fpst);
        return float32_set_sign(float32_infinity, float32_is_neg(f32));
    } else if (float32_abs(f32) < (1ULL << 21)) {
        /* Abs(value) < 2.0^-128 */
        float_raise(float_flag_overflow | float_flag_inexact, fpst);
        if (round_to_inf(fpst, f32_sign)) {
            return float32_set_sign(float32_infinity, f32_sign);
        } else {
            return float32_set_sign(float32_maxnorm, f32_sign);
        }
    } else if (f32_exp >= 253 && fpst->flush_to_zero) {
        float_raise(float_flag_underflow, fpst);
        return float32_set_sign(float32_zero, float32_is_neg(f32));
    }

    f64_frac = call_recip_estimate(&f32_exp, 253,
                                   ((uint64_t) f32_frac) << (52 - 23));

    /* result = sign : result_exp<7:0> : fraction<51:29> */
    f32_val = deposit32(0, 31, 1, f32_sign);
    f32_val = deposit32(f32_val, 23, 8, f32_exp);
    f32_val = deposit32(f32_val, 0, 23, extract64(f64_frac, 52 - 23, 23));
    return make_float32(f32_val);
}

float64 HELPER(recpe_f64)(float64 input, void *fpstp)
{
    float_status *fpst = fpstp;
    float64 f64 = float64_squash_input_denormal(input, fpst);
    uint64_t f64_val = float64_val(f64);
    bool f64_sign = float64_is_neg(f64);
    int f64_exp = extract64(f64_val, 52, 11);
    uint64_t f64_frac = extract64(f64_val, 0, 52);

    /* Deal with any special cases */
    if (float64_is_any_nan(f64)) {
        float64 nan = f64;
        if (float64_is_signaling_nan(f64, fpst)) {
            float_raise(float_flag_invalid, fpst);
            if (!fpst->default_nan_mode) {
                nan = float64_silence_nan(f64, fpst);
            }
        }
        if (fpst->default_nan_mode) {
            nan =  float64_default_nan(fpst);
        }
        return nan;
    } else if (float64_is_infinity(f64)) {
        return float64_set_sign(float64_zero, float64_is_neg(f64));
    } else if (float64_is_zero(f64)) {
        float_raise(float_flag_divbyzero, fpst);
        return float64_set_sign(float64_infinity, float64_is_neg(f64));
    } else if ((f64_val & ~(1ULL << 63)) < (1ULL << 50)) {
        /* Abs(value) < 2.0^-1024 */
        float_raise(float_flag_overflow | float_flag_inexact, fpst);
        if (round_to_inf(fpst, f64_sign)) {
            return float64_set_sign(float64_infinity, f64_sign);
        } else {
            return float64_set_sign(float64_maxnorm, f64_sign);
        }
    } else if (f64_exp >= 2045 && fpst->flush_to_zero) {
        float_raise(float_flag_underflow, fpst);
        return float64_set_sign(float64_zero, float64_is_neg(f64));
    }

    f64_frac = call_recip_estimate(&f64_exp, 2045, f64_frac);

    /* result = sign : result_exp<10:0> : fraction<51:0>; */
    f64_val = deposit64(0, 63, 1, f64_sign);
    f64_val = deposit64(f64_val, 52, 11, f64_exp);
    f64_val = deposit64(f64_val, 0, 52, f64_frac);
    return make_float64(f64_val);
}

/* The algorithm that must be used to calculate the estimate
 * is specified by the ARM ARM.
 */

static int do_recip_sqrt_estimate(int a)
{
    int b, estimate;

    assert(128 <= a && a < 512);
    if (a < 256) {
        a = a * 2 + 1;
    } else {
        a = (a >> 1) << 1;
        a = (a + 1) * 2;
    }
    b = 512;
    while (a * (b + 1) * (b + 1) < (1 << 28)) {
        b += 1;
    }
    estimate = (b + 1) / 2;
    assert(256 <= estimate && estimate < 512);

    return estimate;
}


static uint64_t recip_sqrt_estimate(int *exp , int exp_off, uint64_t frac)
{
    int estimate;
    uint32_t scaled;

    if (*exp == 0) {
        while (extract64(frac, 51, 1) == 0) {
            frac = frac << 1;
            *exp -= 1;
        }
        frac = extract64(frac, 0, 51) << 1;
    }

    if (*exp & 1) {
        /* scaled = UInt('01':fraction<51:45>) */
        scaled = deposit32(1 << 7, 0, 7, extract64(frac, 45, 7));
    } else {
        /* scaled = UInt('1':fraction<51:44>) */
        scaled = deposit32(1 << 8, 0, 8, extract64(frac, 44, 8));
    }
    estimate = do_recip_sqrt_estimate(scaled);

    *exp = (exp_off - *exp) / 2;
    return extract64(estimate, 0, 8) << 44;
}

uint32_t HELPER(rsqrte_f16)(uint32_t input, void *fpstp)
{
    float_status *s = fpstp;
    float16 f16 = float16_squash_input_denormal(input, s);
    uint16_t val = float16_val(f16);
    bool f16_sign = float16_is_neg(f16);
    int f16_exp = extract32(val, 10, 5);
    uint16_t f16_frac = extract32(val, 0, 10);
    uint64_t f64_frac;

    if (float16_is_any_nan(f16)) {
        float16 nan = f16;
        if (float16_is_signaling_nan(f16, s)) {
            float_raise(float_flag_invalid, s);
            if (!s->default_nan_mode) {
                nan = float16_silence_nan(f16, fpstp);
            }
        }
        if (s->default_nan_mode) {
            nan =  float16_default_nan(s);
        }
        return nan;
    } else if (float16_is_zero(f16)) {
        float_raise(float_flag_divbyzero, s);
        return float16_set_sign(float16_infinity, f16_sign);
    } else if (f16_sign) {
        float_raise(float_flag_invalid, s);
        return float16_default_nan(s);
    } else if (float16_is_infinity(f16)) {
        return float16_zero;
    }

    /* Scale and normalize to a double-precision value between 0.25 and 1.0,
     * preserving the parity of the exponent.  */

    f64_frac = ((uint64_t) f16_frac) << (52 - 10);

    f64_frac = recip_sqrt_estimate(&f16_exp, 44, f64_frac);

    /* result = sign : result_exp<4:0> : estimate<7:0> : Zeros(2) */
    val = deposit32(0, 15, 1, f16_sign);
    val = deposit32(val, 10, 5, f16_exp);
    val = deposit32(val, 2, 8, extract64(f64_frac, 52 - 8, 8));
    return make_float16(val);
}

float32 HELPER(rsqrte_f32)(float32 input, void *fpstp)
{
    float_status *s = fpstp;
    float32 f32 = float32_squash_input_denormal(input, s);
    uint32_t val = float32_val(f32);
    uint32_t f32_sign = float32_is_neg(f32);
    int f32_exp = extract32(val, 23, 8);
    uint32_t f32_frac = extract32(val, 0, 23);
    uint64_t f64_frac;

    if (float32_is_any_nan(f32)) {
        float32 nan = f32;
        if (float32_is_signaling_nan(f32, s)) {
            float_raise(float_flag_invalid, s);
            if (!s->default_nan_mode) {
                nan = float32_silence_nan(f32, fpstp);
            }
        }
        if (s->default_nan_mode) {
            nan =  float32_default_nan(s);
        }
        return nan;
    } else if (float32_is_zero(f32)) {
        float_raise(float_flag_divbyzero, s);
        return float32_set_sign(float32_infinity, float32_is_neg(f32));
    } else if (float32_is_neg(f32)) {
        float_raise(float_flag_invalid, s);
        return float32_default_nan(s);
    } else if (float32_is_infinity(f32)) {
        return float32_zero;
    }

    /* Scale and normalize to a double-precision value between 0.25 and 1.0,
     * preserving the parity of the exponent.  */

    f64_frac = ((uint64_t) f32_frac) << 29;

    f64_frac = recip_sqrt_estimate(&f32_exp, 380, f64_frac);

    /* result = sign : result_exp<4:0> : estimate<7:0> : Zeros(15) */
    val = deposit32(0, 31, 1, f32_sign);
    val = deposit32(val, 23, 8, f32_exp);
    val = deposit32(val, 15, 8, extract64(f64_frac, 52 - 8, 8));
    return make_float32(val);
}

float64 HELPER(rsqrte_f64)(float64 input, void *fpstp)
{
    float_status *s = fpstp;
    float64 f64 = float64_squash_input_denormal(input, s);
    uint64_t val = float64_val(f64);
    bool f64_sign = float64_is_neg(f64);
    int f64_exp = extract64(val, 52, 11);
    uint64_t f64_frac = extract64(val, 0, 52);

    if (float64_is_any_nan(f64)) {
        float64 nan = f64;
        if (float64_is_signaling_nan(f64, s)) {
            float_raise(float_flag_invalid, s);
            if (!s->default_nan_mode) {
                nan = float64_silence_nan(f64, fpstp);
            }
        }
        if (s->default_nan_mode) {
            nan =  float64_default_nan(s);
        }
        return nan;
    } else if (float64_is_zero(f64)) {
        float_raise(float_flag_divbyzero, s);
        return float64_set_sign(float64_infinity, float64_is_neg(f64));
    } else if (float64_is_neg(f64)) {
        float_raise(float_flag_invalid, s);
        return float64_default_nan(s);
    } else if (float64_is_infinity(f64)) {
        return float64_zero;
    }

    f64_frac = recip_sqrt_estimate(&f64_exp, 3068, f64_frac);

    /* result = sign : result_exp<4:0> : estimate<7:0> : Zeros(44) */
    val = deposit64(0, 61, 1, f64_sign);
    val = deposit64(val, 52, 11, f64_exp);
    val = deposit64(val, 44, 8, extract64(f64_frac, 52 - 8, 8));
    return make_float64(val);
}

uint32_t HELPER(recpe_u32)(uint32_t a)
{
    int input, estimate;

    if ((a & 0x80000000) == 0) {
        return 0xffffffff;
    }

    input = extract32(a, 23, 9);
    estimate = recip_estimate(input);

    return deposit32(0, (32 - 9), 9, estimate);
}

uint32_t HELPER(rsqrte_u32)(uint32_t a)
{
    int estimate;

    if ((a & 0xc0000000) == 0) {
        return 0xffffffff;
    }

    estimate = do_recip_sqrt_estimate(extract32(a, 23, 9));

    return deposit32(0, 23, 9, estimate);
}

/* VFPv4 fused multiply-accumulate */
dh_ctype_f16 VFP_HELPER(muladd, h)(dh_ctype_f16 a, dh_ctype_f16 b,
                                   dh_ctype_f16 c, void *fpstp)
{
    float_status *fpst = fpstp;
    return float16_muladd(a, b, c, 0, fpst);
}

float32 VFP_HELPER(muladd, s)(float32 a, float32 b, float32 c, void *fpstp)
{
    float_status *fpst = fpstp;
    return float32_muladd(a, b, c, 0, fpst);
}

float64 VFP_HELPER(muladd, d)(float64 a, float64 b, float64 c, void *fpstp)
{
    float_status *fpst = fpstp;
    return float64_muladd(a, b, c, 0, fpst);
}

/* ARMv8 round to integral */
dh_ctype_f16 HELPER(rinth_exact)(dh_ctype_f16 x, void *fp_status)
{
    return float16_round_to_int(x, fp_status);
}

float32 HELPER(rints_exact)(float32 x, void *fp_status)
{
    return float32_round_to_int(x, fp_status);
}

float64 HELPER(rintd_exact)(float64 x, void *fp_status)
{
    return float64_round_to_int(x, fp_status);
}

dh_ctype_f16 HELPER(rinth)(dh_ctype_f16 x, void *fp_status)
{
    int old_flags = get_float_exception_flags(fp_status), new_flags;
    float16 ret;

    ret = float16_round_to_int(x, fp_status);

    /* Suppress any inexact exceptions the conversion produced */
    if (!(old_flags & float_flag_inexact)) {
        new_flags = get_float_exception_flags(fp_status);
        set_float_exception_flags(new_flags & ~float_flag_inexact, fp_status);
    }

    return ret;
}

float32 HELPER(rints)(float32 x, void *fp_status)
{
    int old_flags = get_float_exception_flags(fp_status), new_flags;
    float32 ret;

    ret = float32_round_to_int(x, fp_status);

    /* Suppress any inexact exceptions the conversion produced */
    if (!(old_flags & float_flag_inexact)) {
        new_flags = get_float_exception_flags(fp_status);
        set_float_exception_flags(new_flags & ~float_flag_inexact, fp_status);
    }

    return ret;
}

float64 HELPER(rintd)(float64 x, void *fp_status)
{
    int old_flags = get_float_exception_flags(fp_status), new_flags;
    float64 ret;

    ret = float64_round_to_int(x, fp_status);

    new_flags = get_float_exception_flags(fp_status);

    /* Suppress any inexact exceptions the conversion produced */
    if (!(old_flags & float_flag_inexact)) {
        new_flags = get_float_exception_flags(fp_status);
        set_float_exception_flags(new_flags & ~float_flag_inexact, fp_status);
    }

    return ret;
}

/* Convert ARM rounding mode to softfloat */
const FloatRoundMode arm_rmode_to_sf_map[] = {
    [FPROUNDING_TIEEVEN] = float_round_nearest_even,
    [FPROUNDING_POSINF] = float_round_up,
    [FPROUNDING_NEGINF] = float_round_down,
    [FPROUNDING_ZERO] = float_round_to_zero,
    [FPROUNDING_TIEAWAY] = float_round_ties_away,
    [FPROUNDING_ODD] = float_round_to_odd,
};

/*
 * Implement float64 to int32_t conversion without saturation;
 * the result is supplied modulo 2^32.
 */
uint64_t HELPER(fjcvtzs)(float64 value, void *vstatus)
{
    float_status *status = vstatus;
<<<<<<< HEAD
    uint32_t inexact, frac;
    uint32_t e_old, e_new;
=======
    uint32_t frac, e_old, e_new;
    bool inexact;
>>>>>>> 5ebde3b5

    e_old = get_float_exception_flags(status);
    set_float_exception_flags(0, status);
    frac = float64_to_int32_modulo(value, float_round_to_zero, status);
    e_new = get_float_exception_flags(status);
    set_float_exception_flags(e_old | e_new, status);

<<<<<<< HEAD
    if (value == float64_chs(float64_zero)) {
        /* While not inexact for IEEE FP, -0.0 is inexact for JavaScript. */
        inexact = 1;
    } else {
        /* Normal inexact or overflow or NaN */
        inexact = e_new & (float_flag_inexact | float_flag_invalid);
    }
=======
    /* Normal inexact, denormal with flush-to-zero, or overflow or NaN */
    inexact = e_new & (float_flag_inexact |
                       float_flag_input_denormal |
                       float_flag_invalid);

    /* While not inexact for IEEE FP, -0.0 is inexact for JavaScript. */
    inexact |= value == float64_chs(float64_zero);
>>>>>>> 5ebde3b5

    /* Pack the result and the env->ZF representation of Z together.  */
    return deposit64(frac, 32, 32, inexact);
}

uint32_t HELPER(vjcvt)(float64 value, CPUARMState *env)
{
    uint64_t pair = HELPER(fjcvtzs)(value, &env->vfp.fp_status);
    uint32_t result = pair;
    uint32_t z = (pair >> 32) == 0;

    /* Store Z, clear NCV, in FPSCR.NZCV.  */
    env->vfp.xregs[ARM_VFP_FPSCR]
        = (env->vfp.xregs[ARM_VFP_FPSCR] & ~CPSR_NZCV) | (z * CPSR_Z);

    return result;
}

/* Round a float32 to an integer that fits in int32_t or int64_t.  */
static float32 frint_s(float32 f, float_status *fpst, int intsize)
{
    int old_flags = get_float_exception_flags(fpst);
    uint32_t exp = extract32(f, 23, 8);

    if (unlikely(exp == 0xff)) {
        /* NaN or Inf.  */
        goto overflow;
    }

    /* Round and re-extract the exponent.  */
    f = float32_round_to_int(f, fpst);
    exp = extract32(f, 23, 8);

    /* Validate the range of the result.  */
    if (exp < 126 + intsize) {
        /* abs(F) <= INT{N}_MAX */
        return f;
    }
    if (exp == 126 + intsize) {
        uint32_t sign = extract32(f, 31, 1);
        uint32_t frac = extract32(f, 0, 23);
        if (sign && frac == 0) {
            /* F == INT{N}_MIN */
            return f;
        }
    }

 overflow:
    /*
     * Raise Invalid and return INT{N}_MIN as a float.  Revert any
     * inexact exception float32_round_to_int may have raised.
     */
    set_float_exception_flags(old_flags | float_flag_invalid, fpst);
    return (0x100u + 126u + intsize) << 23;
}

float32 HELPER(frint32_s)(float32 f, void *fpst)
{
    return frint_s(f, fpst, 32);
}

float32 HELPER(frint64_s)(float32 f, void *fpst)
{
    return frint_s(f, fpst, 64);
}

/* Round a float64 to an integer that fits in int32_t or int64_t.  */
static float64 frint_d(float64 f, float_status *fpst, int intsize)
{
    int old_flags = get_float_exception_flags(fpst);
    uint32_t exp = extract64(f, 52, 11);

    if (unlikely(exp == 0x7ff)) {
        /* NaN or Inf.  */
        goto overflow;
    }

    /* Round and re-extract the exponent.  */
    f = float64_round_to_int(f, fpst);
    exp = extract64(f, 52, 11);

    /* Validate the range of the result.  */
    if (exp < 1022 + intsize) {
        /* abs(F) <= INT{N}_MAX */
        return f;
    }
    if (exp == 1022 + intsize) {
        uint64_t sign = extract64(f, 63, 1);
        uint64_t frac = extract64(f, 0, 52);
        if (sign && frac == 0) {
            /* F == INT{N}_MIN */
            return f;
        }
    }

 overflow:
    /*
     * Raise Invalid and return INT{N}_MIN as a float.  Revert any
     * inexact exception float64_round_to_int may have raised.
     */
    set_float_exception_flags(old_flags | float_flag_invalid, fpst);
    return (uint64_t)(0x800 + 1022 + intsize) << 52;
}

float64 HELPER(frint32_d)(float64 f, void *fpst)
{
    return frint_d(f, fpst, 32);
}

float64 HELPER(frint64_d)(float64 f, void *fpst)
{
    return frint_d(f, fpst, 64);
}

void HELPER(check_hcr_el2_trap)(CPUARMState *env, uint32_t rt, uint32_t reg)
{
    uint32_t syndrome;

    switch (reg) {
    case ARM_VFP_MVFR0:
    case ARM_VFP_MVFR1:
    case ARM_VFP_MVFR2:
        if (!(arm_hcr_el2_eff(env) & HCR_TID3)) {
            return;
        }
        break;
    case ARM_VFP_FPSID:
        if (!(arm_hcr_el2_eff(env) & HCR_TID0)) {
            return;
        }
        break;
    default:
        g_assert_not_reached();
    }

    syndrome = ((EC_FPIDTRAP << ARM_EL_EC_SHIFT)
                | ARM_EL_IL
                | (1 << 24) | (0xe << 20) | (7 << 14)
                | (reg << 10) | (rt << 5) | 1);

    raise_exception(env, EXCP_HYP_TRAP, syndrome, 2);
}

#endif<|MERGE_RESOLUTION|>--- conflicted
+++ resolved
@@ -1121,13 +1121,8 @@
 uint64_t HELPER(fjcvtzs)(float64 value, void *vstatus)
 {
     float_status *status = vstatus;
-<<<<<<< HEAD
-    uint32_t inexact, frac;
-    uint32_t e_old, e_new;
-=======
     uint32_t frac, e_old, e_new;
     bool inexact;
->>>>>>> 5ebde3b5
 
     e_old = get_float_exception_flags(status);
     set_float_exception_flags(0, status);
@@ -1135,15 +1130,6 @@
     e_new = get_float_exception_flags(status);
     set_float_exception_flags(e_old | e_new, status);
 
-<<<<<<< HEAD
-    if (value == float64_chs(float64_zero)) {
-        /* While not inexact for IEEE FP, -0.0 is inexact for JavaScript. */
-        inexact = 1;
-    } else {
-        /* Normal inexact or overflow or NaN */
-        inexact = e_new & (float_flag_inexact | float_flag_invalid);
-    }
-=======
     /* Normal inexact, denormal with flush-to-zero, or overflow or NaN */
     inexact = e_new & (float_flag_inexact |
                        float_flag_input_denormal |
@@ -1151,7 +1137,6 @@
 
     /* While not inexact for IEEE FP, -0.0 is inexact for JavaScript. */
     inexact |= value == float64_chs(float64_zero);
->>>>>>> 5ebde3b5
 
     /* Pack the result and the env->ZF representation of Z together.  */
     return deposit64(frac, 32, 32, inexact);
