--- conflicted
+++ resolved
@@ -3322,11 +3322,7 @@
      */
     s1_prot = result->f.prot;
     s1_lgpgsz = result->f.lg_page_size;
-<<<<<<< HEAD
-    s1_guarded = result->f.guarded;
-=======
     s1_guarded = result->f.extra.arm.guarded;
->>>>>>> 1600b9f4
     cacheattrs1 = result->cacheattrs;
     memset(result, 0, sizeof(*result));
 
@@ -3378,11 +3374,7 @@
                                             result->cacheattrs);
 
     /* No BTI GP information in stage 2, we just use the S1 value */
-<<<<<<< HEAD
-    result->f.guarded = s1_guarded;
-=======
     result->f.extra.arm.guarded = s1_guarded;
->>>>>>> 1600b9f4
 
     /*
      * Check if IPA translates to secure or non-secure PA space.
@@ -3428,19 +3420,14 @@
     case ARMMMUIdx_Stage1_E0:
     case ARMMMUIdx_Stage1_E1:
     case ARMMMUIdx_Stage1_E1_PAN:
-<<<<<<< HEAD
     case ARMMMUIdx_Stage1_GE1:
     case ARMMMUIdx_Stage1_GE1_PAN:
-        /* First stage lookup uses second stage for ptw. */
-        ptw->in_ptw_idx = is_secure ? ARMMMUIdx_Stage2_S : ARMMMUIdx_Stage2;
-=======
         /*
          * First stage lookup uses second stage for ptw; only
          * Secure has both S and NS IPA and starts with Stage2_S.
          */
         ptw->in_ptw_idx = (ptw->in_space == ARMSS_Secure) ?
             ARMMMUIdx_Stage2_S : ARMMMUIdx_Stage2;
->>>>>>> 1600b9f4
         break;
 
     case ARMMMUIdx_Stage2:
