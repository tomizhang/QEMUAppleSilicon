--- conflicted
+++ resolved
@@ -121,10 +121,7 @@
     CPUHPPAState *env = &cpu->env;
 
     cs->exception_index = EXCP_UNALIGN;
-<<<<<<< HEAD
-=======
     cpu_restore_state(cs, retaddr);
->>>>>>> c25df57a
     hppa_set_ior_and_isr(env, addr, MMU_IDX_MMU_DISABLED(mmu_idx));
 
     cpu_loop_exit(cs);
