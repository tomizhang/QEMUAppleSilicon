/*
 * common defines for all CPUs
 *
 * Copyright (c) 2003 Fabrice Bellard
 *
 * This library is free software; you can redistribute it and/or
 * modify it under the terms of the GNU Lesser General Public
 * License as published by the Free Software Foundation; either
 * version 2.1 of the License, or (at your option) any later version.
 *
 * This library is distributed in the hope that it will be useful,
 * but WITHOUT ANY WARRANTY; without even the implied warranty of
 * MERCHANTABILITY or FITNESS FOR A PARTICULAR PURPOSE.  See the GNU
 * Lesser General Public License for more details.
 *
 * You should have received a copy of the GNU Lesser General Public
 * License along with this library; if not, see <http://www.gnu.org/licenses/>.
 */
#ifndef CPU_DEFS_H
#define CPU_DEFS_H

#ifndef NEED_CPU_H
#error cpu.h included from common code
#endif

#include "qemu/host-utils.h"
#include "qemu/thread.h"
#ifndef CONFIG_USER_ONLY
#include "exec/hwaddr.h"
#endif
#include "exec/memattrs.h"
#include "hw/core/cpu.h"

#include "cpu-param.h"

#ifndef TARGET_LONG_BITS
# error TARGET_LONG_BITS must be defined in cpu-param.h
#endif
#ifndef TARGET_PHYS_ADDR_SPACE_BITS
# error TARGET_PHYS_ADDR_SPACE_BITS must be defined in cpu-param.h
#endif
#ifndef TARGET_VIRT_ADDR_SPACE_BITS
# error TARGET_VIRT_ADDR_SPACE_BITS must be defined in cpu-param.h
#endif
#ifndef TARGET_PAGE_BITS
# ifdef TARGET_PAGE_BITS_VARY
#  ifndef TARGET_PAGE_BITS_MIN
#   error TARGET_PAGE_BITS_MIN must be defined in cpu-param.h
#  endif
# else
#  error TARGET_PAGE_BITS must be defined in cpu-param.h
# endif
#endif

#include "exec/target_long.h"

<<<<<<< HEAD
/*
 * Fix the number of mmu modes to 31, which is also the maximum
 * supported by the softmmu tlb api.
 */
#define NB_MMU_MODES 31

=======
>>>>>>> 1600b9f4
#if defined(CONFIG_SOFTMMU) && defined(CONFIG_TCG)
#define CPU_TLB_DYN_MIN_BITS 6
#define CPU_TLB_DYN_DEFAULT_BITS 8

# if HOST_LONG_BITS == 32
/* Make sure we do not require a double-word shift for the TLB load */
#  define CPU_TLB_DYN_MAX_BITS (32 - TARGET_PAGE_BITS)
# else /* HOST_LONG_BITS == 64 */
/*
 * Assuming TARGET_PAGE_BITS==12, with 2**22 entries we can cover 2**(22+12) ==
 * 2**34 == 16G of address space. This is roughly what one would expect a
 * TLB to cover in a modern (as of 2018) x86_64 CPU. For instance, Intel
 * Skylake's Level-2 STLB has 16 1G entries.
 * Also, make sure we do not size the TLB past the guest's address space.
 */
#  ifdef TARGET_PAGE_BITS_VARY
#   define CPU_TLB_DYN_MAX_BITS                                  \
    MIN(22, TARGET_VIRT_ADDR_SPACE_BITS - TARGET_PAGE_BITS)
#  else
#   define CPU_TLB_DYN_MAX_BITS                                  \
    MIN_CONST(22, TARGET_VIRT_ADDR_SPACE_BITS - TARGET_PAGE_BITS)
#  endif
# endif

#endif /* CONFIG_SOFTMMU && CONFIG_TCG */

<<<<<<< HEAD
#if defined(CONFIG_SOFTMMU)
/*
 * The full TLB entry, which is not accessed by generated TCG code,
 * so the layout is not as critical as that of CPUTLBEntry. This is
 * also why we don't want to combine the two structs.
 */
typedef struct CPUTLBEntryFull {
    /*
     * @xlat_section contains:
     *  - in the lower TARGET_PAGE_BITS, a physical section number
     *  - with the lower TARGET_PAGE_BITS masked off, an offset which
     *    must be added to the virtual address to obtain:
     *     + the ram_addr_t of the target RAM (if the physical section
     *       number is PHYS_SECTION_NOTDIRTY or PHYS_SECTION_ROM)
     *     + the offset within the target MemoryRegion (otherwise)
     */
    hwaddr xlat_section;

    /*
     * @phys_addr contains the physical address in the address space
     * given by cpu_asidx_from_attrs(cpu, @attrs).
     */
    hwaddr phys_addr;

    /* @attrs contains the memory transaction attributes for the page. */
    MemTxAttrs attrs;

    /* @prot contains the complete protections for the page. */
    uint8_t prot;

    /* @lg_page_size contains the log2 of the page size. */
    uint8_t lg_page_size;

    /*
     * Additional tlb flags for use by the slow path. If non-zero,
     * the corresponding CPUTLBEntry comparator must have TLB_FORCE_SLOW.
     */
    uint8_t slow_flags[MMU_ACCESS_COUNT];

    /*
     * Allow target-specific additions to this structure.
     * This may be used to cache items from the guest cpu
     * page tables for later use by the implementation.
     */
#ifdef TARGET_PAGE_ENTRY_EXTRA
    TARGET_PAGE_ENTRY_EXTRA
#endif
} CPUTLBEntryFull;
#endif /* CONFIG_SOFTMMU */

#if defined(CONFIG_SOFTMMU) && defined(CONFIG_TCG)
/*
 * Data elements that are per MMU mode, minus the bits accessed by
 * the TCG fast path.
 */
typedef struct CPUTLBDesc {
    /*
     * Describe a region covering all of the large pages allocated
     * into the tlb.  When any page within this region is flushed,
     * we must flush the entire tlb.  The region is matched if
     * (addr & large_page_mask) == large_page_addr.
     */
    vaddr large_page_addr;
    vaddr large_page_mask;
    /* host time (in ns) at the beginning of the time window */
    int64_t window_begin_ns;
    /* maximum number of entries observed in the window */
    size_t window_max_entries;
    size_t n_used_entries;
    /* The next index to use in the tlb victim table.  */
    size_t vindex;
    /* The tlb victim table, in two parts.  */
    CPUTLBEntry vtable[CPU_VTLB_SIZE];
    CPUTLBEntryFull vfulltlb[CPU_VTLB_SIZE];
    CPUTLBEntryFull *fulltlb;
} CPUTLBDesc;

/*
 * Data elements that are shared between all MMU modes.
 */
typedef struct CPUTLBCommon {
    /* Serialize updates to f.table and d.vtable, and others as noted. */
    QemuSpin lock;
    /*
     * Within dirty, for each bit N, modifications have been made to
     * mmu_idx N since the last time that mmu_idx was flushed.
     * Protected by tlb_c.lock.
     */
    uint32_t dirty;
    /*
     * Statistics.  These are not lock protected, but are read and
     * written atomically.  This allows the monitor to print a snapshot
     * of the stats without interfering with the cpu.
     */
    size_t full_flush_count;
    size_t part_flush_count;
    size_t elide_flush_count;
} CPUTLBCommon;

/*
 * The entire softmmu tlb, for all MMU modes.
 * The meaning of each of the MMU modes is defined in the target code.
 * Since this is placed within CPUNegativeOffsetState, the smallest
 * negative offsets are at the end of the struct.
 */

typedef struct CPUTLB {
    CPUTLBCommon c;
    CPUTLBDesc d[NB_MMU_MODES];
    CPUTLBDescFast f[NB_MMU_MODES];
} CPUTLB;

#else

typedef struct CPUTLB { } CPUTLB;

#endif /* CONFIG_SOFTMMU && CONFIG_TCG */

/*
 * This structure must be placed in ArchCPU immediately
 * before CPUArchState, as a field named "neg".
 */
typedef struct CPUNegativeOffsetState {
    CPUTLB tlb;
    IcountDecr icount_decr;
} CPUNegativeOffsetState;

=======
>>>>>>> 1600b9f4
#endif<|MERGE_RESOLUTION|>--- conflicted
+++ resolved
@@ -54,15 +54,6 @@
 
 #include "exec/target_long.h"
 
-<<<<<<< HEAD
-/*
- * Fix the number of mmu modes to 31, which is also the maximum
- * supported by the softmmu tlb api.
- */
-#define NB_MMU_MODES 31
-
-=======
->>>>>>> 1600b9f4
 #if defined(CONFIG_SOFTMMU) && defined(CONFIG_TCG)
 #define CPU_TLB_DYN_MIN_BITS 6
 #define CPU_TLB_DYN_DEFAULT_BITS 8
@@ -89,134 +80,4 @@
 
 #endif /* CONFIG_SOFTMMU && CONFIG_TCG */
 
-<<<<<<< HEAD
-#if defined(CONFIG_SOFTMMU)
-/*
- * The full TLB entry, which is not accessed by generated TCG code,
- * so the layout is not as critical as that of CPUTLBEntry. This is
- * also why we don't want to combine the two structs.
- */
-typedef struct CPUTLBEntryFull {
-    /*
-     * @xlat_section contains:
-     *  - in the lower TARGET_PAGE_BITS, a physical section number
-     *  - with the lower TARGET_PAGE_BITS masked off, an offset which
-     *    must be added to the virtual address to obtain:
-     *     + the ram_addr_t of the target RAM (if the physical section
-     *       number is PHYS_SECTION_NOTDIRTY or PHYS_SECTION_ROM)
-     *     + the offset within the target MemoryRegion (otherwise)
-     */
-    hwaddr xlat_section;
-
-    /*
-     * @phys_addr contains the physical address in the address space
-     * given by cpu_asidx_from_attrs(cpu, @attrs).
-     */
-    hwaddr phys_addr;
-
-    /* @attrs contains the memory transaction attributes for the page. */
-    MemTxAttrs attrs;
-
-    /* @prot contains the complete protections for the page. */
-    uint8_t prot;
-
-    /* @lg_page_size contains the log2 of the page size. */
-    uint8_t lg_page_size;
-
-    /*
-     * Additional tlb flags for use by the slow path. If non-zero,
-     * the corresponding CPUTLBEntry comparator must have TLB_FORCE_SLOW.
-     */
-    uint8_t slow_flags[MMU_ACCESS_COUNT];
-
-    /*
-     * Allow target-specific additions to this structure.
-     * This may be used to cache items from the guest cpu
-     * page tables for later use by the implementation.
-     */
-#ifdef TARGET_PAGE_ENTRY_EXTRA
-    TARGET_PAGE_ENTRY_EXTRA
-#endif
-} CPUTLBEntryFull;
-#endif /* CONFIG_SOFTMMU */
-
-#if defined(CONFIG_SOFTMMU) && defined(CONFIG_TCG)
-/*
- * Data elements that are per MMU mode, minus the bits accessed by
- * the TCG fast path.
- */
-typedef struct CPUTLBDesc {
-    /*
-     * Describe a region covering all of the large pages allocated
-     * into the tlb.  When any page within this region is flushed,
-     * we must flush the entire tlb.  The region is matched if
-     * (addr & large_page_mask) == large_page_addr.
-     */
-    vaddr large_page_addr;
-    vaddr large_page_mask;
-    /* host time (in ns) at the beginning of the time window */
-    int64_t window_begin_ns;
-    /* maximum number of entries observed in the window */
-    size_t window_max_entries;
-    size_t n_used_entries;
-    /* The next index to use in the tlb victim table.  */
-    size_t vindex;
-    /* The tlb victim table, in two parts.  */
-    CPUTLBEntry vtable[CPU_VTLB_SIZE];
-    CPUTLBEntryFull vfulltlb[CPU_VTLB_SIZE];
-    CPUTLBEntryFull *fulltlb;
-} CPUTLBDesc;
-
-/*
- * Data elements that are shared between all MMU modes.
- */
-typedef struct CPUTLBCommon {
-    /* Serialize updates to f.table and d.vtable, and others as noted. */
-    QemuSpin lock;
-    /*
-     * Within dirty, for each bit N, modifications have been made to
-     * mmu_idx N since the last time that mmu_idx was flushed.
-     * Protected by tlb_c.lock.
-     */
-    uint32_t dirty;
-    /*
-     * Statistics.  These are not lock protected, but are read and
-     * written atomically.  This allows the monitor to print a snapshot
-     * of the stats without interfering with the cpu.
-     */
-    size_t full_flush_count;
-    size_t part_flush_count;
-    size_t elide_flush_count;
-} CPUTLBCommon;
-
-/*
- * The entire softmmu tlb, for all MMU modes.
- * The meaning of each of the MMU modes is defined in the target code.
- * Since this is placed within CPUNegativeOffsetState, the smallest
- * negative offsets are at the end of the struct.
- */
-
-typedef struct CPUTLB {
-    CPUTLBCommon c;
-    CPUTLBDesc d[NB_MMU_MODES];
-    CPUTLBDescFast f[NB_MMU_MODES];
-} CPUTLB;
-
-#else
-
-typedef struct CPUTLB { } CPUTLB;
-
-#endif /* CONFIG_SOFTMMU && CONFIG_TCG */
-
-/*
- * This structure must be placed in ArchCPU immediately
- * before CPUArchState, as a field named "neg".
- */
-typedef struct CPUNegativeOffsetState {
-    CPUTLB tlb;
-    IcountDecr icount_decr;
-} CPUNegativeOffsetState;
-
-=======
->>>>>>> 1600b9f4
 #endif