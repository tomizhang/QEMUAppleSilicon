--- conflicted
+++ resolved
@@ -4,38 +4,33 @@
 #include "hw/registerfields.h"
 
 typedef struct QEMU_PACKED NvmeBar {
-    union {
-        uint8_t raw[4096];
-        struct {
-            uint64_t    cap;
-            uint32_t    vs;
-            uint32_t    intms;
-            uint32_t    intmc;
-            uint32_t    cc;
-            uint8_t     rsvd24[4];
-            uint32_t    csts;
-            uint32_t    nssr;
-            uint32_t    aqa;
-            uint64_t    asq;
-            uint64_t    acq;
-            uint32_t    cmbloc;
-            uint32_t    cmbsz;
-            uint32_t    bpinfo;
-            uint32_t    bprsel;
-            uint64_t    bpmbl;
-            uint64_t    cmbmsc;
-            uint32_t    cmbsts;
-            uint8_t     rsvd92[3492];
-            uint32_t    pmrcap;
-            uint32_t    pmrctl;
-            uint32_t    pmrsts;
-            uint32_t    pmrebs;
-            uint32_t    pmrswtp;
-            uint32_t    pmrmscl;
-            uint32_t    pmrmscu;
-            uint8_t     css[484];
-        };
-    };
+    uint64_t    cap;
+    uint32_t    vs;
+    uint32_t    intms;
+    uint32_t    intmc;
+    uint32_t    cc;
+    uint8_t     rsvd24[4];
+    uint32_t    csts;
+    uint32_t    nssr;
+    uint32_t    aqa;
+    uint64_t    asq;
+    uint64_t    acq;
+    uint32_t    cmbloc;
+    uint32_t    cmbsz;
+    uint32_t    bpinfo;
+    uint32_t    bprsel;
+    uint64_t    bpmbl;
+    uint64_t    cmbmsc;
+    uint32_t    cmbsts;
+    uint8_t     rsvd92[3492];
+    uint32_t    pmrcap;
+    uint32_t    pmrctl;
+    uint32_t    pmrsts;
+    uint32_t    pmrebs;
+    uint32_t    pmrswtp;
+    uint32_t    pmrmscl;
+    uint32_t    pmrmscu;
+    uint8_t     css[484];
 } NvmeBar;
 
 enum NvmeBarRegs {
@@ -867,15 +862,10 @@
 };
 
 typedef struct QEMU_PACKED NvmeAerResult {
-    union {
-        uint8_t raw[4];
-        struct {
-            uint8_t event_type;
-            uint8_t event_info;
-            uint8_t log_page;
-            uint8_t resv;
-        };
-    };
+    uint8_t event_type;
+    uint8_t event_info;
+    uint8_t log_page;
+    uint8_t resv;
 } NvmeAerResult;
 
 typedef struct QEMU_PACKED NvmeZonedResult {
@@ -1093,83 +1083,6 @@
 };
 
 typedef struct QEMU_PACKED NvmeIdCtrl {
-<<<<<<< HEAD
-    union {
-        uint8_t raw[4096];
-        struct {
-            uint16_t    vid;
-            uint16_t    ssvid;
-            uint8_t     sn[20];
-            uint8_t     mn[40];
-            uint8_t     fr[8];
-            uint8_t     rab;
-            uint8_t     ieee[3];
-            uint8_t     cmic;
-            uint8_t     mdts;
-            uint16_t    cntlid;
-            uint32_t    ver;
-            uint32_t    rtd3r;
-            uint32_t    rtd3e;
-            uint32_t    oaes;
-            uint32_t    ctratt;
-            uint8_t     rsvd100[11];
-            uint8_t     cntrltype;
-            uint8_t     fguid[16];
-            uint8_t     rsvd128[128];
-            uint16_t    oacs;
-            uint8_t     acl;
-            uint8_t     aerl;
-            uint8_t     frmw;
-            uint8_t     lpa;
-            uint8_t     elpe;
-            uint8_t     npss;
-            uint8_t     avscc;
-            uint8_t     apsta;
-            uint16_t    wctemp;
-            uint16_t    cctemp;
-            uint16_t    mtfa;
-            uint32_t    hmpre;
-            uint32_t    hmmin;
-            uint8_t     tnvmcap[16];
-            uint8_t     unvmcap[16];
-            uint32_t    rpmbs;
-            uint16_t    edstt;
-            uint8_t     dsto;
-            uint8_t     fwug;
-            uint16_t    kas;
-            uint16_t    hctma;
-            uint16_t    mntmt;
-            uint16_t    mxtmt;
-            uint32_t    sanicap;
-            uint8_t     rsvd332[6];
-            uint16_t    nsetidmax;
-            uint16_t    endgidmax;
-            uint8_t     rsvd342[170];
-            uint8_t     sqes;
-            uint8_t     cqes;
-            uint16_t    maxcmd;
-            uint32_t    nn;
-            uint16_t    oncs;
-            uint16_t    fuses;
-            uint8_t     fna;
-            uint8_t     vwc;
-            uint16_t    awun;
-            uint16_t    awupf;
-            uint8_t     nvscc;
-            uint8_t     rsvd531;
-            uint16_t    acwu;
-            uint16_t    ocfs;
-            uint32_t    sgls;
-            uint8_t     rsvd540[228];
-            uint8_t     subnqn[256];
-            uint8_t     rsvd1024[1024];
-            NvmePSD     psd[32];
-            uint8_t     rsvd3072[518];
-            uint16_t	capacity;
-            uint8_t		vs[504];
-        };
-    };
-=======
     uint16_t    vid;
     uint16_t    ssvid;
     uint8_t     sn[20];
@@ -1237,8 +1150,9 @@
     uint8_t     subnqn[256];
     uint8_t     rsvd1024[1024];
     NvmePSD     psd[32];
-    uint8_t     vs[1024];
->>>>>>> 6bbce8b4
+    uint8_t     rsvd3072[518];
+    uint16_t	capacity;
+    uint8_t		vs[504];
 } NvmeIdCtrl;
 
 typedef struct NvmeIdCtrlZoned {
