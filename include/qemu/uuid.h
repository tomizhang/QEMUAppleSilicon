--- conflicted
+++ resolved
@@ -78,11 +78,6 @@
                  "%02hhx%02hhx-" \
                  "%02hhx%02hhx%02hhx%02hhx%02hhx%02hhx"
 
-<<<<<<< HEAD
-#define UUID_STR_LEN (36 + 1)
-
-=======
->>>>>>> 1600b9f4
 #define UUID_NONE "00000000-0000-0000-0000-000000000000"
 QEMU_BUILD_BUG_ON(sizeof(UUID_NONE) - 1 != 36);
 
