/*
 * SMBIOS Support
 *
 * Copyright (C) 2009 Hewlett-Packard Development Company, L.P.
 * Copyright (C) 2013 Red Hat, Inc.
 *
 * Authors:
 *  Alex Williamson <alex.williamson@hp.com>
 *  Markus Armbruster <armbru@redhat.com>
 *
 * This work is licensed under the terms of the GNU GPL, version 2.  See
 * the COPYING file in the top-level directory.
 *
 * Contributions after 2012-01-13 are licensed under the terms of the
 * GNU GPL, version 2 or (at your option) any later version.
 */

#include "qemu/osdep.h"
#include "qemu/units.h"
#include "qapi/error.h"
#include "qemu/config-file.h"
#include "qemu/error-report.h"
#include "qemu/module.h"
#include "qemu/option.h"
#include "sysemu/sysemu.h"
#include "qemu/uuid.h"
#include "hw/firmware/smbios.h"
#include "hw/loader.h"
#include "hw/boards.h"
#include "hw/pci/pci_bus.h"
#include "hw/pci/pci_device.h"
#include "smbios_build.h"

/* legacy structures and constants for <= 2.0 machines */
struct smbios_header {
    uint16_t length;
    uint8_t type;
} QEMU_PACKED;

struct smbios_field {
    struct smbios_header header;
    uint8_t type;
    uint16_t offset;
    uint8_t data[];
} QEMU_PACKED;

struct smbios_table {
    struct smbios_header header;
    uint8_t data[];
} QEMU_PACKED;

#define SMBIOS_FIELD_ENTRY 0
#define SMBIOS_TABLE_ENTRY 1

static uint8_t *smbios_entries;
static size_t smbios_entries_len;
static bool smbios_legacy = true;
static bool smbios_uuid_encoded = true;
/* end: legacy structures & constants for <= 2.0 machines */


uint8_t *smbios_tables;
size_t smbios_tables_len;
unsigned smbios_table_max;
unsigned smbios_table_cnt;
static SmbiosEntryPointType smbios_ep_type = SMBIOS_ENTRY_POINT_TYPE_32;

static SmbiosEntryPoint ep;

static int smbios_type4_count = 0;
static bool smbios_immutable;
static bool smbios_have_defaults;
static uint32_t smbios_cpuid_version, smbios_cpuid_features, smbios_smp_sockets;

static DECLARE_BITMAP(have_binfile_bitmap, SMBIOS_MAX_TYPE+1);
static DECLARE_BITMAP(have_fields_bitmap, SMBIOS_MAX_TYPE+1);

static struct {
    const char *vendor, *version, *date;
    bool have_major_minor, uefi;
    uint8_t major, minor;
} type0;

static struct {
    const char *manufacturer, *product, *version, *serial, *sku, *family;
    /* uuid is in qemu_uuid */
} type1;

static struct {
    const char *manufacturer, *product, *version, *serial, *asset, *location;
} type2;

static struct {
    const char *manufacturer, *version, *serial, *asset, *sku;
} type3;

/*
 * SVVP requires max_speed and current_speed to be set and not being
 * 0 which counts as unknown (SMBIOS 3.1.0/Table 21). Set the
 * default value to 2000MHz as we did before.
 */
#define DEFAULT_CPU_SPEED 2000

static struct {
    const char *sock_pfx, *manufacturer, *version, *serial, *asset, *part;
    uint64_t max_speed;
    uint64_t current_speed;
    uint64_t processor_id;
} type4 = {
    .max_speed = DEFAULT_CPU_SPEED,
    .current_speed = DEFAULT_CPU_SPEED,
    .processor_id = 0,
};

struct type8_instance {
    const char *internal_reference, *external_reference;
    uint8_t connector_type, port_type;
    QTAILQ_ENTRY(type8_instance) next;
};
static QTAILQ_HEAD(, type8_instance) type8 = QTAILQ_HEAD_INITIALIZER(type8);

static struct {
    size_t nvalues;
    char **values;
} type11;

static struct {
    const char *loc_pfx, *bank, *manufacturer, *serial, *asset, *part;
    uint16_t speed;
} type17;

static QEnumLookup type41_kind_lookup = {
    .array = (const char *const[]) {
        "other",
        "unknown",
        "video",
        "scsi",
        "ethernet",
        "tokenring",
        "sound",
        "pata",
        "sata",
        "sas",
    },
    .size = 10
};
struct type41_instance {
    const char *designation, *pcidev;
    uint8_t instance, kind;
    QTAILQ_ENTRY(type41_instance) next;
};
static QTAILQ_HEAD(, type41_instance) type41 = QTAILQ_HEAD_INITIALIZER(type41);

static QemuOptsList qemu_smbios_opts = {
    .name = "smbios",
    .head = QTAILQ_HEAD_INITIALIZER(qemu_smbios_opts.head),
    .desc = {
        /*
         * no elements => accept any params
         * validation will happen later
         */
        { /* end of list */ }
    }
};

static const QemuOptDesc qemu_smbios_file_opts[] = {
    {
        .name = "file",
        .type = QEMU_OPT_STRING,
        .help = "binary file containing an SMBIOS element",
    },
    { /* end of list */ }
};

static const QemuOptDesc qemu_smbios_type0_opts[] = {
    {
        .name = "type",
        .type = QEMU_OPT_NUMBER,
        .help = "SMBIOS element type",
    },{
        .name = "vendor",
        .type = QEMU_OPT_STRING,
        .help = "vendor name",
    },{
        .name = "version",
        .type = QEMU_OPT_STRING,
        .help = "version number",
    },{
        .name = "date",
        .type = QEMU_OPT_STRING,
        .help = "release date",
    },{
        .name = "release",
        .type = QEMU_OPT_STRING,
        .help = "revision number",
    },{
        .name = "uefi",
        .type = QEMU_OPT_BOOL,
        .help = "uefi support",
    },
    { /* end of list */ }
};

static const QemuOptDesc qemu_smbios_type1_opts[] = {
    {
        .name = "type",
        .type = QEMU_OPT_NUMBER,
        .help = "SMBIOS element type",
    },{
        .name = "manufacturer",
        .type = QEMU_OPT_STRING,
        .help = "manufacturer name",
    },{
        .name = "product",
        .type = QEMU_OPT_STRING,
        .help = "product name",
    },{
        .name = "version",
        .type = QEMU_OPT_STRING,
        .help = "version number",
    },{
        .name = "serial",
        .type = QEMU_OPT_STRING,
        .help = "serial number",
    },{
        .name = "uuid",
        .type = QEMU_OPT_STRING,
        .help = "UUID",
    },{
        .name = "sku",
        .type = QEMU_OPT_STRING,
        .help = "SKU number",
    },{
        .name = "family",
        .type = QEMU_OPT_STRING,
        .help = "family name",
    },
    { /* end of list */ }
};

static const QemuOptDesc qemu_smbios_type2_opts[] = {
    {
        .name = "type",
        .type = QEMU_OPT_NUMBER,
        .help = "SMBIOS element type",
    },{
        .name = "manufacturer",
        .type = QEMU_OPT_STRING,
        .help = "manufacturer name",
    },{
        .name = "product",
        .type = QEMU_OPT_STRING,
        .help = "product name",
    },{
        .name = "version",
        .type = QEMU_OPT_STRING,
        .help = "version number",
    },{
        .name = "serial",
        .type = QEMU_OPT_STRING,
        .help = "serial number",
    },{
        .name = "asset",
        .type = QEMU_OPT_STRING,
        .help = "asset tag number",
    },{
        .name = "location",
        .type = QEMU_OPT_STRING,
        .help = "location in chassis",
    },
    { /* end of list */ }
};

static const QemuOptDesc qemu_smbios_type3_opts[] = {
    {
        .name = "type",
        .type = QEMU_OPT_NUMBER,
        .help = "SMBIOS element type",
    },{
        .name = "manufacturer",
        .type = QEMU_OPT_STRING,
        .help = "manufacturer name",
    },{
        .name = "version",
        .type = QEMU_OPT_STRING,
        .help = "version number",
    },{
        .name = "serial",
        .type = QEMU_OPT_STRING,
        .help = "serial number",
    },{
        .name = "asset",
        .type = QEMU_OPT_STRING,
        .help = "asset tag number",
    },{
        .name = "sku",
        .type = QEMU_OPT_STRING,
        .help = "SKU number",
    },
    { /* end of list */ }
};

static const QemuOptDesc qemu_smbios_type4_opts[] = {
    {
        .name = "type",
        .type = QEMU_OPT_NUMBER,
        .help = "SMBIOS element type",
    },{
        .name = "sock_pfx",
        .type = QEMU_OPT_STRING,
        .help = "socket designation string prefix",
    },{
        .name = "manufacturer",
        .type = QEMU_OPT_STRING,
        .help = "manufacturer name",
    },{
        .name = "version",
        .type = QEMU_OPT_STRING,
        .help = "version number",
    },{
        .name = "max-speed",
        .type = QEMU_OPT_NUMBER,
        .help = "max speed in MHz",
    },{
        .name = "current-speed",
        .type = QEMU_OPT_NUMBER,
        .help = "speed at system boot in MHz",
    },{
        .name = "serial",
        .type = QEMU_OPT_STRING,
        .help = "serial number",
    },{
        .name = "asset",
        .type = QEMU_OPT_STRING,
        .help = "asset tag number",
    },{
        .name = "part",
        .type = QEMU_OPT_STRING,
        .help = "part number",
    }, {
        .name = "processor-id",
        .type = QEMU_OPT_NUMBER,
        .help = "processor id",
    },
    { /* end of list */ }
};

static const QemuOptDesc qemu_smbios_type8_opts[] = {
    {
        .name = "internal_reference",
        .type = QEMU_OPT_STRING,
        .help = "internal reference designator",
    },
    {
        .name = "external_reference",
        .type = QEMU_OPT_STRING,
        .help = "external reference designator",
    },
    {
        .name = "connector_type",
        .type = QEMU_OPT_NUMBER,
        .help = "connector type",
    },
    {
        .name = "port_type",
        .type = QEMU_OPT_NUMBER,
        .help = "port type",
    },
};

static const QemuOptDesc qemu_smbios_type11_opts[] = {
    {
        .name = "value",
        .type = QEMU_OPT_STRING,
        .help = "OEM string data",
    },
    {
        .name = "path",
        .type = QEMU_OPT_STRING,
        .help = "OEM string data from file",
    },
};

static const QemuOptDesc qemu_smbios_type17_opts[] = {
    {
        .name = "type",
        .type = QEMU_OPT_NUMBER,
        .help = "SMBIOS element type",
    },{
        .name = "loc_pfx",
        .type = QEMU_OPT_STRING,
        .help = "device locator string prefix",
    },{
        .name = "bank",
        .type = QEMU_OPT_STRING,
        .help = "bank locator string",
    },{
        .name = "manufacturer",
        .type = QEMU_OPT_STRING,
        .help = "manufacturer name",
    },{
        .name = "serial",
        .type = QEMU_OPT_STRING,
        .help = "serial number",
    },{
        .name = "asset",
        .type = QEMU_OPT_STRING,
        .help = "asset tag number",
    },{
        .name = "part",
        .type = QEMU_OPT_STRING,
        .help = "part number",
    },{
        .name = "speed",
        .type = QEMU_OPT_NUMBER,
        .help = "maximum capable speed",
    },
    { /* end of list */ }
};

static const QemuOptDesc qemu_smbios_type41_opts[] = {
    {
        .name = "type",
        .type = QEMU_OPT_NUMBER,
        .help = "SMBIOS element type",
    },{
        .name = "designation",
        .type = QEMU_OPT_STRING,
        .help = "reference designation string",
    },{
        .name = "kind",
        .type = QEMU_OPT_STRING,
        .help = "device type",
        .def_value_str = "other",
    },{
        .name = "instance",
        .type = QEMU_OPT_NUMBER,
        .help = "device type instance",
    },{
        .name = "pcidev",
        .type = QEMU_OPT_STRING,
        .help = "PCI device",
    },
    { /* end of list */ }
};

static void smbios_register_config(void)
{
    qemu_add_opts(&qemu_smbios_opts);
}

opts_init(smbios_register_config);

/*
 * The SMBIOS 2.1 "structure table length" field in the
 * entry point uses a 16-bit integer, so we're limited
 * in total table size
 */
#define SMBIOS_21_MAX_TABLES_LEN 0xffff

static void smbios_validate_table(MachineState *ms)
{
    uint32_t expect_t4_count = smbios_legacy ?
                                        ms->smp.cpus : smbios_smp_sockets;

    if (smbios_type4_count && smbios_type4_count != expect_t4_count) {
        error_report("Expected %d SMBIOS Type 4 tables, got %d instead",
                     expect_t4_count, smbios_type4_count);
        exit(1);
    }

    if (smbios_ep_type == SMBIOS_ENTRY_POINT_TYPE_32 &&
        smbios_tables_len > SMBIOS_21_MAX_TABLES_LEN) {
        error_report("SMBIOS 2.1 table length %zu exceeds %d",
                     smbios_tables_len, SMBIOS_21_MAX_TABLES_LEN);
        exit(1);
    }
}


/* legacy setup functions for <= 2.0 machines */
static void smbios_add_field(int type, int offset, const void *data, size_t len)
{
    struct smbios_field *field;

    if (!smbios_entries) {
        smbios_entries_len = sizeof(uint16_t);
        smbios_entries = g_malloc0(smbios_entries_len);
    }
    smbios_entries = g_realloc(smbios_entries, smbios_entries_len +
                                                  sizeof(*field) + len);
    field = (struct smbios_field *)(smbios_entries + smbios_entries_len);
    field->header.type = SMBIOS_FIELD_ENTRY;
    field->header.length = cpu_to_le16(sizeof(*field) + len);

    field->type = type;
    field->offset = cpu_to_le16(offset);
    memcpy(field->data, data, len);

    smbios_entries_len += sizeof(*field) + len;
    (*(uint16_t *)smbios_entries) =
            cpu_to_le16(le16_to_cpu(*(uint16_t *)smbios_entries) + 1);
}

static void smbios_maybe_add_str(int type, int offset, const char *data)
{
    if (data) {
        smbios_add_field(type, offset, data, strlen(data) + 1);
    }
}

static void smbios_build_type_0_fields(void)
{
    smbios_maybe_add_str(0, offsetof(struct smbios_type_0, vendor_str),
                         type0.vendor);
    smbios_maybe_add_str(0, offsetof(struct smbios_type_0, bios_version_str),
                         type0.version);
    smbios_maybe_add_str(0, offsetof(struct smbios_type_0,
                                     bios_release_date_str),
                         type0.date);
    if (type0.have_major_minor) {
        smbios_add_field(0, offsetof(struct smbios_type_0,
                                     system_bios_major_release),
                         &type0.major, 1);
        smbios_add_field(0, offsetof(struct smbios_type_0,
                                     system_bios_minor_release),
                         &type0.minor, 1);
    }
}

static void smbios_build_type_1_fields(void)
{
    smbios_maybe_add_str(1, offsetof(struct smbios_type_1, manufacturer_str),
                         type1.manufacturer);
    smbios_maybe_add_str(1, offsetof(struct smbios_type_1, product_name_str),
                         type1.product);
    smbios_maybe_add_str(1, offsetof(struct smbios_type_1, version_str),
                         type1.version);
    smbios_maybe_add_str(1, offsetof(struct smbios_type_1, serial_number_str),
                         type1.serial);
    smbios_maybe_add_str(1, offsetof(struct smbios_type_1, sku_number_str),
                         type1.sku);
    smbios_maybe_add_str(1, offsetof(struct smbios_type_1, family_str),
                         type1.family);
    if (qemu_uuid_set) {
        /* We don't encode the UUID in the "wire format" here because this
         * function is for legacy mode and needs to keep the guest ABI, and
         * because we don't know what's the SMBIOS version advertised by the
         * BIOS.
         */
        smbios_add_field(1, offsetof(struct smbios_type_1, uuid),
                         &qemu_uuid, 16);
    }
}

uint8_t *smbios_get_table_legacy(MachineState *ms, size_t *length)
{
    if (!smbios_legacy) {
        *length = 0;
        return NULL;
    }

    if (!smbios_immutable) {
        smbios_build_type_0_fields();
        smbios_build_type_1_fields();
        smbios_validate_table(ms);
        smbios_immutable = true;
    }
    *length = smbios_entries_len;
    return smbios_entries;
}
/* end: legacy setup functions for <= 2.0 machines */


bool smbios_skip_table(uint8_t type, bool required_table)
{
    if (test_bit(type, have_binfile_bitmap)) {
        return true; /* user provided their own binary blob(s) */
    }
    if (test_bit(type, have_fields_bitmap)) {
        return false; /* user provided fields via command line */
    }
    if (smbios_have_defaults && required_table) {
        return false; /* we're building tables, and this one's required */
    }
    return true;
}

#define T0_BASE 0x000
#define T1_BASE 0x100
#define T2_BASE 0x200
#define T3_BASE 0x300
#define T4_BASE 0x400
#define T11_BASE 0xe00

#define T16_BASE 0x1000
#define T17_BASE 0x1100
#define T19_BASE 0x1300
#define T32_BASE 0x2000
#define T41_BASE 0x2900
#define T127_BASE 0x7F00

static void smbios_build_type_0_table(void)
{
    SMBIOS_BUILD_TABLE_PRE(0, T0_BASE, false); /* optional, leave up to BIOS */

    SMBIOS_TABLE_SET_STR(0, vendor_str, type0.vendor);
    SMBIOS_TABLE_SET_STR(0, bios_version_str, type0.version);

    t->bios_starting_address_segment = cpu_to_le16(0xE800); /* from SeaBIOS */

    SMBIOS_TABLE_SET_STR(0, bios_release_date_str, type0.date);

    t->bios_rom_size = 0; /* hardcoded in SeaBIOS with FIXME comment */

    t->bios_characteristics = cpu_to_le64(0x08); /* Not supported */
    t->bios_characteristics_extension_bytes[0] = 0;
    t->bios_characteristics_extension_bytes[1] = 0x14; /* TCD/SVVP | VM */
    if (type0.uefi) {
        t->bios_characteristics_extension_bytes[1] |= 0x08; /* |= UEFI */
    }

    if (type0.have_major_minor) {
        t->system_bios_major_release = type0.major;
        t->system_bios_minor_release = type0.minor;
    } else {
        t->system_bios_major_release = 0;
        t->system_bios_minor_release = 0;
    }

    /* hardcoded in SeaBIOS */
    t->embedded_controller_major_release = 0xFF;
    t->embedded_controller_minor_release = 0xFF;

    SMBIOS_BUILD_TABLE_POST;
}

/* Encode UUID from the big endian encoding described on RFC4122 to the wire
 * format specified by SMBIOS version 2.6.
 */
static void smbios_encode_uuid(struct smbios_uuid *uuid, QemuUUID *in)
{
    memcpy(uuid, in, 16);
    if (smbios_uuid_encoded) {
        uuid->time_low = bswap32(uuid->time_low);
        uuid->time_mid = bswap16(uuid->time_mid);
        uuid->time_hi_and_version = bswap16(uuid->time_hi_and_version);
    }
}

static void smbios_build_type_1_table(void)
{
    SMBIOS_BUILD_TABLE_PRE(1, T1_BASE, true); /* required */

    SMBIOS_TABLE_SET_STR(1, manufacturer_str, type1.manufacturer);
    SMBIOS_TABLE_SET_STR(1, product_name_str, type1.product);
    SMBIOS_TABLE_SET_STR(1, version_str, type1.version);
    SMBIOS_TABLE_SET_STR(1, serial_number_str, type1.serial);
    if (qemu_uuid_set) {
        smbios_encode_uuid(&t->uuid, &qemu_uuid);
    } else {
        memset(&t->uuid, 0, 16);
    }
    t->wake_up_type = 0x06; /* power switch */
    SMBIOS_TABLE_SET_STR(1, sku_number_str, type1.sku);
    SMBIOS_TABLE_SET_STR(1, family_str, type1.family);

    SMBIOS_BUILD_TABLE_POST;
}

static void smbios_build_type_2_table(void)
{
    SMBIOS_BUILD_TABLE_PRE(2, T2_BASE, false); /* optional */

    SMBIOS_TABLE_SET_STR(2, manufacturer_str, type2.manufacturer);
    SMBIOS_TABLE_SET_STR(2, product_str, type2.product);
    SMBIOS_TABLE_SET_STR(2, version_str, type2.version);
    SMBIOS_TABLE_SET_STR(2, serial_number_str, type2.serial);
    SMBIOS_TABLE_SET_STR(2, asset_tag_number_str, type2.asset);
    t->feature_flags = 0x01; /* Motherboard */
    SMBIOS_TABLE_SET_STR(2, location_str, type2.location);
    t->chassis_handle = cpu_to_le16(0x300); /* Type 3 (System enclosure) */
    t->board_type = 0x0A; /* Motherboard */
    t->contained_element_count = 0;

    SMBIOS_BUILD_TABLE_POST;
}

static void smbios_build_type_3_table(void)
{
    SMBIOS_BUILD_TABLE_PRE(3, T3_BASE, true); /* required */

    SMBIOS_TABLE_SET_STR(3, manufacturer_str, type3.manufacturer);
    t->type = 0x01; /* Other */
    SMBIOS_TABLE_SET_STR(3, version_str, type3.version);
    SMBIOS_TABLE_SET_STR(3, serial_number_str, type3.serial);
    SMBIOS_TABLE_SET_STR(3, asset_tag_number_str, type3.asset);
    t->boot_up_state = 0x03; /* Safe */
    t->power_supply_state = 0x03; /* Safe */
    t->thermal_state = 0x03; /* Safe */
    t->security_status = 0x02; /* Unknown */
    t->oem_defined = cpu_to_le32(0);
    t->height = 0;
    t->number_of_power_cords = 0;
    t->contained_element_count = 0;
    t->contained_element_record_length = 0;
    SMBIOS_TABLE_SET_STR(3, sku_number_str, type3.sku);

    SMBIOS_BUILD_TABLE_POST;
}

static void smbios_build_type_4_table(MachineState *ms, unsigned instance)
{
    char sock_str[128];
    size_t tbl_len = SMBIOS_TYPE_4_LEN_V28;
<<<<<<< HEAD
=======
    unsigned threads_per_socket;
    unsigned cores_per_socket;
>>>>>>> 6bbce8b4

    if (smbios_ep_type == SMBIOS_ENTRY_POINT_TYPE_64) {
        tbl_len = SMBIOS_TYPE_4_LEN_V30;
    }

    SMBIOS_BUILD_TABLE_PRE_SIZE(4, T4_BASE + instance,
                                true, tbl_len); /* required */

    snprintf(sock_str, sizeof(sock_str), "%s%2x", type4.sock_pfx, instance);
    SMBIOS_TABLE_SET_STR(4, socket_designation_str, sock_str);
    t->processor_type = 0x03; /* CPU */
    t->processor_family = 0x01; /* Other */
    SMBIOS_TABLE_SET_STR(4, processor_manufacturer_str, type4.manufacturer);
    if (type4.processor_id == 0) {
        t->processor_id[0] = cpu_to_le32(smbios_cpuid_version);
        t->processor_id[1] = cpu_to_le32(smbios_cpuid_features);
    } else {
        t->processor_id[0] = cpu_to_le32((uint32_t)type4.processor_id);
        t->processor_id[1] = cpu_to_le32(type4.processor_id >> 32);
    }
    SMBIOS_TABLE_SET_STR(4, processor_version_str, type4.version);
    t->voltage = 0;
    t->external_clock = cpu_to_le16(0); /* Unknown */
    t->max_speed = cpu_to_le16(type4.max_speed);
    t->current_speed = cpu_to_le16(type4.current_speed);
    t->status = 0x41; /* Socket populated, CPU enabled */
    t->processor_upgrade = 0x01; /* Other */
    t->l1_cache_handle = cpu_to_le16(0xFFFF); /* N/A */
    t->l2_cache_handle = cpu_to_le16(0xFFFF); /* N/A */
    t->l3_cache_handle = cpu_to_le16(0xFFFF); /* N/A */
    SMBIOS_TABLE_SET_STR(4, serial_number_str, type4.serial);
    SMBIOS_TABLE_SET_STR(4, asset_tag_number_str, type4.asset);
    SMBIOS_TABLE_SET_STR(4, part_number_str, type4.part);

<<<<<<< HEAD
    t->core_count = (ms->smp.cores > 255) ? 0xFF : ms->smp.cores;
    t->core_enabled = t->core_count;

    t->thread_count = (ms->smp.threads > 255) ? 0xFF : ms->smp.threads;
=======
    threads_per_socket = machine_topo_get_threads_per_socket(ms);
    cores_per_socket = machine_topo_get_cores_per_socket(ms);

    t->core_count = (cores_per_socket > 255) ? 0xFF : cores_per_socket;
    t->core_enabled = t->core_count;

    t->thread_count = (threads_per_socket > 255) ? 0xFF : threads_per_socket;
>>>>>>> 6bbce8b4

    t->processor_characteristics = cpu_to_le16(0x02); /* Unknown */
    t->processor_family2 = cpu_to_le16(0x01); /* Other */

    if (tbl_len == SMBIOS_TYPE_4_LEN_V30) {
<<<<<<< HEAD
        t->core_count2 = t->core_enabled2 = cpu_to_le16(ms->smp.cores);
        t->thread_count2 = cpu_to_le16(ms->smp.threads);
=======
        t->core_count2 = t->core_enabled2 = cpu_to_le16(cores_per_socket);
        t->thread_count2 = cpu_to_le16(threads_per_socket);
>>>>>>> 6bbce8b4
    }

    SMBIOS_BUILD_TABLE_POST;
    smbios_type4_count++;
}

static void smbios_build_type_8_table(void)
{
    unsigned instance = 0;
    struct type8_instance *t8;

    QTAILQ_FOREACH(t8, &type8, next) {
        SMBIOS_BUILD_TABLE_PRE(8, T0_BASE + instance, true);

        SMBIOS_TABLE_SET_STR(8, internal_reference_str, t8->internal_reference);
        SMBIOS_TABLE_SET_STR(8, external_reference_str, t8->external_reference);
        /* most vendors seem to set this to None */
        t->internal_connector_type = 0x0;
        t->external_connector_type = t8->connector_type;
        t->port_type = t8->port_type;

        SMBIOS_BUILD_TABLE_POST;
        instance++;
    }
}

static void smbios_build_type_11_table(void)
{
    char count_str[128];
    size_t i;

    if (type11.nvalues == 0) {
        return;
    }

    SMBIOS_BUILD_TABLE_PRE(11, T11_BASE, true); /* required */

    snprintf(count_str, sizeof(count_str), "%zu", type11.nvalues);
    t->count = type11.nvalues;

    for (i = 0; i < type11.nvalues; i++) {
        SMBIOS_TABLE_SET_STR_LIST(11, type11.values[i]);
        g_free(type11.values[i]);
        type11.values[i] = NULL;
    }

    SMBIOS_BUILD_TABLE_POST;
}

#define MAX_T16_STD_SZ 0x80000000 /* 2T in Kilobytes */

static void smbios_build_type_16_table(unsigned dimm_cnt)
{
    uint64_t size_kb;

    SMBIOS_BUILD_TABLE_PRE(16, T16_BASE, true); /* required */

    t->location = 0x01; /* Other */
    t->use = 0x03; /* System memory */
    t->error_correction = 0x06; /* Multi-bit ECC (for Microsoft, per SeaBIOS) */
    size_kb = QEMU_ALIGN_UP(current_machine->ram_size, KiB) / KiB;
    if (size_kb < MAX_T16_STD_SZ) {
        t->maximum_capacity = cpu_to_le32(size_kb);
        t->extended_maximum_capacity = cpu_to_le64(0);
    } else {
        t->maximum_capacity = cpu_to_le32(MAX_T16_STD_SZ);
        t->extended_maximum_capacity = cpu_to_le64(current_machine->ram_size);
    }
    t->memory_error_information_handle = cpu_to_le16(0xFFFE); /* Not provided */
    t->number_of_memory_devices = cpu_to_le16(dimm_cnt);

    SMBIOS_BUILD_TABLE_POST;
}

#define MAX_T17_STD_SZ 0x7FFF /* (32G - 1M), in Megabytes */
#define MAX_T17_EXT_SZ 0x80000000 /* 2P, in Megabytes */

static void smbios_build_type_17_table(unsigned instance, uint64_t size)
{
    char loc_str[128];
    uint64_t size_mb;

    SMBIOS_BUILD_TABLE_PRE(17, T17_BASE + instance, true); /* required */

    t->physical_memory_array_handle = cpu_to_le16(0x1000); /* Type 16 above */
    t->memory_error_information_handle = cpu_to_le16(0xFFFE); /* Not provided */
    t->total_width = cpu_to_le16(0xFFFF); /* Unknown */
    t->data_width = cpu_to_le16(0xFFFF); /* Unknown */
    size_mb = QEMU_ALIGN_UP(size, MiB) / MiB;
    if (size_mb < MAX_T17_STD_SZ) {
        t->size = cpu_to_le16(size_mb);
        t->extended_size = cpu_to_le32(0);
    } else {
        assert(size_mb < MAX_T17_EXT_SZ);
        t->size = cpu_to_le16(MAX_T17_STD_SZ);
        t->extended_size = cpu_to_le32(size_mb);
    }
    t->form_factor = 0x09; /* DIMM */
    t->device_set = 0; /* Not in a set */
    snprintf(loc_str, sizeof(loc_str), "%s %d", type17.loc_pfx, instance);
    SMBIOS_TABLE_SET_STR(17, device_locator_str, loc_str);
    SMBIOS_TABLE_SET_STR(17, bank_locator_str, type17.bank);
    t->memory_type = 0x07; /* RAM */
    t->type_detail = cpu_to_le16(0x02); /* Other */
    t->speed = cpu_to_le16(type17.speed);
    SMBIOS_TABLE_SET_STR(17, manufacturer_str, type17.manufacturer);
    SMBIOS_TABLE_SET_STR(17, serial_number_str, type17.serial);
    SMBIOS_TABLE_SET_STR(17, asset_tag_number_str, type17.asset);
    SMBIOS_TABLE_SET_STR(17, part_number_str, type17.part);
    t->attributes = 0; /* Unknown */
    t->configured_clock_speed = t->speed; /* reuse value for max speed */
    t->minimum_voltage = cpu_to_le16(0); /* Unknown */
    t->maximum_voltage = cpu_to_le16(0); /* Unknown */
    t->configured_voltage = cpu_to_le16(0); /* Unknown */

    SMBIOS_BUILD_TABLE_POST;
}

static void smbios_build_type_19_table(unsigned instance, unsigned offset,
                                       uint64_t start, uint64_t size)
{
    uint64_t end, start_kb, end_kb;

    SMBIOS_BUILD_TABLE_PRE(19, T19_BASE + offset + instance,
                           true); /* required */

    end = start + size - 1;
    assert(end > start);
    start_kb = start / KiB;
    end_kb = end / KiB;
    if (start_kb < UINT32_MAX && end_kb < UINT32_MAX) {
        t->starting_address = cpu_to_le32(start_kb);
        t->ending_address = cpu_to_le32(end_kb);
        t->extended_starting_address =
            t->extended_ending_address = cpu_to_le64(0);
    } else {
        t->starting_address = t->ending_address = cpu_to_le32(UINT32_MAX);
        t->extended_starting_address = cpu_to_le64(start);
        t->extended_ending_address = cpu_to_le64(end);
    }
    t->memory_array_handle = cpu_to_le16(0x1000); /* Type 16 above */
    t->partition_width = 1; /* One device per row */

    SMBIOS_BUILD_TABLE_POST;
}

static void smbios_build_type_32_table(void)
{
    SMBIOS_BUILD_TABLE_PRE(32, T32_BASE, true); /* required */

    memset(t->reserved, 0, 6);
    t->boot_status = 0; /* No errors detected */

    SMBIOS_BUILD_TABLE_POST;
}

static void smbios_build_type_41_table(Error **errp)
{
    unsigned instance = 0;
    struct type41_instance *t41;

    QTAILQ_FOREACH(t41, &type41, next) {
        SMBIOS_BUILD_TABLE_PRE(41, T41_BASE + instance, true);

        SMBIOS_TABLE_SET_STR(41, reference_designation_str, t41->designation);
        t->device_type = t41->kind;
        t->device_type_instance = t41->instance;
        t->segment_group_number = cpu_to_le16(0);
        t->bus_number = 0;
        t->device_number = 0;

        if (t41->pcidev) {
            PCIDevice *pdev = NULL;
            int rc = pci_qdev_find_device(t41->pcidev, &pdev);
            if (rc != 0) {
                error_setg(errp,
                           "No PCI device %s for SMBIOS type 41 entry %s",
                           t41->pcidev, t41->designation);
                return;
            }
            /*
             * We only handle the case were the device is attached to
             * the PCI root bus. The general case is more complex as
             * bridges are enumerated later and the table would need
             * to be updated at this moment.
             */
            if (!pci_bus_is_root(pci_get_bus(pdev))) {
                error_setg(errp,
                           "Cannot create type 41 entry for PCI device %s: "
                           "not attached to the root bus",
                           t41->pcidev);
                return;
            }
            t->segment_group_number = cpu_to_le16(0);
            t->bus_number = pci_dev_bus_num(pdev);
            t->device_number = pdev->devfn;
        }

        SMBIOS_BUILD_TABLE_POST;
        instance++;
    }
}

static void smbios_build_type_127_table(void)
{
    SMBIOS_BUILD_TABLE_PRE(127, T127_BASE, true); /* required */
    SMBIOS_BUILD_TABLE_POST;
}

void smbios_set_cpuid(uint32_t version, uint32_t features)
{
    smbios_cpuid_version = version;
    smbios_cpuid_features = features;
}

#define SMBIOS_SET_DEFAULT(field, value)                                  \
    if (!field) {                                                         \
        field = value;                                                    \
    }

void smbios_set_defaults(const char *manufacturer, const char *product,
                         const char *version, bool legacy_mode,
                         bool uuid_encoded, SmbiosEntryPointType ep_type)
{
    smbios_have_defaults = true;
    smbios_legacy = legacy_mode;
    smbios_uuid_encoded = uuid_encoded;
    smbios_ep_type = ep_type;

    /* drop unwanted version of command-line file blob(s) */
    if (smbios_legacy) {
        g_free(smbios_tables);
        /* in legacy mode, also complain if fields were given for types > 1 */
        if (find_next_bit(have_fields_bitmap,
                          SMBIOS_MAX_TYPE+1, 2) < SMBIOS_MAX_TYPE+1) {
            error_report("can't process fields for smbios "
                         "types > 1 on machine versions < 2.1!");
            exit(1);
        }
    } else {
        g_free(smbios_entries);
    }

    SMBIOS_SET_DEFAULT(type1.manufacturer, manufacturer);
    SMBIOS_SET_DEFAULT(type1.product, product);
    SMBIOS_SET_DEFAULT(type1.version, version);
    SMBIOS_SET_DEFAULT(type2.manufacturer, manufacturer);
    SMBIOS_SET_DEFAULT(type2.product, product);
    SMBIOS_SET_DEFAULT(type2.version, version);
    SMBIOS_SET_DEFAULT(type3.manufacturer, manufacturer);
    SMBIOS_SET_DEFAULT(type3.version, version);
    SMBIOS_SET_DEFAULT(type4.sock_pfx, "CPU");
    SMBIOS_SET_DEFAULT(type4.manufacturer, manufacturer);
    SMBIOS_SET_DEFAULT(type4.version, version);
    SMBIOS_SET_DEFAULT(type17.loc_pfx, "DIMM");
    SMBIOS_SET_DEFAULT(type17.manufacturer, manufacturer);
}

static void smbios_entry_point_setup(void)
{
    switch (smbios_ep_type) {
    case SMBIOS_ENTRY_POINT_TYPE_32:
        memcpy(ep.ep21.anchor_string, "_SM_", 4);
        memcpy(ep.ep21.intermediate_anchor_string, "_DMI_", 5);
        ep.ep21.length = sizeof(struct smbios_21_entry_point);
        ep.ep21.entry_point_revision = 0; /* formatted_area reserved */
        memset(ep.ep21.formatted_area, 0, 5);

        /* compliant with smbios spec v2.8 */
        ep.ep21.smbios_major_version = 2;
        ep.ep21.smbios_minor_version = 8;
        ep.ep21.smbios_bcd_revision = 0x28;

        /* set during table construction, but BIOS may override: */
        ep.ep21.structure_table_length = cpu_to_le16(smbios_tables_len);
        ep.ep21.max_structure_size = cpu_to_le16(smbios_table_max);
        ep.ep21.number_of_structures = cpu_to_le16(smbios_table_cnt);

        /* BIOS must recalculate */
        ep.ep21.checksum = 0;
        ep.ep21.intermediate_checksum = 0;
        ep.ep21.structure_table_address = cpu_to_le32(0);

        break;
    case SMBIOS_ENTRY_POINT_TYPE_64:
        memcpy(ep.ep30.anchor_string, "_SM3_", 5);
        ep.ep30.length = sizeof(struct smbios_30_entry_point);
        ep.ep30.entry_point_revision = 1;
        ep.ep30.reserved = 0;

        /* compliant with smbios spec 3.0 */
        ep.ep30.smbios_major_version = 3;
        ep.ep30.smbios_minor_version = 0;
        ep.ep30.smbios_doc_rev = 0;

        /* set during table construct, but BIOS might override */
        ep.ep30.structure_table_max_size = cpu_to_le32(smbios_tables_len);

        /* BIOS must recalculate */
        ep.ep30.checksum = 0;
        ep.ep30.structure_table_address = cpu_to_le64(0);

        break;
    default:
        abort();
        break;
    }
}

void smbios_get_tables(MachineState *ms,
                       const struct smbios_phys_mem_area *mem_array,
                       const unsigned int mem_array_size,
                       uint8_t **tables, size_t *tables_len,
                       uint8_t **anchor, size_t *anchor_len,
                       Error **errp)
{
    unsigned i, dimm_cnt, offset;

    if (smbios_legacy) {
        *tables = *anchor = NULL;
        *tables_len = *anchor_len = 0;
        return;
    }

    if (!smbios_immutable) {
        smbios_build_type_0_table();
        smbios_build_type_1_table();
        smbios_build_type_2_table();
        smbios_build_type_3_table();

        smbios_smp_sockets = ms->smp.sockets;
        assert(smbios_smp_sockets >= 1);

        for (i = 0; i < smbios_smp_sockets; i++) {
            smbios_build_type_4_table(ms, i);
        }

        smbios_build_type_8_table();
        smbios_build_type_11_table();

#define MAX_DIMM_SZ (16 * GiB)
#define GET_DIMM_SZ ((i < dimm_cnt - 1) ? MAX_DIMM_SZ \
                                        : ((current_machine->ram_size - 1) % MAX_DIMM_SZ) + 1)

        dimm_cnt = QEMU_ALIGN_UP(current_machine->ram_size, MAX_DIMM_SZ) / MAX_DIMM_SZ;

        /*
         * The offset determines if we need to keep additional space betweeen
         * table 17 and table 19 header handle numbers so that they do
         * not overlap. For example, for a VM with larger than 8 TB guest
         * memory and DIMM like chunks of 16 GiB, the default space between
         * the two tables (T19_BASE - T17_BASE = 512) is not enough.
         */
        offset = (dimm_cnt > (T19_BASE - T17_BASE)) ? \
                 dimm_cnt - (T19_BASE - T17_BASE) : 0;

        smbios_build_type_16_table(dimm_cnt);

        for (i = 0; i < dimm_cnt; i++) {
            smbios_build_type_17_table(i, GET_DIMM_SZ);
        }

        for (i = 0; i < mem_array_size; i++) {
            smbios_build_type_19_table(i, offset, mem_array[i].address,
                                       mem_array[i].length);
        }

        /*
         * make sure 16 bit handle numbers in the headers of tables 19
         * and 32 do not overlap.
         */
        assert((mem_array_size + offset) < (T32_BASE - T19_BASE));

        smbios_build_type_32_table();
        smbios_build_type_38_table();
        smbios_build_type_41_table(errp);
        smbios_build_type_127_table();

        smbios_validate_table(ms);
        smbios_entry_point_setup();
        smbios_immutable = true;
    }

    /* return tables blob and entry point (anchor), and their sizes */
    *tables = smbios_tables;
    *tables_len = smbios_tables_len;
    *anchor = (uint8_t *)&ep;

    /* calculate length based on anchor string */
    if (!strncmp((char *)&ep, "_SM_", 4)) {
        *anchor_len = sizeof(struct smbios_21_entry_point);
    } else if (!strncmp((char *)&ep, "_SM3_", 5)) {
        *anchor_len = sizeof(struct smbios_30_entry_point);
    } else {
        abort();
    }
}

static void save_opt(const char **dest, QemuOpts *opts, const char *name)
{
    const char *val = qemu_opt_get(opts, name);

    if (val) {
        *dest = val;
    }
}


struct opt_list {
    size_t *ndest;
    char ***dest;
};

static int save_opt_one(void *opaque,
                        const char *name, const char *value,
                        Error **errp)
{
    struct opt_list *opt = opaque;

    if (g_str_equal(name, "path")) {
        g_autoptr(GByteArray) data = g_byte_array_new();
        g_autofree char *buf = g_new(char, 4096);
        ssize_t ret;
        int fd = qemu_open(value, O_RDONLY, errp);
        if (fd < 0) {
            return -1;
        }

        while (1) {
            ret = read(fd, buf, 4096);
            if (ret == 0) {
                break;
            }
            if (ret < 0) {
                error_setg(errp, "Unable to read from %s: %s",
                           value, strerror(errno));
                qemu_close(fd);
                return -1;
            }
            if (memchr(buf, '\0', ret)) {
                error_setg(errp, "NUL in OEM strings value in %s", value);
                qemu_close(fd);
                return -1;
            }
            g_byte_array_append(data, (guint8 *)buf, ret);
        }

        qemu_close(fd);

        *opt->dest = g_renew(char *, *opt->dest, (*opt->ndest) + 1);
        (*opt->dest)[*opt->ndest] = (char *)g_byte_array_free(data,  FALSE);
        (*opt->ndest)++;
        data = NULL;
   } else if (g_str_equal(name, "value")) {
        *opt->dest = g_renew(char *, *opt->dest, (*opt->ndest) + 1);
        (*opt->dest)[*opt->ndest] = g_strdup(value);
        (*opt->ndest)++;
    } else if (!g_str_equal(name, "type")) {
        error_setg(errp, "Unexpected option %s", name);
        return -1;
    }

    return 0;
}

static bool save_opt_list(size_t *ndest, char ***dest, QemuOpts *opts,
                          Error **errp)
{
    struct opt_list opt = {
        ndest, dest,
    };
    if (!qemu_opt_foreach(opts, save_opt_one, &opt, errp)) {
        return false;
    }
    return true;
}

void smbios_entry_add(QemuOpts *opts, Error **errp)
{
    const char *val;

    assert(!smbios_immutable);

    val = qemu_opt_get(opts, "file");
    if (val) {
        struct smbios_structure_header *header;
        int size;
        struct smbios_table *table; /* legacy mode only */

        if (!qemu_opts_validate(opts, qemu_smbios_file_opts, errp)) {
            return;
        }

        size = get_image_size(val);
        if (size == -1 || size < sizeof(struct smbios_structure_header)) {
            error_setg(errp, "Cannot read SMBIOS file %s", val);
            return;
        }

        /*
         * NOTE: standard double '\0' terminator expected, per smbios spec.
         * (except in legacy mode, where the second '\0' is implicit and
         *  will be inserted by the BIOS).
         */
        smbios_tables = g_realloc(smbios_tables, smbios_tables_len + size);
        header = (struct smbios_structure_header *)(smbios_tables +
                                                    smbios_tables_len);

        if (load_image_size(val, (uint8_t *)header, size) != size) {
            error_setg(errp, "Failed to load SMBIOS file %s", val);
            return;
        }

        if (header->type <= SMBIOS_MAX_TYPE) {
            if (test_bit(header->type, have_fields_bitmap)) {
                error_setg(errp,
                           "can't load type %d struct, fields already specified!",
                           header->type);
                return;
            }
            set_bit(header->type, have_binfile_bitmap);
        }

        if (header->type == 4) {
            smbios_type4_count++;
        }

        smbios_tables_len += size;
        if (size > smbios_table_max) {
            smbios_table_max = size;
        }
        smbios_table_cnt++;

        /* add a copy of the newly loaded blob to legacy smbios_entries */
        /* NOTE: This code runs before smbios_set_defaults(), so we don't
         *       yet know which mode (legacy vs. aggregate-table) will be
         *       required. We therefore add the binary blob to both legacy
         *       (smbios_entries) and aggregate (smbios_tables) tables, and
         *       delete the one we don't need from smbios_set_defaults(),
         *       once we know which machine version has been requested.
         */
        if (!smbios_entries) {
            smbios_entries_len = sizeof(uint16_t);
            smbios_entries = g_malloc0(smbios_entries_len);
        }
        smbios_entries = g_realloc(smbios_entries, smbios_entries_len +
                                                   size + sizeof(*table));
        table = (struct smbios_table *)(smbios_entries + smbios_entries_len);
        table->header.type = SMBIOS_TABLE_ENTRY;
        table->header.length = cpu_to_le16(sizeof(*table) + size);
        memcpy(table->data, header, size);
        smbios_entries_len += sizeof(*table) + size;
        (*(uint16_t *)smbios_entries) =
                cpu_to_le16(le16_to_cpu(*(uint16_t *)smbios_entries) + 1);
        /* end: add a copy of the newly loaded blob to legacy smbios_entries */

        return;
    }

    val = qemu_opt_get(opts, "type");
    if (val) {
        unsigned long type = strtoul(val, NULL, 0);

        if (type > SMBIOS_MAX_TYPE) {
            error_setg(errp, "out of range!");
            return;
        }

        if (test_bit(type, have_binfile_bitmap)) {
            error_setg(errp, "can't add fields, binary file already loaded!");
            return;
        }
        set_bit(type, have_fields_bitmap);

        switch (type) {
        case 0:
            if (!qemu_opts_validate(opts, qemu_smbios_type0_opts, errp)) {
                return;
            }
            save_opt(&type0.vendor, opts, "vendor");
            save_opt(&type0.version, opts, "version");
            save_opt(&type0.date, opts, "date");
            type0.uefi = qemu_opt_get_bool(opts, "uefi", false);

            val = qemu_opt_get(opts, "release");
            if (val) {
                if (sscanf(val, "%hhu.%hhu", &type0.major, &type0.minor) != 2) {
                    error_setg(errp, "Invalid release");
                    return;
                }
                type0.have_major_minor = true;
            }
            return;
        case 1:
            if (!qemu_opts_validate(opts, qemu_smbios_type1_opts, errp)) {
                return;
            }
            save_opt(&type1.manufacturer, opts, "manufacturer");
            save_opt(&type1.product, opts, "product");
            save_opt(&type1.version, opts, "version");
            save_opt(&type1.serial, opts, "serial");
            save_opt(&type1.sku, opts, "sku");
            save_opt(&type1.family, opts, "family");

            val = qemu_opt_get(opts, "uuid");
            if (val) {
                if (qemu_uuid_parse(val, &qemu_uuid) != 0) {
                    error_setg(errp, "Invalid UUID");
                    return;
                }
                qemu_uuid_set = true;
            }
            return;
        case 2:
            if (!qemu_opts_validate(opts, qemu_smbios_type2_opts, errp)) {
                return;
            }
            save_opt(&type2.manufacturer, opts, "manufacturer");
            save_opt(&type2.product, opts, "product");
            save_opt(&type2.version, opts, "version");
            save_opt(&type2.serial, opts, "serial");
            save_opt(&type2.asset, opts, "asset");
            save_opt(&type2.location, opts, "location");
            return;
        case 3:
            if (!qemu_opts_validate(opts, qemu_smbios_type3_opts, errp)) {
                return;
            }
            save_opt(&type3.manufacturer, opts, "manufacturer");
            save_opt(&type3.version, opts, "version");
            save_opt(&type3.serial, opts, "serial");
            save_opt(&type3.asset, opts, "asset");
            save_opt(&type3.sku, opts, "sku");
            return;
        case 4:
            if (!qemu_opts_validate(opts, qemu_smbios_type4_opts, errp)) {
                return;
            }
            save_opt(&type4.sock_pfx, opts, "sock_pfx");
            save_opt(&type4.manufacturer, opts, "manufacturer");
            save_opt(&type4.version, opts, "version");
            save_opt(&type4.serial, opts, "serial");
            save_opt(&type4.asset, opts, "asset");
            save_opt(&type4.part, opts, "part");
            /* If the value is 0, it will take the value from the CPU model. */
            type4.processor_id = qemu_opt_get_number(opts, "processor-id", 0);
            type4.max_speed = qemu_opt_get_number(opts, "max-speed",
                                                  DEFAULT_CPU_SPEED);
            type4.current_speed = qemu_opt_get_number(opts, "current-speed",
                                                      DEFAULT_CPU_SPEED);
            if (type4.max_speed > UINT16_MAX ||
                type4.current_speed > UINT16_MAX) {
                error_setg(errp, "SMBIOS CPU speed is too large (> %d)",
                           UINT16_MAX);
            }
            return;
        case 8:
            if (!qemu_opts_validate(opts, qemu_smbios_type8_opts, errp)) {
                return;
            }
            struct type8_instance *t;
            t = g_new0(struct type8_instance, 1);
            save_opt(&t->internal_reference, opts, "internal_reference");
            save_opt(&t->external_reference, opts, "external_reference");
            t->connector_type = qemu_opt_get_number(opts, "connector_type", 0);
            t->port_type = qemu_opt_get_number(opts, "port_type", 0);
            QTAILQ_INSERT_TAIL(&type8, t, next);
            return;
        case 11:
            if (!qemu_opts_validate(opts, qemu_smbios_type11_opts, errp)) {
                return;
            }
            if (!save_opt_list(&type11.nvalues, &type11.values, opts, errp)) {
                return;
            }
            return;
        case 17:
            if (!qemu_opts_validate(opts, qemu_smbios_type17_opts, errp)) {
                return;
            }
            save_opt(&type17.loc_pfx, opts, "loc_pfx");
            save_opt(&type17.bank, opts, "bank");
            save_opt(&type17.manufacturer, opts, "manufacturer");
            save_opt(&type17.serial, opts, "serial");
            save_opt(&type17.asset, opts, "asset");
            save_opt(&type17.part, opts, "part");
            type17.speed = qemu_opt_get_number(opts, "speed", 0);
            return;
        case 41: {
            struct type41_instance *t;
            Error *local_err = NULL;

            if (!qemu_opts_validate(opts, qemu_smbios_type41_opts, errp)) {
                return;
            }
            t = g_new0(struct type41_instance, 1);
            save_opt(&t->designation, opts, "designation");
            t->kind = qapi_enum_parse(&type41_kind_lookup,
                                      qemu_opt_get(opts, "kind"),
                                      0, &local_err) + 1;
            t->kind |= 0x80;     /* enabled */
            if (local_err != NULL) {
                error_propagate(errp, local_err);
                g_free(t);
                return;
            }
            t->instance = qemu_opt_get_number(opts, "instance", 1);
            save_opt(&t->pcidev, opts, "pcidev");

            QTAILQ_INSERT_TAIL(&type41, t, next);
            return;
        }
        default:
            error_setg(errp,
                       "Don't know how to build fields for SMBIOS type %ld",
                       type);
            return;
        }
    }

    error_setg(errp, "Must specify type= or file=");
}<|MERGE_RESOLUTION|>--- conflicted
+++ resolved
@@ -713,11 +713,8 @@
 {
     char sock_str[128];
     size_t tbl_len = SMBIOS_TYPE_4_LEN_V28;
-<<<<<<< HEAD
-=======
     unsigned threads_per_socket;
     unsigned cores_per_socket;
->>>>>>> 6bbce8b4
 
     if (smbios_ep_type == SMBIOS_ENTRY_POINT_TYPE_64) {
         tbl_len = SMBIOS_TYPE_4_LEN_V30;
@@ -752,12 +749,6 @@
     SMBIOS_TABLE_SET_STR(4, asset_tag_number_str, type4.asset);
     SMBIOS_TABLE_SET_STR(4, part_number_str, type4.part);
 
-<<<<<<< HEAD
-    t->core_count = (ms->smp.cores > 255) ? 0xFF : ms->smp.cores;
-    t->core_enabled = t->core_count;
-
-    t->thread_count = (ms->smp.threads > 255) ? 0xFF : ms->smp.threads;
-=======
     threads_per_socket = machine_topo_get_threads_per_socket(ms);
     cores_per_socket = machine_topo_get_cores_per_socket(ms);
 
@@ -765,19 +756,13 @@
     t->core_enabled = t->core_count;
 
     t->thread_count = (threads_per_socket > 255) ? 0xFF : threads_per_socket;
->>>>>>> 6bbce8b4
 
     t->processor_characteristics = cpu_to_le16(0x02); /* Unknown */
     t->processor_family2 = cpu_to_le16(0x01); /* Other */
 
     if (tbl_len == SMBIOS_TYPE_4_LEN_V30) {
-<<<<<<< HEAD
-        t->core_count2 = t->core_enabled2 = cpu_to_le16(ms->smp.cores);
-        t->thread_count2 = cpu_to_le16(ms->smp.threads);
-=======
         t->core_count2 = t->core_enabled2 = cpu_to_le16(cores_per_socket);
         t->thread_count2 = cpu_to_le16(threads_per_socket);
->>>>>>> 6bbce8b4
     }
 
     SMBIOS_BUILD_TABLE_POST;
