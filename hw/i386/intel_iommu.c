/*
 * QEMU emulation of an Intel IOMMU (VT-d)
 *   (DMA Remapping device)
 *
 * Copyright (C) 2013 Knut Omang, Oracle <knut.omang@oracle.com>
 * Copyright (C) 2014 Le Tan, <tamlokveer@gmail.com>
 *
 * This program is free software; you can redistribute it and/or modify
 * it under the terms of the GNU General Public License as published by
 * the Free Software Foundation; either version 2 of the License, or
 * (at your option) any later version.

 * This program is distributed in the hope that it will be useful,
 * but WITHOUT ANY WARRANTY; without even the implied warranty of
 * MERCHANTABILITY or FITNESS FOR A PARTICULAR PURPOSE.  See the
 * GNU General Public License for more details.

 * You should have received a copy of the GNU General Public License along
 * with this program; if not, see <http://www.gnu.org/licenses/>.
 */

#include "qemu/osdep.h"
#include "qemu/error-report.h"
#include "qemu/main-loop.h"
#include "qapi/error.h"
#include "hw/sysbus.h"
#include "intel_iommu_internal.h"
#include "hw/pci/pci.h"
#include "hw/pci/pci_bus.h"
#include "hw/qdev-properties.h"
#include "hw/i386/pc.h"
#include "hw/i386/apic-msidef.h"
#include "hw/i386/x86-iommu.h"
#include "hw/pci-host/q35.h"
#include "sysemu/kvm.h"
#include "sysemu/dma.h"
#include "sysemu/sysemu.h"
#include "hw/i386/apic_internal.h"
#include "kvm/kvm_i386.h"
#include "migration/vmstate.h"
#include "trace.h"

/* context entry operations */
#define VTD_CE_GET_RID2PASID(ce) \
    ((ce)->val[1] & VTD_SM_CONTEXT_ENTRY_RID2PASID_MASK)
#define VTD_CE_GET_PASID_DIR_TABLE(ce) \
    ((ce)->val[0] & VTD_PASID_DIR_BASE_ADDR_MASK)

/* pe operations */
#define VTD_PE_GET_TYPE(pe) ((pe)->val[0] & VTD_SM_PASID_ENTRY_PGTT)
#define VTD_PE_GET_LEVEL(pe) (2 + (((pe)->val[0] >> 2) & VTD_SM_PASID_ENTRY_AW))

/*
 * PCI bus number (or SID) is not reliable since the device is usaully
 * initalized before guest can configure the PCI bridge
 * (SECONDARY_BUS_NUMBER).
 */
struct vtd_as_key {
    PCIBus *bus;
    uint8_t devfn;
    uint32_t pasid;
};

struct vtd_iotlb_key {
    uint64_t gfn;
    uint32_t pasid;
    uint32_t level;
    uint16_t sid;
};

static void vtd_address_space_refresh_all(IntelIOMMUState *s);
static void vtd_address_space_unmap(VTDAddressSpace *as, IOMMUNotifier *n);

static void vtd_panic_require_caching_mode(void)
{
    error_report("We need to set caching-mode=on for intel-iommu to enable "
                 "device assignment with IOMMU protection.");
    exit(1);
}

static void vtd_define_quad(IntelIOMMUState *s, hwaddr addr, uint64_t val,
                            uint64_t wmask, uint64_t w1cmask)
{
    stq_le_p(&s->csr[addr], val);
    stq_le_p(&s->wmask[addr], wmask);
    stq_le_p(&s->w1cmask[addr], w1cmask);
}

static void vtd_define_quad_wo(IntelIOMMUState *s, hwaddr addr, uint64_t mask)
{
    stq_le_p(&s->womask[addr], mask);
}

static void vtd_define_long(IntelIOMMUState *s, hwaddr addr, uint32_t val,
                            uint32_t wmask, uint32_t w1cmask)
{
    stl_le_p(&s->csr[addr], val);
    stl_le_p(&s->wmask[addr], wmask);
    stl_le_p(&s->w1cmask[addr], w1cmask);
}

static void vtd_define_long_wo(IntelIOMMUState *s, hwaddr addr, uint32_t mask)
{
    stl_le_p(&s->womask[addr], mask);
}

/* "External" get/set operations */
static void vtd_set_quad(IntelIOMMUState *s, hwaddr addr, uint64_t val)
{
    uint64_t oldval = ldq_le_p(&s->csr[addr]);
    uint64_t wmask = ldq_le_p(&s->wmask[addr]);
    uint64_t w1cmask = ldq_le_p(&s->w1cmask[addr]);
    stq_le_p(&s->csr[addr],
             ((oldval & ~wmask) | (val & wmask)) & ~(w1cmask & val));
}

static void vtd_set_long(IntelIOMMUState *s, hwaddr addr, uint32_t val)
{
    uint32_t oldval = ldl_le_p(&s->csr[addr]);
    uint32_t wmask = ldl_le_p(&s->wmask[addr]);
    uint32_t w1cmask = ldl_le_p(&s->w1cmask[addr]);
    stl_le_p(&s->csr[addr],
             ((oldval & ~wmask) | (val & wmask)) & ~(w1cmask & val));
}

static uint64_t vtd_get_quad(IntelIOMMUState *s, hwaddr addr)
{
    uint64_t val = ldq_le_p(&s->csr[addr]);
    uint64_t womask = ldq_le_p(&s->womask[addr]);
    return val & ~womask;
}

static uint32_t vtd_get_long(IntelIOMMUState *s, hwaddr addr)
{
    uint32_t val = ldl_le_p(&s->csr[addr]);
    uint32_t womask = ldl_le_p(&s->womask[addr]);
    return val & ~womask;
}

/* "Internal" get/set operations */
static uint64_t vtd_get_quad_raw(IntelIOMMUState *s, hwaddr addr)
{
    return ldq_le_p(&s->csr[addr]);
}

static uint32_t vtd_get_long_raw(IntelIOMMUState *s, hwaddr addr)
{
    return ldl_le_p(&s->csr[addr]);
}

static void vtd_set_quad_raw(IntelIOMMUState *s, hwaddr addr, uint64_t val)
{
    stq_le_p(&s->csr[addr], val);
}

static uint32_t vtd_set_clear_mask_long(IntelIOMMUState *s, hwaddr addr,
                                        uint32_t clear, uint32_t mask)
{
    uint32_t new_val = (ldl_le_p(&s->csr[addr]) & ~clear) | mask;
    stl_le_p(&s->csr[addr], new_val);
    return new_val;
}

static uint64_t vtd_set_clear_mask_quad(IntelIOMMUState *s, hwaddr addr,
                                        uint64_t clear, uint64_t mask)
{
    uint64_t new_val = (ldq_le_p(&s->csr[addr]) & ~clear) | mask;
    stq_le_p(&s->csr[addr], new_val);
    return new_val;
}

static inline void vtd_iommu_lock(IntelIOMMUState *s)
{
    qemu_mutex_lock(&s->iommu_lock);
}

static inline void vtd_iommu_unlock(IntelIOMMUState *s)
{
    qemu_mutex_unlock(&s->iommu_lock);
}

static void vtd_update_scalable_state(IntelIOMMUState *s)
{
    uint64_t val = vtd_get_quad_raw(s, DMAR_RTADDR_REG);

    if (s->scalable_mode) {
        s->root_scalable = val & VTD_RTADDR_SMT;
    }
}

static void vtd_update_iq_dw(IntelIOMMUState *s)
{
    uint64_t val = vtd_get_quad_raw(s, DMAR_IQA_REG);

    if (s->ecap & VTD_ECAP_SMTS &&
        val & VTD_IQA_DW_MASK) {
        s->iq_dw = true;
    } else {
        s->iq_dw = false;
    }
}

/* Whether the address space needs to notify new mappings */
static inline gboolean vtd_as_has_map_notifier(VTDAddressSpace *as)
{
    return as->notifier_flags & IOMMU_NOTIFIER_MAP;
}

/* GHashTable functions */
static gboolean vtd_iotlb_equal(gconstpointer v1, gconstpointer v2)
{
    const struct vtd_iotlb_key *key1 = v1;
    const struct vtd_iotlb_key *key2 = v2;

    return key1->sid == key2->sid &&
           key1->pasid == key2->pasid &&
           key1->level == key2->level &&
           key1->gfn == key2->gfn;
<<<<<<< HEAD
}

static guint vtd_iotlb_hash(gconstpointer v)
{
    const struct vtd_iotlb_key *key = v;

    return key->gfn | ((key->sid) << VTD_IOTLB_SID_SHIFT) |
           (key->level) << VTD_IOTLB_LVL_SHIFT |
           (key->pasid) << VTD_IOTLB_PASID_SHIFT;
}

static gboolean vtd_as_equal(gconstpointer v1, gconstpointer v2)
{
    const struct vtd_as_key *key1 = v1;
    const struct vtd_as_key *key2 = v2;

    return (key1->bus == key2->bus) && (key1->devfn == key2->devfn) &&
           (key1->pasid == key2->pasid);
}

/*
 * Note that we use pointer to PCIBus as the key, so hashing/shifting
 * based on the pointer value is intended. Note that we deal with
 * collisions through vtd_as_equal().
 */
static guint vtd_as_hash(gconstpointer v)
{
=======
}

static guint vtd_iotlb_hash(gconstpointer v)
{
    const struct vtd_iotlb_key *key = v;

    return key->gfn | ((key->sid) << VTD_IOTLB_SID_SHIFT) |
           (key->level) << VTD_IOTLB_LVL_SHIFT |
           (key->pasid) << VTD_IOTLB_PASID_SHIFT;
}

static gboolean vtd_as_equal(gconstpointer v1, gconstpointer v2)
{
    const struct vtd_as_key *key1 = v1;
    const struct vtd_as_key *key2 = v2;

    return (key1->bus == key2->bus) && (key1->devfn == key2->devfn) &&
           (key1->pasid == key2->pasid);
}

/*
 * Note that we use pointer to PCIBus as the key, so hashing/shifting
 * based on the pointer value is intended. Note that we deal with
 * collisions through vtd_as_equal().
 */
static guint vtd_as_hash(gconstpointer v)
{
>>>>>>> 6bbce8b4
    const struct vtd_as_key *key = v;
    guint value = (guint)(uintptr_t)key->bus;

    return (guint)(value << 8 | key->devfn);
}

static gboolean vtd_hash_remove_by_domain(gpointer key, gpointer value,
                                          gpointer user_data)
{
    VTDIOTLBEntry *entry = (VTDIOTLBEntry *)value;
    uint16_t domain_id = *(uint16_t *)user_data;
    return entry->domain_id == domain_id;
}

/* The shift of an addr for a certain level of paging structure */
static inline uint32_t vtd_slpt_level_shift(uint32_t level)
{
    assert(level != 0);
    return VTD_PAGE_SHIFT_4K + (level - 1) * VTD_SL_LEVEL_BITS;
}

static inline uint64_t vtd_slpt_level_page_mask(uint32_t level)
{
    return ~((1ULL << vtd_slpt_level_shift(level)) - 1);
}

static gboolean vtd_hash_remove_by_page(gpointer key, gpointer value,
                                        gpointer user_data)
{
    VTDIOTLBEntry *entry = (VTDIOTLBEntry *)value;
    VTDIOTLBPageInvInfo *info = (VTDIOTLBPageInvInfo *)user_data;
    uint64_t gfn = (info->addr >> VTD_PAGE_SHIFT_4K) & info->mask;
    uint64_t gfn_tlb = (info->addr & entry->mask) >> VTD_PAGE_SHIFT_4K;
    return (entry->domain_id == info->domain_id) &&
            (((entry->gfn & info->mask) == gfn) ||
             (entry->gfn == gfn_tlb));
}

/* Reset all the gen of VTDAddressSpace to zero and set the gen of
 * IntelIOMMUState to 1.  Must be called with IOMMU lock held.
 */
static void vtd_reset_context_cache_locked(IntelIOMMUState *s)
{
    VTDAddressSpace *vtd_as;
    GHashTableIter as_it;

    trace_vtd_context_cache_reset();

    g_hash_table_iter_init(&as_it, s->vtd_address_spaces);

    while (g_hash_table_iter_next(&as_it, NULL, (void **)&vtd_as)) {
        vtd_as->context_cache_entry.context_cache_gen = 0;
    }
    s->context_cache_gen = 1;
}

/* Must be called with IOMMU lock held. */
static void vtd_reset_iotlb_locked(IntelIOMMUState *s)
{
    assert(s->iotlb);
    g_hash_table_remove_all(s->iotlb);
}

static void vtd_reset_iotlb(IntelIOMMUState *s)
{
    vtd_iommu_lock(s);
    vtd_reset_iotlb_locked(s);
    vtd_iommu_unlock(s);
}

static void vtd_reset_caches(IntelIOMMUState *s)
{
    vtd_iommu_lock(s);
    vtd_reset_iotlb_locked(s);
    vtd_reset_context_cache_locked(s);
    vtd_iommu_unlock(s);
}

static uint64_t vtd_get_iotlb_gfn(hwaddr addr, uint32_t level)
{
    return (addr & vtd_slpt_level_page_mask(level)) >> VTD_PAGE_SHIFT_4K;
}

/* Must be called with IOMMU lock held */
static VTDIOTLBEntry *vtd_lookup_iotlb(IntelIOMMUState *s, uint16_t source_id,
                                       uint32_t pasid, hwaddr addr)
{
    struct vtd_iotlb_key key;
    VTDIOTLBEntry *entry;
    int level;

    for (level = VTD_SL_PT_LEVEL; level < VTD_SL_PML4_LEVEL; level++) {
        key.gfn = vtd_get_iotlb_gfn(addr, level);
        key.level = level;
        key.sid = source_id;
        key.pasid = pasid;
        entry = g_hash_table_lookup(s->iotlb, &key);
        if (entry) {
            goto out;
        }
    }

out:
    return entry;
}

/* Must be with IOMMU lock held */
static void vtd_update_iotlb(IntelIOMMUState *s, uint16_t source_id,
                             uint16_t domain_id, hwaddr addr, uint64_t slpte,
                             uint8_t access_flags, uint32_t level,
                             uint32_t pasid)
{
    VTDIOTLBEntry *entry = g_malloc(sizeof(*entry));
    struct vtd_iotlb_key *key = g_malloc(sizeof(*key));
    uint64_t gfn = vtd_get_iotlb_gfn(addr, level);

    trace_vtd_iotlb_page_update(source_id, addr, slpte, domain_id);
    if (g_hash_table_size(s->iotlb) >= VTD_IOTLB_MAX_SIZE) {
        trace_vtd_iotlb_reset("iotlb exceeds size limit");
        vtd_reset_iotlb_locked(s);
    }

    entry->gfn = gfn;
    entry->domain_id = domain_id;
    entry->slpte = slpte;
    entry->access_flags = access_flags;
    entry->mask = vtd_slpt_level_page_mask(level);
    entry->pasid = pasid;

    key->gfn = gfn;
    key->sid = source_id;
    key->level = level;
    key->pasid = pasid;

    g_hash_table_replace(s->iotlb, key, entry);
}

/* Given the reg addr of both the message data and address, generate an
 * interrupt via MSI.
 */
static void vtd_generate_interrupt(IntelIOMMUState *s, hwaddr mesg_addr_reg,
                                   hwaddr mesg_data_reg)
{
    MSIMessage msi;

    assert(mesg_data_reg < DMAR_REG_SIZE);
    assert(mesg_addr_reg < DMAR_REG_SIZE);

    msi.address = vtd_get_long_raw(s, mesg_addr_reg);
    msi.data = vtd_get_long_raw(s, mesg_data_reg);

    trace_vtd_irq_generate(msi.address, msi.data);

    apic_get_class(NULL)->send_msi(&msi);
}

/* Generate a fault event to software via MSI if conditions are met.
 * Notice that the value of FSTS_REG being passed to it should be the one
 * before any update.
 */
static void vtd_generate_fault_event(IntelIOMMUState *s, uint32_t pre_fsts)
{
    if (pre_fsts & VTD_FSTS_PPF || pre_fsts & VTD_FSTS_PFO ||
        pre_fsts & VTD_FSTS_IQE) {
        error_report_once("There are previous interrupt conditions "
                          "to be serviced by software, fault event "
                          "is not generated");
        return;
    }
    vtd_set_clear_mask_long(s, DMAR_FECTL_REG, 0, VTD_FECTL_IP);
    if (vtd_get_long_raw(s, DMAR_FECTL_REG) & VTD_FECTL_IM) {
        error_report_once("Interrupt Mask set, irq is not generated");
    } else {
        vtd_generate_interrupt(s, DMAR_FEADDR_REG, DMAR_FEDATA_REG);
        vtd_set_clear_mask_long(s, DMAR_FECTL_REG, VTD_FECTL_IP, 0);
    }
}

/* Check if the Fault (F) field of the Fault Recording Register referenced by
 * @index is Set.
 */
static bool vtd_is_frcd_set(IntelIOMMUState *s, uint16_t index)
{
    /* Each reg is 128-bit */
    hwaddr addr = DMAR_FRCD_REG_OFFSET + (((uint64_t)index) << 4);
    addr += 8; /* Access the high 64-bit half */

    assert(index < DMAR_FRCD_REG_NR);

    return vtd_get_quad_raw(s, addr) & VTD_FRCD_F;
}

/* Update the PPF field of Fault Status Register.
 * Should be called whenever change the F field of any fault recording
 * registers.
 */
static void vtd_update_fsts_ppf(IntelIOMMUState *s)
{
    uint32_t i;
    uint32_t ppf_mask = 0;

    for (i = 0; i < DMAR_FRCD_REG_NR; i++) {
        if (vtd_is_frcd_set(s, i)) {
            ppf_mask = VTD_FSTS_PPF;
            break;
        }
    }
    vtd_set_clear_mask_long(s, DMAR_FSTS_REG, VTD_FSTS_PPF, ppf_mask);
    trace_vtd_fsts_ppf(!!ppf_mask);
}

static void vtd_set_frcd_and_update_ppf(IntelIOMMUState *s, uint16_t index)
{
    /* Each reg is 128-bit */
    hwaddr addr = DMAR_FRCD_REG_OFFSET + (((uint64_t)index) << 4);
    addr += 8; /* Access the high 64-bit half */

    assert(index < DMAR_FRCD_REG_NR);

    vtd_set_clear_mask_quad(s, addr, 0, VTD_FRCD_F);
    vtd_update_fsts_ppf(s);
}

/* Must not update F field now, should be done later */
static void vtd_record_frcd(IntelIOMMUState *s, uint16_t index,
                            uint16_t source_id, hwaddr addr,
                            VTDFaultReason fault, bool is_write,
                            bool is_pasid, uint32_t pasid)
{
    uint64_t hi = 0, lo;
    hwaddr frcd_reg_addr = DMAR_FRCD_REG_OFFSET + (((uint64_t)index) << 4);

    assert(index < DMAR_FRCD_REG_NR);

    lo = VTD_FRCD_FI(addr);
    hi = VTD_FRCD_SID(source_id) | VTD_FRCD_FR(fault) |
         VTD_FRCD_PV(pasid) | VTD_FRCD_PP(is_pasid);
    if (!is_write) {
        hi |= VTD_FRCD_T;
    }
    vtd_set_quad_raw(s, frcd_reg_addr, lo);
    vtd_set_quad_raw(s, frcd_reg_addr + 8, hi);

    trace_vtd_frr_new(index, hi, lo);
}

/* Try to collapse multiple pending faults from the same requester */
static bool vtd_try_collapse_fault(IntelIOMMUState *s, uint16_t source_id)
{
    uint32_t i;
    uint64_t frcd_reg;
    hwaddr addr = DMAR_FRCD_REG_OFFSET + 8; /* The high 64-bit half */

    for (i = 0; i < DMAR_FRCD_REG_NR; i++) {
        frcd_reg = vtd_get_quad_raw(s, addr);
        if ((frcd_reg & VTD_FRCD_F) &&
            ((frcd_reg & VTD_FRCD_SID_MASK) == source_id)) {
            return true;
        }
        addr += 16; /* 128-bit for each */
    }
    return false;
}

/* Log and report an DMAR (address translation) fault to software */
static void vtd_report_dmar_fault(IntelIOMMUState *s, uint16_t source_id,
                                  hwaddr addr, VTDFaultReason fault,
                                  bool is_write, bool is_pasid,
                                  uint32_t pasid)
{
    uint32_t fsts_reg = vtd_get_long_raw(s, DMAR_FSTS_REG);

    assert(fault < VTD_FR_MAX);

    trace_vtd_dmar_fault(source_id, fault, addr, is_write);

    if (fsts_reg & VTD_FSTS_PFO) {
        error_report_once("New fault is not recorded due to "
                          "Primary Fault Overflow");
        return;
    }

    if (vtd_try_collapse_fault(s, source_id)) {
        error_report_once("New fault is not recorded due to "
                          "compression of faults");
        return;
    }

    if (vtd_is_frcd_set(s, s->next_frcd_reg)) {
        error_report_once("Next Fault Recording Reg is used, "
                          "new fault is not recorded, set PFO field");
        vtd_set_clear_mask_long(s, DMAR_FSTS_REG, 0, VTD_FSTS_PFO);
        return;
    }

    vtd_record_frcd(s, s->next_frcd_reg, source_id, addr, fault,
                    is_write, is_pasid, pasid);

    if (fsts_reg & VTD_FSTS_PPF) {
        error_report_once("There are pending faults already, "
                          "fault event is not generated");
        vtd_set_frcd_and_update_ppf(s, s->next_frcd_reg);
        s->next_frcd_reg++;
        if (s->next_frcd_reg == DMAR_FRCD_REG_NR) {
            s->next_frcd_reg = 0;
        }
    } else {
        vtd_set_clear_mask_long(s, DMAR_FSTS_REG, VTD_FSTS_FRI_MASK,
                                VTD_FSTS_FRI(s->next_frcd_reg));
        vtd_set_frcd_and_update_ppf(s, s->next_frcd_reg); /* Will set PPF */
        s->next_frcd_reg++;
        if (s->next_frcd_reg == DMAR_FRCD_REG_NR) {
            s->next_frcd_reg = 0;
        }
        /* This case actually cause the PPF to be Set.
         * So generate fault event (interrupt).
         */
         vtd_generate_fault_event(s, fsts_reg);
    }
}

/* Handle Invalidation Queue Errors of queued invalidation interface error
 * conditions.
 */
static void vtd_handle_inv_queue_error(IntelIOMMUState *s)
{
    uint32_t fsts_reg = vtd_get_long_raw(s, DMAR_FSTS_REG);

    vtd_set_clear_mask_long(s, DMAR_FSTS_REG, 0, VTD_FSTS_IQE);
    vtd_generate_fault_event(s, fsts_reg);
}

/* Set the IWC field and try to generate an invalidation completion interrupt */
static void vtd_generate_completion_event(IntelIOMMUState *s)
{
    if (vtd_get_long_raw(s, DMAR_ICS_REG) & VTD_ICS_IWC) {
        trace_vtd_inv_desc_wait_irq("One pending, skip current");
        return;
    }
    vtd_set_clear_mask_long(s, DMAR_ICS_REG, 0, VTD_ICS_IWC);
    vtd_set_clear_mask_long(s, DMAR_IECTL_REG, 0, VTD_IECTL_IP);
    if (vtd_get_long_raw(s, DMAR_IECTL_REG) & VTD_IECTL_IM) {
        trace_vtd_inv_desc_wait_irq("IM in IECTL_REG is set, "
                                    "new event not generated");
        return;
    } else {
        /* Generate the interrupt event */
        trace_vtd_inv_desc_wait_irq("Generating complete event");
        vtd_generate_interrupt(s, DMAR_IEADDR_REG, DMAR_IEDATA_REG);
        vtd_set_clear_mask_long(s, DMAR_IECTL_REG, VTD_IECTL_IP, 0);
    }
}

static inline bool vtd_root_entry_present(IntelIOMMUState *s,
                                          VTDRootEntry *re,
                                          uint8_t devfn)
{
    if (s->root_scalable && devfn > UINT8_MAX / 2) {
        return re->hi & VTD_ROOT_ENTRY_P;
    }

    return re->lo & VTD_ROOT_ENTRY_P;
}

static int vtd_get_root_entry(IntelIOMMUState *s, uint8_t index,
                              VTDRootEntry *re)
{
    dma_addr_t addr;

    addr = s->root + index * sizeof(*re);
    if (dma_memory_read(&address_space_memory, addr,
                        re, sizeof(*re), MEMTXATTRS_UNSPECIFIED)) {
        re->lo = 0;
        return -VTD_FR_ROOT_TABLE_INV;
    }
    re->lo = le64_to_cpu(re->lo);
    re->hi = le64_to_cpu(re->hi);
    return 0;
}

static inline bool vtd_ce_present(VTDContextEntry *context)
{
    return context->lo & VTD_CONTEXT_ENTRY_P;
}

static int vtd_get_context_entry_from_root(IntelIOMMUState *s,
                                           VTDRootEntry *re,
                                           uint8_t index,
                                           VTDContextEntry *ce)
{
    dma_addr_t addr, ce_size;

    /* we have checked that root entry is present */
    ce_size = s->root_scalable ? VTD_CTX_ENTRY_SCALABLE_SIZE :
              VTD_CTX_ENTRY_LEGACY_SIZE;

    if (s->root_scalable && index > UINT8_MAX / 2) {
        index = index & (~VTD_DEVFN_CHECK_MASK);
        addr = re->hi & VTD_ROOT_ENTRY_CTP;
    } else {
        addr = re->lo & VTD_ROOT_ENTRY_CTP;
    }

    addr = addr + index * ce_size;
    if (dma_memory_read(&address_space_memory, addr,
                        ce, ce_size, MEMTXATTRS_UNSPECIFIED)) {
        return -VTD_FR_CONTEXT_TABLE_INV;
    }

    ce->lo = le64_to_cpu(ce->lo);
    ce->hi = le64_to_cpu(ce->hi);
    if (ce_size == VTD_CTX_ENTRY_SCALABLE_SIZE) {
        ce->val[2] = le64_to_cpu(ce->val[2]);
        ce->val[3] = le64_to_cpu(ce->val[3]);
    }
    return 0;
}

static inline dma_addr_t vtd_ce_get_slpt_base(VTDContextEntry *ce)
{
    return ce->lo & VTD_CONTEXT_ENTRY_SLPTPTR;
}

static inline uint64_t vtd_get_slpte_addr(uint64_t slpte, uint8_t aw)
{
    return slpte & VTD_SL_PT_BASE_ADDR_MASK(aw);
}

/* Whether the pte indicates the address of the page frame */
static inline bool vtd_is_last_slpte(uint64_t slpte, uint32_t level)
{
    return level == VTD_SL_PT_LEVEL || (slpte & VTD_SL_PT_PAGE_SIZE_MASK);
}

/* Get the content of a spte located in @base_addr[@index] */
static uint64_t vtd_get_slpte(dma_addr_t base_addr, uint32_t index)
{
    uint64_t slpte;

    assert(index < VTD_SL_PT_ENTRY_NR);

    if (dma_memory_read(&address_space_memory,
                        base_addr + index * sizeof(slpte),
                        &slpte, sizeof(slpte), MEMTXATTRS_UNSPECIFIED)) {
        slpte = (uint64_t)-1;
        return slpte;
    }
    slpte = le64_to_cpu(slpte);
    return slpte;
}

/* Given an iova and the level of paging structure, return the offset
 * of current level.
 */
static inline uint32_t vtd_iova_level_offset(uint64_t iova, uint32_t level)
{
    return (iova >> vtd_slpt_level_shift(level)) &
            ((1ULL << VTD_SL_LEVEL_BITS) - 1);
}

/* Check Capability Register to see if the @level of page-table is supported */
static inline bool vtd_is_level_supported(IntelIOMMUState *s, uint32_t level)
{
    return VTD_CAP_SAGAW_MASK & s->cap &
           (1ULL << (level - 2 + VTD_CAP_SAGAW_SHIFT));
}

/* Return true if check passed, otherwise false */
static inline bool vtd_pe_type_check(X86IOMMUState *x86_iommu,
                                     VTDPASIDEntry *pe)
{
    switch (VTD_PE_GET_TYPE(pe)) {
    case VTD_SM_PASID_ENTRY_FLT:
    case VTD_SM_PASID_ENTRY_SLT:
    case VTD_SM_PASID_ENTRY_NESTED:
        break;
    case VTD_SM_PASID_ENTRY_PT:
        if (!x86_iommu->pt_supported) {
            return false;
        }
        break;
    default:
        /* Unknown type */
        return false;
    }
    return true;
}

static inline bool vtd_pdire_present(VTDPASIDDirEntry *pdire)
{
    return pdire->val & 1;
}

/**
 * Caller of this function should check present bit if wants
 * to use pdir entry for further usage except for fpd bit check.
 */
static int vtd_get_pdire_from_pdir_table(dma_addr_t pasid_dir_base,
                                         uint32_t pasid,
                                         VTDPASIDDirEntry *pdire)
{
    uint32_t index;
    dma_addr_t addr, entry_size;

    index = VTD_PASID_DIR_INDEX(pasid);
    entry_size = VTD_PASID_DIR_ENTRY_SIZE;
    addr = pasid_dir_base + index * entry_size;
    if (dma_memory_read(&address_space_memory, addr,
                        pdire, entry_size, MEMTXATTRS_UNSPECIFIED)) {
        return -VTD_FR_PASID_TABLE_INV;
    }

    pdire->val = le64_to_cpu(pdire->val);

    return 0;
}

static inline bool vtd_pe_present(VTDPASIDEntry *pe)
{
    return pe->val[0] & VTD_PASID_ENTRY_P;
}

static int vtd_get_pe_in_pasid_leaf_table(IntelIOMMUState *s,
                                          uint32_t pasid,
                                          dma_addr_t addr,
                                          VTDPASIDEntry *pe)
{
    uint32_t index;
    dma_addr_t entry_size;
    X86IOMMUState *x86_iommu = X86_IOMMU_DEVICE(s);

    index = VTD_PASID_TABLE_INDEX(pasid);
    entry_size = VTD_PASID_ENTRY_SIZE;
    addr = addr + index * entry_size;
    if (dma_memory_read(&address_space_memory, addr,
                        pe, entry_size, MEMTXATTRS_UNSPECIFIED)) {
        return -VTD_FR_PASID_TABLE_INV;
    }
    for (size_t i = 0; i < ARRAY_SIZE(pe->val); i++) {
        pe->val[i] = le64_to_cpu(pe->val[i]);
    }

    /* Do translation type check */
    if (!vtd_pe_type_check(x86_iommu, pe)) {
        return -VTD_FR_PASID_TABLE_INV;
    }

    if (!vtd_is_level_supported(s, VTD_PE_GET_LEVEL(pe))) {
        return -VTD_FR_PASID_TABLE_INV;
    }

    return 0;
}

/**
 * Caller of this function should check present bit if wants
 * to use pasid entry for further usage except for fpd bit check.
 */
static int vtd_get_pe_from_pdire(IntelIOMMUState *s,
                                 uint32_t pasid,
                                 VTDPASIDDirEntry *pdire,
                                 VTDPASIDEntry *pe)
{
    dma_addr_t addr = pdire->val & VTD_PASID_TABLE_BASE_ADDR_MASK;

    return vtd_get_pe_in_pasid_leaf_table(s, pasid, addr, pe);
}

/**
 * This function gets a pasid entry from a specified pasid
 * table (includes dir and leaf table) with a specified pasid.
 * Sanity check should be done to ensure return a present
 * pasid entry to caller.
 */
static int vtd_get_pe_from_pasid_table(IntelIOMMUState *s,
                                       dma_addr_t pasid_dir_base,
                                       uint32_t pasid,
                                       VTDPASIDEntry *pe)
{
    int ret;
    VTDPASIDDirEntry pdire;

    ret = vtd_get_pdire_from_pdir_table(pasid_dir_base,
                                        pasid, &pdire);
    if (ret) {
        return ret;
    }

    if (!vtd_pdire_present(&pdire)) {
        return -VTD_FR_PASID_TABLE_INV;
    }

    ret = vtd_get_pe_from_pdire(s, pasid, &pdire, pe);
    if (ret) {
        return ret;
    }

    if (!vtd_pe_present(pe)) {
        return -VTD_FR_PASID_TABLE_INV;
    }

    return 0;
}

static int vtd_ce_get_rid2pasid_entry(IntelIOMMUState *s,
                                      VTDContextEntry *ce,
                                      VTDPASIDEntry *pe,
                                      uint32_t pasid)
{
    dma_addr_t pasid_dir_base;
    int ret = 0;

    if (pasid == PCI_NO_PASID) {
        pasid = VTD_CE_GET_RID2PASID(ce);
    }
    pasid_dir_base = VTD_CE_GET_PASID_DIR_TABLE(ce);
    ret = vtd_get_pe_from_pasid_table(s, pasid_dir_base, pasid, pe);

    return ret;
}

static int vtd_ce_get_pasid_fpd(IntelIOMMUState *s,
                                VTDContextEntry *ce,
                                bool *pe_fpd_set,
                                uint32_t pasid)
{
    int ret;
    dma_addr_t pasid_dir_base;
    VTDPASIDDirEntry pdire;
    VTDPASIDEntry pe;

    if (pasid == PCI_NO_PASID) {
        pasid = VTD_CE_GET_RID2PASID(ce);
    }
    pasid_dir_base = VTD_CE_GET_PASID_DIR_TABLE(ce);

    /*
     * No present bit check since fpd is meaningful even
     * if the present bit is clear.
     */
    ret = vtd_get_pdire_from_pdir_table(pasid_dir_base, pasid, &pdire);
    if (ret) {
        return ret;
    }

    if (pdire.val & VTD_PASID_DIR_FPD) {
        *pe_fpd_set = true;
        return 0;
    }

    if (!vtd_pdire_present(&pdire)) {
        return -VTD_FR_PASID_TABLE_INV;
    }

    /*
     * No present bit check since fpd is meaningful even
     * if the present bit is clear.
     */
    ret = vtd_get_pe_from_pdire(s, pasid, &pdire, &pe);
    if (ret) {
        return ret;
    }

    if (pe.val[0] & VTD_PASID_ENTRY_FPD) {
        *pe_fpd_set = true;
    }

    return 0;
}

/* Get the page-table level that hardware should use for the second-level
 * page-table walk from the Address Width field of context-entry.
 */
static inline uint32_t vtd_ce_get_level(VTDContextEntry *ce)
{
    return 2 + (ce->hi & VTD_CONTEXT_ENTRY_AW);
}

static uint32_t vtd_get_iova_level(IntelIOMMUState *s,
                                   VTDContextEntry *ce,
                                   uint32_t pasid)
{
    VTDPASIDEntry pe;

    if (s->root_scalable) {
        vtd_ce_get_rid2pasid_entry(s, ce, &pe, pasid);
        return VTD_PE_GET_LEVEL(&pe);
    }

    return vtd_ce_get_level(ce);
}

static inline uint32_t vtd_ce_get_agaw(VTDContextEntry *ce)
{
    return 30 + (ce->hi & VTD_CONTEXT_ENTRY_AW) * 9;
}

static uint32_t vtd_get_iova_agaw(IntelIOMMUState *s,
                                  VTDContextEntry *ce,
                                  uint32_t pasid)
{
    VTDPASIDEntry pe;

    if (s->root_scalable) {
        vtd_ce_get_rid2pasid_entry(s, ce, &pe, pasid);
        return 30 + ((pe.val[0] >> 2) & VTD_SM_PASID_ENTRY_AW) * 9;
    }

    return vtd_ce_get_agaw(ce);
}

static inline uint32_t vtd_ce_get_type(VTDContextEntry *ce)
{
    return ce->lo & VTD_CONTEXT_ENTRY_TT;
}

/* Only for Legacy Mode. Return true if check passed, otherwise false */
static inline bool vtd_ce_type_check(X86IOMMUState *x86_iommu,
                                     VTDContextEntry *ce)
{
    switch (vtd_ce_get_type(ce)) {
    case VTD_CONTEXT_TT_MULTI_LEVEL:
        /* Always supported */
        break;
    case VTD_CONTEXT_TT_DEV_IOTLB:
        if (!x86_iommu->dt_supported) {
            error_report_once("%s: DT specified but not supported", __func__);
            return false;
        }
        break;
    case VTD_CONTEXT_TT_PASS_THROUGH:
        if (!x86_iommu->pt_supported) {
            error_report_once("%s: PT specified but not supported", __func__);
            return false;
        }
        break;
    default:
        /* Unknown type */
        error_report_once("%s: unknown ce type: %"PRIu32, __func__,
                          vtd_ce_get_type(ce));
        return false;
    }
    return true;
}

static inline uint64_t vtd_iova_limit(IntelIOMMUState *s,
                                      VTDContextEntry *ce, uint8_t aw,
                                      uint32_t pasid)
{
    uint32_t ce_agaw = vtd_get_iova_agaw(s, ce, pasid);
    return 1ULL << MIN(ce_agaw, aw);
}

/* Return true if IOVA passes range check, otherwise false. */
static inline bool vtd_iova_range_check(IntelIOMMUState *s,
                                        uint64_t iova, VTDContextEntry *ce,
                                        uint8_t aw, uint32_t pasid)
{
    /*
     * Check if @iova is above 2^X-1, where X is the minimum of MGAW
     * in CAP_REG and AW in context-entry.
     */
    return !(iova & ~(vtd_iova_limit(s, ce, aw, pasid) - 1));
}

static dma_addr_t vtd_get_iova_pgtbl_base(IntelIOMMUState *s,
                                          VTDContextEntry *ce,
                                          uint32_t pasid)
{
    VTDPASIDEntry pe;

    if (s->root_scalable) {
        vtd_ce_get_rid2pasid_entry(s, ce, &pe, pasid);
        return pe.val[0] & VTD_SM_PASID_ENTRY_SLPTPTR;
    }

    return vtd_ce_get_slpt_base(ce);
}

/*
 * Rsvd field masks for spte:
 *     vtd_spte_rsvd 4k pages
 *     vtd_spte_rsvd_large large pages
 */
static uint64_t vtd_spte_rsvd[5];
static uint64_t vtd_spte_rsvd_large[5];

static bool vtd_slpte_nonzero_rsvd(uint64_t slpte, uint32_t level)
{
    uint64_t rsvd_mask = vtd_spte_rsvd[level];

    if ((level == VTD_SL_PD_LEVEL || level == VTD_SL_PDP_LEVEL) &&
        (slpte & VTD_SL_PT_PAGE_SIZE_MASK)) {
        /* large page */
        rsvd_mask = vtd_spte_rsvd_large[level];
    }

    return slpte & rsvd_mask;
}

/* Given the @iova, get relevant @slptep. @slpte_level will be the last level
 * of the translation, can be used for deciding the size of large page.
 */
static int vtd_iova_to_slpte(IntelIOMMUState *s, VTDContextEntry *ce,
                             uint64_t iova, bool is_write,
                             uint64_t *slptep, uint32_t *slpte_level,
                             bool *reads, bool *writes, uint8_t aw_bits,
                             uint32_t pasid)
{
    dma_addr_t addr = vtd_get_iova_pgtbl_base(s, ce, pasid);
    uint32_t level = vtd_get_iova_level(s, ce, pasid);
    uint32_t offset;
    uint64_t slpte;
    uint64_t access_right_check;
    uint64_t xlat, size;

    if (!vtd_iova_range_check(s, iova, ce, aw_bits, pasid)) {
        error_report_once("%s: detected IOVA overflow (iova=0x%" PRIx64 ","
                          "pasid=0x%" PRIx32 ")", __func__, iova, pasid);
        return -VTD_FR_ADDR_BEYOND_MGAW;
    }

    /* FIXME: what is the Atomics request here? */
    access_right_check = is_write ? VTD_SL_W : VTD_SL_R;

    while (true) {
        offset = vtd_iova_level_offset(iova, level);
        slpte = vtd_get_slpte(addr, offset);

        if (slpte == (uint64_t)-1) {
            error_report_once("%s: detected read error on DMAR slpte "
                              "(iova=0x%" PRIx64 ", pasid=0x%" PRIx32 ")",
                              __func__, iova, pasid);
            if (level == vtd_get_iova_level(s, ce, pasid)) {
                /* Invalid programming of context-entry */
                return -VTD_FR_CONTEXT_ENTRY_INV;
            } else {
                return -VTD_FR_PAGING_ENTRY_INV;
            }
        }
        *reads = (*reads) && (slpte & VTD_SL_R);
        *writes = (*writes) && (slpte & VTD_SL_W);
        if (!(slpte & access_right_check)) {
            error_report_once("%s: detected slpte permission error "
                              "(iova=0x%" PRIx64 ", level=0x%" PRIx32 ", "
                              "slpte=0x%" PRIx64 ", write=%d, pasid=0x%"
                              PRIx32 ")", __func__, iova, level,
                              slpte, is_write, pasid);
            return is_write ? -VTD_FR_WRITE : -VTD_FR_READ;
        }
        if (vtd_slpte_nonzero_rsvd(slpte, level)) {
            error_report_once("%s: detected splte reserve non-zero "
                              "iova=0x%" PRIx64 ", level=0x%" PRIx32
                              "slpte=0x%" PRIx64 ", pasid=0x%" PRIX32 ")",
                              __func__, iova, level, slpte, pasid);
            return -VTD_FR_PAGING_ENTRY_RSVD;
        }

        if (vtd_is_last_slpte(slpte, level)) {
            *slptep = slpte;
            *slpte_level = level;
            break;
        }
        addr = vtd_get_slpte_addr(slpte, aw_bits);
        level--;
    }

    xlat = vtd_get_slpte_addr(*slptep, aw_bits);
    size = ~vtd_slpt_level_page_mask(level) + 1;

    /*
     * From VT-d spec 3.14: Untranslated requests and translation
     * requests that result in an address in the interrupt range will be
     * blocked with condition code LGN.4 or SGN.8.
     */
    if ((xlat > VTD_INTERRUPT_ADDR_LAST ||
         xlat + size - 1 < VTD_INTERRUPT_ADDR_FIRST)) {
        return 0;
    } else {
        error_report_once("%s: xlat address is in interrupt range "
                          "(iova=0x%" PRIx64 ", level=0x%" PRIx32 ", "
                          "slpte=0x%" PRIx64 ", write=%d, "
                          "xlat=0x%" PRIx64 ", size=0x%" PRIx64 ", "
                          "pasid=0x%" PRIx32 ")",
                          __func__, iova, level, slpte, is_write,
                          xlat, size, pasid);
        return s->scalable_mode ? -VTD_FR_SM_INTERRUPT_ADDR :
                                  -VTD_FR_INTERRUPT_ADDR;
    }
}

typedef int (*vtd_page_walk_hook)(IOMMUTLBEvent *event, void *private);

/**
 * Constant information used during page walking
 *
 * @hook_fn: hook func to be called when detected page
 * @private: private data to be passed into hook func
 * @notify_unmap: whether we should notify invalid entries
 * @as: VT-d address space of the device
 * @aw: maximum address width
 * @domain: domain ID of the page walk
 */
typedef struct {
    VTDAddressSpace *as;
    vtd_page_walk_hook hook_fn;
    void *private;
    bool notify_unmap;
    uint8_t aw;
    uint16_t domain_id;
} vtd_page_walk_info;

static int vtd_page_walk_one(IOMMUTLBEvent *event, vtd_page_walk_info *info)
{
    VTDAddressSpace *as = info->as;
    vtd_page_walk_hook hook_fn = info->hook_fn;
    void *private = info->private;
    IOMMUTLBEntry *entry = &event->entry;
    DMAMap target = {
        .iova = entry->iova,
        .size = entry->addr_mask,
        .translated_addr = entry->translated_addr,
        .perm = entry->perm,
    };
    const DMAMap *mapped = iova_tree_find(as->iova_tree, &target);

    if (event->type == IOMMU_NOTIFIER_UNMAP && !info->notify_unmap) {
        trace_vtd_page_walk_one_skip_unmap(entry->iova, entry->addr_mask);
        return 0;
    }

    assert(hook_fn);

    /* Update local IOVA mapped ranges */
    if (event->type == IOMMU_NOTIFIER_MAP) {
        if (mapped) {
            /* If it's exactly the same translation, skip */
            if (!memcmp(mapped, &target, sizeof(target))) {
                trace_vtd_page_walk_one_skip_map(entry->iova, entry->addr_mask,
                                                 entry->translated_addr);
                return 0;
            } else {
                /*
                 * Translation changed.  Normally this should not
                 * happen, but it can happen when with buggy guest
                 * OSes.  Note that there will be a small window that
                 * we don't have map at all.  But that's the best
                 * effort we can do.  The ideal way to emulate this is
                 * atomically modify the PTE to follow what has
                 * changed, but we can't.  One example is that vfio
                 * driver only has VFIO_IOMMU_[UN]MAP_DMA but no
                 * interface to modify a mapping (meanwhile it seems
                 * meaningless to even provide one).  Anyway, let's
                 * mark this as a TODO in case one day we'll have
                 * a better solution.
                 */
                IOMMUAccessFlags cache_perm = entry->perm;
                int ret;

                /* Emulate an UNMAP */
                event->type = IOMMU_NOTIFIER_UNMAP;
                entry->perm = IOMMU_NONE;
                trace_vtd_page_walk_one(info->domain_id,
                                        entry->iova,
                                        entry->translated_addr,
                                        entry->addr_mask,
                                        entry->perm);
                ret = hook_fn(event, private);
                if (ret) {
                    return ret;
                }
                /* Drop any existing mapping */
                iova_tree_remove(as->iova_tree, target);
                /* Recover the correct type */
                event->type = IOMMU_NOTIFIER_MAP;
                entry->perm = cache_perm;
            }
        }
        iova_tree_insert(as->iova_tree, &target);
    } else {
        if (!mapped) {
            /* Skip since we didn't map this range at all */
            trace_vtd_page_walk_one_skip_unmap(entry->iova, entry->addr_mask);
            return 0;
        }
        iova_tree_remove(as->iova_tree, target);
    }

    trace_vtd_page_walk_one(info->domain_id, entry->iova,
                            entry->translated_addr, entry->addr_mask,
                            entry->perm);
    return hook_fn(event, private);
}

/**
 * vtd_page_walk_level - walk over specific level for IOVA range
 *
 * @addr: base GPA addr to start the walk
 * @start: IOVA range start address
 * @end: IOVA range end address (start <= addr < end)
 * @read: whether parent level has read permission
 * @write: whether parent level has write permission
 * @info: constant information for the page walk
 */
static int vtd_page_walk_level(dma_addr_t addr, uint64_t start,
                               uint64_t end, uint32_t level, bool read,
                               bool write, vtd_page_walk_info *info)
{
    bool read_cur, write_cur, entry_valid;
    uint32_t offset;
    uint64_t slpte;
    uint64_t subpage_size, subpage_mask;
    IOMMUTLBEvent event;
    uint64_t iova = start;
    uint64_t iova_next;
    int ret = 0;

    trace_vtd_page_walk_level(addr, level, start, end);

    subpage_size = 1ULL << vtd_slpt_level_shift(level);
    subpage_mask = vtd_slpt_level_page_mask(level);

    while (iova < end) {
        iova_next = (iova & subpage_mask) + subpage_size;

        offset = vtd_iova_level_offset(iova, level);
        slpte = vtd_get_slpte(addr, offset);

        if (slpte == (uint64_t)-1) {
            trace_vtd_page_walk_skip_read(iova, iova_next);
            goto next;
        }

        if (vtd_slpte_nonzero_rsvd(slpte, level)) {
            trace_vtd_page_walk_skip_reserve(iova, iova_next);
            goto next;
        }

        /* Permissions are stacked with parents' */
        read_cur = read && (slpte & VTD_SL_R);
        write_cur = write && (slpte & VTD_SL_W);

        /*
         * As long as we have either read/write permission, this is a
         * valid entry. The rule works for both page entries and page
         * table entries.
         */
        entry_valid = read_cur | write_cur;

        if (!vtd_is_last_slpte(slpte, level) && entry_valid) {
            /*
             * This is a valid PDE (or even bigger than PDE).  We need
             * to walk one further level.
             */
            ret = vtd_page_walk_level(vtd_get_slpte_addr(slpte, info->aw),
                                      iova, MIN(iova_next, end), level - 1,
                                      read_cur, write_cur, info);
        } else {
            /*
             * This means we are either:
             *
             * (1) the real page entry (either 4K page, or huge page)
             * (2) the whole range is invalid
             *
             * In either case, we send an IOTLB notification down.
             */
            event.entry.target_as = &address_space_memory;
            event.entry.iova = iova & subpage_mask;
            event.entry.perm = IOMMU_ACCESS_FLAG(read_cur, write_cur);
            event.entry.addr_mask = ~subpage_mask;
            /* NOTE: this is only meaningful if entry_valid == true */
            event.entry.translated_addr = vtd_get_slpte_addr(slpte, info->aw);
            event.type = event.entry.perm ? IOMMU_NOTIFIER_MAP :
                                            IOMMU_NOTIFIER_UNMAP;
            ret = vtd_page_walk_one(&event, info);
        }

        if (ret < 0) {
            return ret;
        }

next:
        iova = iova_next;
    }

    return 0;
}

/**
 * vtd_page_walk - walk specific IOVA range, and call the hook
 *
 * @s: intel iommu state
 * @ce: context entry to walk upon
 * @start: IOVA address to start the walk
 * @end: IOVA range end address (start <= addr < end)
 * @info: page walking information struct
 */
static int vtd_page_walk(IntelIOMMUState *s, VTDContextEntry *ce,
                         uint64_t start, uint64_t end,
                         vtd_page_walk_info *info,
                         uint32_t pasid)
{
    dma_addr_t addr = vtd_get_iova_pgtbl_base(s, ce, pasid);
    uint32_t level = vtd_get_iova_level(s, ce, pasid);

    if (!vtd_iova_range_check(s, start, ce, info->aw, pasid)) {
        return -VTD_FR_ADDR_BEYOND_MGAW;
    }

    if (!vtd_iova_range_check(s, end, ce, info->aw, pasid)) {
        /* Fix end so that it reaches the maximum */
        end = vtd_iova_limit(s, ce, info->aw, pasid);
    }

    return vtd_page_walk_level(addr, start, end, level, true, true, info);
}

static int vtd_root_entry_rsvd_bits_check(IntelIOMMUState *s,
                                          VTDRootEntry *re)
{
    /* Legacy Mode reserved bits check */
    if (!s->root_scalable &&
        (re->hi || (re->lo & VTD_ROOT_ENTRY_RSVD(s->aw_bits))))
        goto rsvd_err;

    /* Scalable Mode reserved bits check */
    if (s->root_scalable &&
        ((re->lo & VTD_ROOT_ENTRY_RSVD(s->aw_bits)) ||
         (re->hi & VTD_ROOT_ENTRY_RSVD(s->aw_bits))))
        goto rsvd_err;

    return 0;

rsvd_err:
    error_report_once("%s: invalid root entry: hi=0x%"PRIx64
                      ", lo=0x%"PRIx64,
                      __func__, re->hi, re->lo);
    return -VTD_FR_ROOT_ENTRY_RSVD;
}

static inline int vtd_context_entry_rsvd_bits_check(IntelIOMMUState *s,
                                                    VTDContextEntry *ce)
{
    if (!s->root_scalable &&
        (ce->hi & VTD_CONTEXT_ENTRY_RSVD_HI ||
         ce->lo & VTD_CONTEXT_ENTRY_RSVD_LO(s->aw_bits))) {
        error_report_once("%s: invalid context entry: hi=%"PRIx64
                          ", lo=%"PRIx64" (reserved nonzero)",
                          __func__, ce->hi, ce->lo);
        return -VTD_FR_CONTEXT_ENTRY_RSVD;
    }

    if (s->root_scalable &&
        (ce->val[0] & VTD_SM_CONTEXT_ENTRY_RSVD_VAL0(s->aw_bits) ||
         ce->val[1] & VTD_SM_CONTEXT_ENTRY_RSVD_VAL1 ||
         ce->val[2] ||
         ce->val[3])) {
        error_report_once("%s: invalid context entry: val[3]=%"PRIx64
                          ", val[2]=%"PRIx64
                          ", val[1]=%"PRIx64
                          ", val[0]=%"PRIx64" (reserved nonzero)",
                          __func__, ce->val[3], ce->val[2],
                          ce->val[1], ce->val[0]);
        return -VTD_FR_CONTEXT_ENTRY_RSVD;
    }

    return 0;
}

static int vtd_ce_rid2pasid_check(IntelIOMMUState *s,
                                  VTDContextEntry *ce)
{
    VTDPASIDEntry pe;

    /*
     * Make sure in Scalable Mode, a present context entry
     * has valid rid2pasid setting, which includes valid
     * rid2pasid field and corresponding pasid entry setting
     */
    return vtd_ce_get_rid2pasid_entry(s, ce, &pe, PCI_NO_PASID);
}

/* Map a device to its corresponding domain (context-entry) */
static int vtd_dev_to_context_entry(IntelIOMMUState *s, uint8_t bus_num,
                                    uint8_t devfn, VTDContextEntry *ce)
{
    VTDRootEntry re;
    int ret_fr;
    X86IOMMUState *x86_iommu = X86_IOMMU_DEVICE(s);

    ret_fr = vtd_get_root_entry(s, bus_num, &re);
    if (ret_fr) {
        return ret_fr;
    }

    if (!vtd_root_entry_present(s, &re, devfn)) {
        /* Not error - it's okay we don't have root entry. */
        trace_vtd_re_not_present(bus_num);
        return -VTD_FR_ROOT_ENTRY_P;
    }

    ret_fr = vtd_root_entry_rsvd_bits_check(s, &re);
    if (ret_fr) {
        return ret_fr;
    }

    ret_fr = vtd_get_context_entry_from_root(s, &re, devfn, ce);
    if (ret_fr) {
        return ret_fr;
    }

    if (!vtd_ce_present(ce)) {
        /* Not error - it's okay we don't have context entry. */
        trace_vtd_ce_not_present(bus_num, devfn);
        return -VTD_FR_CONTEXT_ENTRY_P;
    }

    ret_fr = vtd_context_entry_rsvd_bits_check(s, ce);
    if (ret_fr) {
        return ret_fr;
    }

    /* Check if the programming of context-entry is valid */
    if (!s->root_scalable &&
        !vtd_is_level_supported(s, vtd_ce_get_level(ce))) {
        error_report_once("%s: invalid context entry: hi=%"PRIx64
                          ", lo=%"PRIx64" (level %d not supported)",
                          __func__, ce->hi, ce->lo,
                          vtd_ce_get_level(ce));
        return -VTD_FR_CONTEXT_ENTRY_INV;
    }

    if (!s->root_scalable) {
        /* Do translation type check */
        if (!vtd_ce_type_check(x86_iommu, ce)) {
            /* Errors dumped in vtd_ce_type_check() */
            return -VTD_FR_CONTEXT_ENTRY_INV;
        }
    } else {
        /*
         * Check if the programming of context-entry.rid2pasid
         * and corresponding pasid setting is valid, and thus
         * avoids to check pasid entry fetching result in future
         * helper function calling.
         */
        ret_fr = vtd_ce_rid2pasid_check(s, ce);
        if (ret_fr) {
            return ret_fr;
        }
    }

    return 0;
}

static int vtd_sync_shadow_page_hook(IOMMUTLBEvent *event,
                                     void *private)
{
    memory_region_notify_iommu(private, 0, *event);
    return 0;
}

static uint16_t vtd_get_domain_id(IntelIOMMUState *s,
                                  VTDContextEntry *ce,
                                  uint32_t pasid)
{
    VTDPASIDEntry pe;

    if (s->root_scalable) {
        vtd_ce_get_rid2pasid_entry(s, ce, &pe, pasid);
        return VTD_SM_PASID_ENTRY_DID(pe.val[1]);
    }

    return VTD_CONTEXT_ENTRY_DID(ce->hi);
}

static int vtd_sync_shadow_page_table_range(VTDAddressSpace *vtd_as,
                                            VTDContextEntry *ce,
                                            hwaddr addr, hwaddr size)
{
    IntelIOMMUState *s = vtd_as->iommu_state;
    vtd_page_walk_info info = {
        .hook_fn = vtd_sync_shadow_page_hook,
        .private = (void *)&vtd_as->iommu,
        .notify_unmap = true,
        .aw = s->aw_bits,
        .as = vtd_as,
        .domain_id = vtd_get_domain_id(s, ce, vtd_as->pasid),
    };

    return vtd_page_walk(s, ce, addr, addr + size, &info, vtd_as->pasid);
}

static int vtd_address_space_sync(VTDAddressSpace *vtd_as)
{
    int ret;
    VTDContextEntry ce;
    IOMMUNotifier *n;

    /* If no MAP notifier registered, we simply invalidate all the cache */
    if (!vtd_as_has_map_notifier(vtd_as)) {
        IOMMU_NOTIFIER_FOREACH(n, &vtd_as->iommu) {
            memory_region_unmap_iommu_notifier_range(n);
        }
        return 0;
    }

    ret = vtd_dev_to_context_entry(vtd_as->iommu_state,
                                   pci_bus_num(vtd_as->bus),
                                   vtd_as->devfn, &ce);
    if (ret) {
        if (ret == -VTD_FR_CONTEXT_ENTRY_P) {
            /*
             * It's a valid scenario to have a context entry that is
             * not present.  For example, when a device is removed
             * from an existing domain then the context entry will be
             * zeroed by the guest before it was put into another
             * domain.  When this happens, instead of synchronizing
             * the shadow pages we should invalidate all existing
             * mappings and notify the backends.
             */
            IOMMU_NOTIFIER_FOREACH(n, &vtd_as->iommu) {
                vtd_address_space_unmap(vtd_as, n);
            }
            ret = 0;
        }
        return ret;
    }

    return vtd_sync_shadow_page_table_range(vtd_as, &ce, 0, UINT64_MAX);
}

/*
 * Check if specific device is configured to bypass address
 * translation for DMA requests. In Scalable Mode, bypass
 * 1st-level translation or 2nd-level translation, it depends
 * on PGTT setting.
 */
static bool vtd_dev_pt_enabled(IntelIOMMUState *s, VTDContextEntry *ce,
                               uint32_t pasid)
{
    VTDPASIDEntry pe;
    int ret;

    if (s->root_scalable) {
        ret = vtd_ce_get_rid2pasid_entry(s, ce, &pe, pasid);
        if (ret) {
            /*
             * This error is guest triggerable. We should assumt PT
             * not enabled for safety.
             */
            return false;
        }
        return (VTD_PE_GET_TYPE(&pe) == VTD_SM_PASID_ENTRY_PT);
    }

    return (vtd_ce_get_type(ce) == VTD_CONTEXT_TT_PASS_THROUGH);

}

static bool vtd_as_pt_enabled(VTDAddressSpace *as)
{
    IntelIOMMUState *s;
    VTDContextEntry ce;

    assert(as);

    s = as->iommu_state;
    if (vtd_dev_to_context_entry(s, pci_bus_num(as->bus), as->devfn,
                                 &ce)) {
        /*
         * Possibly failed to parse the context entry for some reason
         * (e.g., during init, or any guest configuration errors on
         * context entries). We should assume PT not enabled for
         * safety.
         */
        return false;
    }

    return vtd_dev_pt_enabled(s, &ce, as->pasid);
}

/* Return whether the device is using IOMMU translation. */
static bool vtd_switch_address_space(VTDAddressSpace *as)
{
    bool use_iommu, pt;
    /* Whether we need to take the BQL on our own */
    bool take_bql = !qemu_mutex_iothread_locked();

    assert(as);

    use_iommu = as->iommu_state->dmar_enabled && !vtd_as_pt_enabled(as);
    pt = as->iommu_state->dmar_enabled && vtd_as_pt_enabled(as);

    trace_vtd_switch_address_space(pci_bus_num(as->bus),
                                   VTD_PCI_SLOT(as->devfn),
                                   VTD_PCI_FUNC(as->devfn),
                                   use_iommu);

    /*
     * It's possible that we reach here without BQL, e.g., when called
     * from vtd_pt_enable_fast_path(). However the memory APIs need
     * it. We'd better make sure we have had it already, or, take it.
     */
    if (take_bql) {
        qemu_mutex_lock_iothread();
    }

    /* Turn off first then on the other */
    if (use_iommu) {
        memory_region_set_enabled(&as->nodmar, false);
        memory_region_set_enabled(MEMORY_REGION(&as->iommu), true);
        /*
         * vt-d spec v3.4 3.14:
         *
         * """
         * Requests-with-PASID with input address in range 0xFEEx_xxxx
         * are translated normally like any other request-with-PASID
         * through DMA-remapping hardware.
         * """
         *
         * Need to disable ir for as with PASID.
         */
        if (as->pasid != PCI_NO_PASID) {
            memory_region_set_enabled(&as->iommu_ir, false);
        } else {
            memory_region_set_enabled(&as->iommu_ir, true);
        }
    } else {
        memory_region_set_enabled(MEMORY_REGION(&as->iommu), false);
        memory_region_set_enabled(&as->nodmar, true);
    }

    /*
     * vtd-spec v3.4 3.14:
     *
     * """
     * Requests-with-PASID with input address in range 0xFEEx_xxxx are
     * translated normally like any other request-with-PASID through
     * DMA-remapping hardware. However, if such a request is processed
     * using pass-through translation, it will be blocked as described
     * in the paragraph below.
     *
     * Software must not program paging-structure entries to remap any
     * address to the interrupt address range. Untranslated requests
     * and translation requests that result in an address in the
     * interrupt range will be blocked with condition code LGN.4 or
     * SGN.8.
     * """
     *
     * We enable per as memory region (iommu_ir_fault) for catching
     * the tranlsation for interrupt range through PASID + PT.
     */
    if (pt && as->pasid != PCI_NO_PASID) {
        memory_region_set_enabled(&as->iommu_ir_fault, true);
    } else {
        memory_region_set_enabled(&as->iommu_ir_fault, false);
    }

    if (take_bql) {
        qemu_mutex_unlock_iothread();
    }

    return use_iommu;
}

static void vtd_switch_address_space_all(IntelIOMMUState *s)
{
    VTDAddressSpace *vtd_as;
    GHashTableIter iter;

    g_hash_table_iter_init(&iter, s->vtd_address_spaces);
    while (g_hash_table_iter_next(&iter, NULL, (void **)&vtd_as)) {
        vtd_switch_address_space(vtd_as);
    }
}

static const bool vtd_qualified_faults[] = {
    [VTD_FR_RESERVED] = false,
    [VTD_FR_ROOT_ENTRY_P] = false,
    [VTD_FR_CONTEXT_ENTRY_P] = true,
    [VTD_FR_CONTEXT_ENTRY_INV] = true,
    [VTD_FR_ADDR_BEYOND_MGAW] = true,
    [VTD_FR_WRITE] = true,
    [VTD_FR_READ] = true,
    [VTD_FR_PAGING_ENTRY_INV] = true,
    [VTD_FR_ROOT_TABLE_INV] = false,
    [VTD_FR_CONTEXT_TABLE_INV] = false,
    [VTD_FR_INTERRUPT_ADDR] = true,
    [VTD_FR_ROOT_ENTRY_RSVD] = false,
    [VTD_FR_PAGING_ENTRY_RSVD] = true,
    [VTD_FR_CONTEXT_ENTRY_TT] = true,
    [VTD_FR_PASID_TABLE_INV] = false,
    [VTD_FR_SM_INTERRUPT_ADDR] = true,
    [VTD_FR_MAX] = false,
};

/* To see if a fault condition is "qualified", which is reported to software
 * only if the FPD field in the context-entry used to process the faulting
 * request is 0.
 */
static inline bool vtd_is_qualified_fault(VTDFaultReason fault)
{
    return vtd_qualified_faults[fault];
}

static inline bool vtd_is_interrupt_addr(hwaddr addr)
{
    return VTD_INTERRUPT_ADDR_FIRST <= addr && addr <= VTD_INTERRUPT_ADDR_LAST;
}

static gboolean vtd_find_as_by_sid(gpointer key, gpointer value,
                                   gpointer user_data)
{
    struct vtd_as_key *as_key = (struct vtd_as_key *)key;
    uint16_t target_sid = *(uint16_t *)user_data;
    uint16_t sid = PCI_BUILD_BDF(pci_bus_num(as_key->bus), as_key->devfn);
    return sid == target_sid;
}

static VTDAddressSpace *vtd_get_as_by_sid(IntelIOMMUState *s, uint16_t sid)
{
    uint8_t bus_num = PCI_BUS_NUM(sid);
    VTDAddressSpace *vtd_as = s->vtd_as_cache[bus_num];

    if (vtd_as &&
        (sid == PCI_BUILD_BDF(pci_bus_num(vtd_as->bus), vtd_as->devfn))) {
        return vtd_as;
    }

    vtd_as = g_hash_table_find(s->vtd_address_spaces, vtd_find_as_by_sid, &sid);
    s->vtd_as_cache[bus_num] = vtd_as;

    return vtd_as;
}

static void vtd_pt_enable_fast_path(IntelIOMMUState *s, uint16_t source_id)
{
    VTDAddressSpace *vtd_as;
    bool success = false;

    vtd_as = vtd_get_as_by_sid(s, source_id);
    if (!vtd_as) {
        goto out;
    }

    if (vtd_switch_address_space(vtd_as) == false) {
        /* We switched off IOMMU region successfully. */
        success = true;
    }

out:
    trace_vtd_pt_enable_fast_path(source_id, success);
}

static void vtd_report_fault(IntelIOMMUState *s,
                             int err, bool is_fpd_set,
                             uint16_t source_id,
                             hwaddr addr,
                             bool is_write,
                             bool is_pasid,
                             uint32_t pasid)
{
    if (is_fpd_set && vtd_is_qualified_fault(err)) {
        trace_vtd_fault_disabled();
    } else {
        vtd_report_dmar_fault(s, source_id, addr, err, is_write,
                              is_pasid, pasid);
    }
}

/* Map dev to context-entry then do a paging-structures walk to do a iommu
 * translation.
 *
 * Called from RCU critical section.
 *
 * @bus_num: The bus number
 * @devfn: The devfn, which is the  combined of device and function number
 * @is_write: The access is a write operation
 * @entry: IOMMUTLBEntry that contain the addr to be translated and result
 *
 * Returns true if translation is successful, otherwise false.
 */
static bool vtd_do_iommu_translate(VTDAddressSpace *vtd_as, PCIBus *bus,
                                   uint8_t devfn, hwaddr addr, bool is_write,
                                   IOMMUTLBEntry *entry)
{
    IntelIOMMUState *s = vtd_as->iommu_state;
    VTDContextEntry ce;
    uint8_t bus_num = pci_bus_num(bus);
    VTDContextCacheEntry *cc_entry;
    uint64_t slpte, page_mask;
    uint32_t level, pasid = vtd_as->pasid;
    uint16_t source_id = PCI_BUILD_BDF(bus_num, devfn);
    int ret_fr;
    bool is_fpd_set = false;
    bool reads = true;
    bool writes = true;
    uint8_t access_flags;
    bool rid2pasid = (pasid == PCI_NO_PASID) && s->root_scalable;
    VTDIOTLBEntry *iotlb_entry;

    /*
     * We have standalone memory region for interrupt addresses, we
     * should never receive translation requests in this region.
     */
    assert(!vtd_is_interrupt_addr(addr));

    vtd_iommu_lock(s);

    cc_entry = &vtd_as->context_cache_entry;

    /* Try to fetch slpte form IOTLB, we don't need RID2PASID logic */
    if (!rid2pasid) {
        iotlb_entry = vtd_lookup_iotlb(s, source_id, pasid, addr);
        if (iotlb_entry) {
            trace_vtd_iotlb_page_hit(source_id, addr, iotlb_entry->slpte,
                                     iotlb_entry->domain_id);
            slpte = iotlb_entry->slpte;
            access_flags = iotlb_entry->access_flags;
            page_mask = iotlb_entry->mask;
            goto out;
        }
    }

    /* Try to fetch context-entry from cache first */
    if (cc_entry->context_cache_gen == s->context_cache_gen) {
        trace_vtd_iotlb_cc_hit(bus_num, devfn, cc_entry->context_entry.hi,
                               cc_entry->context_entry.lo,
                               cc_entry->context_cache_gen);
        ce = cc_entry->context_entry;
        is_fpd_set = ce.lo & VTD_CONTEXT_ENTRY_FPD;
        if (!is_fpd_set && s->root_scalable) {
            ret_fr = vtd_ce_get_pasid_fpd(s, &ce, &is_fpd_set, pasid);
            if (ret_fr) {
                vtd_report_fault(s, -ret_fr, is_fpd_set,
                                 source_id, addr, is_write,
                                 false, 0);
                goto error;
            }
        }
    } else {
        ret_fr = vtd_dev_to_context_entry(s, bus_num, devfn, &ce);
        is_fpd_set = ce.lo & VTD_CONTEXT_ENTRY_FPD;
        if (!ret_fr && !is_fpd_set && s->root_scalable) {
            ret_fr = vtd_ce_get_pasid_fpd(s, &ce, &is_fpd_set, pasid);
        }
        if (ret_fr) {
            vtd_report_fault(s, -ret_fr, is_fpd_set,
                             source_id, addr, is_write,
                             false, 0);
            goto error;
        }
        /* Update context-cache */
        trace_vtd_iotlb_cc_update(bus_num, devfn, ce.hi, ce.lo,
                                  cc_entry->context_cache_gen,
                                  s->context_cache_gen);
        cc_entry->context_entry = ce;
        cc_entry->context_cache_gen = s->context_cache_gen;
    }

    if (rid2pasid) {
        pasid = VTD_CE_GET_RID2PASID(&ce);
    }

    /*
     * We don't need to translate for pass-through context entries.
     * Also, let's ignore IOTLB caching as well for PT devices.
     */
    if (vtd_dev_pt_enabled(s, &ce, pasid)) {
        entry->iova = addr & VTD_PAGE_MASK_4K;
        entry->translated_addr = entry->iova;
        entry->addr_mask = ~VTD_PAGE_MASK_4K;
        entry->perm = IOMMU_RW;
        trace_vtd_translate_pt(source_id, entry->iova);

        /*
         * When this happens, it means firstly caching-mode is not
         * enabled, and this is the first passthrough translation for
         * the device. Let's enable the fast path for passthrough.
         *
         * When passthrough is disabled again for the device, we can
         * capture it via the context entry invalidation, then the
         * IOMMU region can be swapped back.
         */
        vtd_pt_enable_fast_path(s, source_id);
        vtd_iommu_unlock(s);
        return true;
    }

    /* Try to fetch slpte form IOTLB for RID2PASID slow path */
    if (rid2pasid) {
        iotlb_entry = vtd_lookup_iotlb(s, source_id, pasid, addr);
        if (iotlb_entry) {
            trace_vtd_iotlb_page_hit(source_id, addr, iotlb_entry->slpte,
                                     iotlb_entry->domain_id);
            slpte = iotlb_entry->slpte;
            access_flags = iotlb_entry->access_flags;
            page_mask = iotlb_entry->mask;
            goto out;
        }
    }

    ret_fr = vtd_iova_to_slpte(s, &ce, addr, is_write, &slpte, &level,
                               &reads, &writes, s->aw_bits, pasid);
    if (ret_fr) {
        vtd_report_fault(s, -ret_fr, is_fpd_set, source_id,
                         addr, is_write, pasid != PCI_NO_PASID, pasid);
        goto error;
    }

    page_mask = vtd_slpt_level_page_mask(level);
    access_flags = IOMMU_ACCESS_FLAG(reads, writes);
    vtd_update_iotlb(s, source_id, vtd_get_domain_id(s, &ce, pasid),
                     addr, slpte, access_flags, level, pasid);
out:
    vtd_iommu_unlock(s);
    entry->iova = addr & page_mask;
    entry->translated_addr = vtd_get_slpte_addr(slpte, s->aw_bits) & page_mask;
    entry->addr_mask = ~page_mask;
    entry->perm = access_flags;
    return true;

error:
    vtd_iommu_unlock(s);
    entry->iova = 0;
    entry->translated_addr = 0;
    entry->addr_mask = 0;
    entry->perm = IOMMU_NONE;
    return false;
}

static void vtd_root_table_setup(IntelIOMMUState *s)
{
    s->root = vtd_get_quad_raw(s, DMAR_RTADDR_REG);
    s->root &= VTD_RTADDR_ADDR_MASK(s->aw_bits);

    vtd_update_scalable_state(s);

    trace_vtd_reg_dmar_root(s->root, s->root_scalable);
}

static void vtd_iec_notify_all(IntelIOMMUState *s, bool global,
                               uint32_t index, uint32_t mask)
{
    x86_iommu_iec_notify_all(X86_IOMMU_DEVICE(s), global, index, mask);
}

static void vtd_interrupt_remap_table_setup(IntelIOMMUState *s)
{
    uint64_t value = 0;
    value = vtd_get_quad_raw(s, DMAR_IRTA_REG);
    s->intr_size = 1UL << ((value & VTD_IRTA_SIZE_MASK) + 1);
    s->intr_root = value & VTD_IRTA_ADDR_MASK(s->aw_bits);
    s->intr_eime = value & VTD_IRTA_EIME;

    /* Notify global invalidation */
    vtd_iec_notify_all(s, true, 0, 0);

    trace_vtd_reg_ir_root(s->intr_root, s->intr_size);
}

static void vtd_iommu_replay_all(IntelIOMMUState *s)
{
    VTDAddressSpace *vtd_as;

    QLIST_FOREACH(vtd_as, &s->vtd_as_with_notifiers, next) {
        vtd_address_space_sync(vtd_as);
    }
}

static void vtd_context_global_invalidate(IntelIOMMUState *s)
{
    trace_vtd_inv_desc_cc_global();
    /* Protects context cache */
    vtd_iommu_lock(s);
    s->context_cache_gen++;
    if (s->context_cache_gen == VTD_CONTEXT_CACHE_GEN_MAX) {
        vtd_reset_context_cache_locked(s);
    }
    vtd_iommu_unlock(s);
    vtd_address_space_refresh_all(s);
    /*
     * From VT-d spec 6.5.2.1, a global context entry invalidation
     * should be followed by a IOTLB global invalidation, so we should
     * be safe even without this. Hoewever, let's replay the region as
     * well to be safer, and go back here when we need finer tunes for
     * VT-d emulation codes.
     */
    vtd_iommu_replay_all(s);
}

/* Do a context-cache device-selective invalidation.
 * @func_mask: FM field after shifting
 */
static void vtd_context_device_invalidate(IntelIOMMUState *s,
                                          uint16_t source_id,
                                          uint16_t func_mask)
{
    GHashTableIter as_it;
    uint16_t mask;
    VTDAddressSpace *vtd_as;
    uint8_t bus_n, devfn;

    trace_vtd_inv_desc_cc_devices(source_id, func_mask);

    switch (func_mask & 3) {
    case 0:
        mask = 0;   /* No bits in the SID field masked */
        break;
    case 1:
        mask = 4;   /* Mask bit 2 in the SID field */
        break;
    case 2:
        mask = 6;   /* Mask bit 2:1 in the SID field */
        break;
    case 3:
        mask = 7;   /* Mask bit 2:0 in the SID field */
        break;
    default:
        g_assert_not_reached();
    }
    mask = ~mask;

    bus_n = VTD_SID_TO_BUS(source_id);
    devfn = VTD_SID_TO_DEVFN(source_id);

    g_hash_table_iter_init(&as_it, s->vtd_address_spaces);
    while (g_hash_table_iter_next(&as_it, NULL, (void **)&vtd_as)) {
        if ((pci_bus_num(vtd_as->bus) == bus_n) &&
            (vtd_as->devfn & mask) == (devfn & mask)) {
            trace_vtd_inv_desc_cc_device(bus_n, VTD_PCI_SLOT(vtd_as->devfn),
                                         VTD_PCI_FUNC(vtd_as->devfn));
            vtd_iommu_lock(s);
            vtd_as->context_cache_entry.context_cache_gen = 0;
            vtd_iommu_unlock(s);
            /*
             * Do switch address space when needed, in case if the
             * device passthrough bit is switched.
             */
            vtd_switch_address_space(vtd_as);
            /*
             * So a device is moving out of (or moving into) a
             * domain, resync the shadow page table.
             * This won't bring bad even if we have no such
             * notifier registered - the IOMMU notification
             * framework will skip MAP notifications if that
             * happened.
             */
            vtd_address_space_sync(vtd_as);
        }
    }
}

/* Context-cache invalidation
 * Returns the Context Actual Invalidation Granularity.
 * @val: the content of the CCMD_REG
 */
static uint64_t vtd_context_cache_invalidate(IntelIOMMUState *s, uint64_t val)
{
    uint64_t caig;
    uint64_t type = val & VTD_CCMD_CIRG_MASK;

    switch (type) {
    case VTD_CCMD_DOMAIN_INVL:
        /* Fall through */
    case VTD_CCMD_GLOBAL_INVL:
        caig = VTD_CCMD_GLOBAL_INVL_A;
        vtd_context_global_invalidate(s);
        break;

    case VTD_CCMD_DEVICE_INVL:
        caig = VTD_CCMD_DEVICE_INVL_A;
        vtd_context_device_invalidate(s, VTD_CCMD_SID(val), VTD_CCMD_FM(val));
        break;

    default:
        error_report_once("%s: invalid context: 0x%" PRIx64,
                          __func__, val);
        caig = 0;
    }
    return caig;
}

static void vtd_iotlb_global_invalidate(IntelIOMMUState *s)
{
    trace_vtd_inv_desc_iotlb_global();
    vtd_reset_iotlb(s);
    vtd_iommu_replay_all(s);
}

static void vtd_iotlb_domain_invalidate(IntelIOMMUState *s, uint16_t domain_id)
{
    VTDContextEntry ce;
    VTDAddressSpace *vtd_as;

    trace_vtd_inv_desc_iotlb_domain(domain_id);

    vtd_iommu_lock(s);
    g_hash_table_foreach_remove(s->iotlb, vtd_hash_remove_by_domain,
                                &domain_id);
    vtd_iommu_unlock(s);

    QLIST_FOREACH(vtd_as, &s->vtd_as_with_notifiers, next) {
        if (!vtd_dev_to_context_entry(s, pci_bus_num(vtd_as->bus),
                                      vtd_as->devfn, &ce) &&
            domain_id == vtd_get_domain_id(s, &ce, vtd_as->pasid)) {
            vtd_address_space_sync(vtd_as);
        }
    }
}

static void vtd_iotlb_page_invalidate_notify(IntelIOMMUState *s,
                                           uint16_t domain_id, hwaddr addr,
                                             uint8_t am, uint32_t pasid)
{
    VTDAddressSpace *vtd_as;
    VTDContextEntry ce;
    int ret;
    hwaddr size = (1 << am) * VTD_PAGE_SIZE;

    QLIST_FOREACH(vtd_as, &(s->vtd_as_with_notifiers), next) {
        if (pasid != PCI_NO_PASID && pasid != vtd_as->pasid) {
            continue;
        }
        ret = vtd_dev_to_context_entry(s, pci_bus_num(vtd_as->bus),
                                       vtd_as->devfn, &ce);
        if (!ret && domain_id == vtd_get_domain_id(s, &ce, vtd_as->pasid)) {
            if (vtd_as_has_map_notifier(vtd_as)) {
                /*
                 * As long as we have MAP notifications registered in
                 * any of our IOMMU notifiers, we need to sync the
                 * shadow page table.
                 */
                vtd_sync_shadow_page_table_range(vtd_as, &ce, addr, size);
            } else {
                /*
                 * For UNMAP-only notifiers, we don't need to walk the
                 * page tables.  We just deliver the PSI down to
                 * invalidate caches.
                 */
                IOMMUTLBEvent event = {
                    .type = IOMMU_NOTIFIER_UNMAP,
                    .entry = {
                        .target_as = &address_space_memory,
                        .iova = addr,
                        .translated_addr = 0,
                        .addr_mask = size - 1,
                        .perm = IOMMU_NONE,
                    },
                };
                memory_region_notify_iommu(&vtd_as->iommu, 0, event);
            }
        }
    }
}

static void vtd_iotlb_page_invalidate(IntelIOMMUState *s, uint16_t domain_id,
                                      hwaddr addr, uint8_t am)
{
    VTDIOTLBPageInvInfo info;

    trace_vtd_inv_desc_iotlb_pages(domain_id, addr, am);

    assert(am <= VTD_MAMV);
    info.domain_id = domain_id;
    info.addr = addr;
    info.mask = ~((1 << am) - 1);
    vtd_iommu_lock(s);
    g_hash_table_foreach_remove(s->iotlb, vtd_hash_remove_by_page, &info);
    vtd_iommu_unlock(s);
    vtd_iotlb_page_invalidate_notify(s, domain_id, addr, am, PCI_NO_PASID);
}

/* Flush IOTLB
 * Returns the IOTLB Actual Invalidation Granularity.
 * @val: the content of the IOTLB_REG
 */
static uint64_t vtd_iotlb_flush(IntelIOMMUState *s, uint64_t val)
{
    uint64_t iaig;
    uint64_t type = val & VTD_TLB_FLUSH_GRANU_MASK;
    uint16_t domain_id;
    hwaddr addr;
    uint8_t am;

    switch (type) {
    case VTD_TLB_GLOBAL_FLUSH:
        iaig = VTD_TLB_GLOBAL_FLUSH_A;
        vtd_iotlb_global_invalidate(s);
        break;

    case VTD_TLB_DSI_FLUSH:
        domain_id = VTD_TLB_DID(val);
        iaig = VTD_TLB_DSI_FLUSH_A;
        vtd_iotlb_domain_invalidate(s, domain_id);
        break;

    case VTD_TLB_PSI_FLUSH:
        domain_id = VTD_TLB_DID(val);
        addr = vtd_get_quad_raw(s, DMAR_IVA_REG);
        am = VTD_IVA_AM(addr);
        addr = VTD_IVA_ADDR(addr);
        if (am > VTD_MAMV) {
            error_report_once("%s: address mask overflow: 0x%" PRIx64,
                              __func__, vtd_get_quad_raw(s, DMAR_IVA_REG));
            iaig = 0;
            break;
        }
        iaig = VTD_TLB_PSI_FLUSH_A;
        vtd_iotlb_page_invalidate(s, domain_id, addr, am);
        break;

    default:
        error_report_once("%s: invalid granularity: 0x%" PRIx64,
                          __func__, val);
        iaig = 0;
    }
    return iaig;
}

static void vtd_fetch_inv_desc(IntelIOMMUState *s);

static inline bool vtd_queued_inv_disable_check(IntelIOMMUState *s)
{
    return s->qi_enabled && (s->iq_tail == s->iq_head) &&
           (s->iq_last_desc_type == VTD_INV_DESC_WAIT);
}

static void vtd_handle_gcmd_qie(IntelIOMMUState *s, bool en)
{
    uint64_t iqa_val = vtd_get_quad_raw(s, DMAR_IQA_REG);

    trace_vtd_inv_qi_enable(en);

    if (en) {
        s->iq = iqa_val & VTD_IQA_IQA_MASK(s->aw_bits);
        /* 2^(x+8) entries */
        s->iq_size = 1UL << ((iqa_val & VTD_IQA_QS) + 8 - (s->iq_dw ? 1 : 0));
        s->qi_enabled = true;
        trace_vtd_inv_qi_setup(s->iq, s->iq_size);
        /* Ok - report back to driver */
        vtd_set_clear_mask_long(s, DMAR_GSTS_REG, 0, VTD_GSTS_QIES);

        if (s->iq_tail != 0) {
            /*
             * This is a spec violation but Windows guests are known to set up
             * Queued Invalidation this way so we allow the write and process
             * Invalidation Descriptors right away.
             */
            trace_vtd_warn_invalid_qi_tail(s->iq_tail);
            if (!(vtd_get_long_raw(s, DMAR_FSTS_REG) & VTD_FSTS_IQE)) {
                vtd_fetch_inv_desc(s);
            }
        }
    } else {
        if (vtd_queued_inv_disable_check(s)) {
            /* disable Queued Invalidation */
            vtd_set_quad_raw(s, DMAR_IQH_REG, 0);
            s->iq_head = 0;
            s->qi_enabled = false;
            /* Ok - report back to driver */
            vtd_set_clear_mask_long(s, DMAR_GSTS_REG, VTD_GSTS_QIES, 0);
        } else {
            error_report_once("%s: detected improper state when disable QI "
                              "(head=0x%x, tail=0x%x, last_type=%d)",
                              __func__,
                              s->iq_head, s->iq_tail, s->iq_last_desc_type);
        }
    }
}

/* Set Root Table Pointer */
static void vtd_handle_gcmd_srtp(IntelIOMMUState *s)
{
    vtd_root_table_setup(s);
    /* Ok - report back to driver */
    vtd_set_clear_mask_long(s, DMAR_GSTS_REG, 0, VTD_GSTS_RTPS);
    vtd_reset_caches(s);
    vtd_address_space_refresh_all(s);
}

/* Set Interrupt Remap Table Pointer */
static void vtd_handle_gcmd_sirtp(IntelIOMMUState *s)
{
    vtd_interrupt_remap_table_setup(s);
    /* Ok - report back to driver */
    vtd_set_clear_mask_long(s, DMAR_GSTS_REG, 0, VTD_GSTS_IRTPS);
}

/* Handle Translation Enable/Disable */
static void vtd_handle_gcmd_te(IntelIOMMUState *s, bool en)
{
    if (s->dmar_enabled == en) {
        return;
    }

    trace_vtd_dmar_enable(en);

    if (en) {
        s->dmar_enabled = true;
        /* Ok - report back to driver */
        vtd_set_clear_mask_long(s, DMAR_GSTS_REG, 0, VTD_GSTS_TES);
    } else {
        s->dmar_enabled = false;

        /* Clear the index of Fault Recording Register */
        s->next_frcd_reg = 0;
        /* Ok - report back to driver */
        vtd_set_clear_mask_long(s, DMAR_GSTS_REG, VTD_GSTS_TES, 0);
    }

    vtd_reset_caches(s);
    vtd_address_space_refresh_all(s);
}

/* Handle Interrupt Remap Enable/Disable */
static void vtd_handle_gcmd_ire(IntelIOMMUState *s, bool en)
{
    trace_vtd_ir_enable(en);

    if (en) {
        s->intr_enabled = true;
        /* Ok - report back to driver */
        vtd_set_clear_mask_long(s, DMAR_GSTS_REG, 0, VTD_GSTS_IRES);
    } else {
        s->intr_enabled = false;
        /* Ok - report back to driver */
        vtd_set_clear_mask_long(s, DMAR_GSTS_REG, VTD_GSTS_IRES, 0);
    }
}

/* Handle write to Global Command Register */
static void vtd_handle_gcmd_write(IntelIOMMUState *s)
{
    X86IOMMUState *x86_iommu = X86_IOMMU_DEVICE(s);
    uint32_t status = vtd_get_long_raw(s, DMAR_GSTS_REG);
    uint32_t val = vtd_get_long_raw(s, DMAR_GCMD_REG);
    uint32_t changed = status ^ val;

    trace_vtd_reg_write_gcmd(status, val);
    if ((changed & VTD_GCMD_TE) && s->dma_translation) {
        /* Translation enable/disable */
        vtd_handle_gcmd_te(s, val & VTD_GCMD_TE);
    }
    if (val & VTD_GCMD_SRTP) {
        /* Set/update the root-table pointer */
        vtd_handle_gcmd_srtp(s);
    }
    if (changed & VTD_GCMD_QIE) {
        /* Queued Invalidation Enable */
        vtd_handle_gcmd_qie(s, val & VTD_GCMD_QIE);
    }
    if (val & VTD_GCMD_SIRTP) {
        /* Set/update the interrupt remapping root-table pointer */
        vtd_handle_gcmd_sirtp(s);
    }
    if ((changed & VTD_GCMD_IRE) &&
        x86_iommu_ir_supported(x86_iommu)) {
        /* Interrupt remap enable/disable */
        vtd_handle_gcmd_ire(s, val & VTD_GCMD_IRE);
    }
}

/* Handle write to Context Command Register */
static void vtd_handle_ccmd_write(IntelIOMMUState *s)
{
    uint64_t ret;
    uint64_t val = vtd_get_quad_raw(s, DMAR_CCMD_REG);

    /* Context-cache invalidation request */
    if (val & VTD_CCMD_ICC) {
        if (s->qi_enabled) {
            error_report_once("Queued Invalidation enabled, "
                              "should not use register-based invalidation");
            return;
        }
        ret = vtd_context_cache_invalidate(s, val);
        /* Invalidation completed. Change something to show */
        vtd_set_clear_mask_quad(s, DMAR_CCMD_REG, VTD_CCMD_ICC, 0ULL);
        ret = vtd_set_clear_mask_quad(s, DMAR_CCMD_REG, VTD_CCMD_CAIG_MASK,
                                      ret);
    }
}

/* Handle write to IOTLB Invalidation Register */
static void vtd_handle_iotlb_write(IntelIOMMUState *s)
{
    uint64_t ret;
    uint64_t val = vtd_get_quad_raw(s, DMAR_IOTLB_REG);

    /* IOTLB invalidation request */
    if (val & VTD_TLB_IVT) {
        if (s->qi_enabled) {
            error_report_once("Queued Invalidation enabled, "
                              "should not use register-based invalidation");
            return;
        }
        ret = vtd_iotlb_flush(s, val);
        /* Invalidation completed. Change something to show */
        vtd_set_clear_mask_quad(s, DMAR_IOTLB_REG, VTD_TLB_IVT, 0ULL);
        ret = vtd_set_clear_mask_quad(s, DMAR_IOTLB_REG,
                                      VTD_TLB_FLUSH_GRANU_MASK_A, ret);
    }
}

/* Fetch an Invalidation Descriptor from the Invalidation Queue */
static bool vtd_get_inv_desc(IntelIOMMUState *s,
                             VTDInvDesc *inv_desc)
{
    dma_addr_t base_addr = s->iq;
    uint32_t offset = s->iq_head;
    uint32_t dw = s->iq_dw ? 32 : 16;
    dma_addr_t addr = base_addr + offset * dw;

    if (dma_memory_read(&address_space_memory, addr,
                        inv_desc, dw, MEMTXATTRS_UNSPECIFIED)) {
        error_report_once("Read INV DESC failed.");
        return false;
    }
    inv_desc->lo = le64_to_cpu(inv_desc->lo);
    inv_desc->hi = le64_to_cpu(inv_desc->hi);
    if (dw == 32) {
        inv_desc->val[2] = le64_to_cpu(inv_desc->val[2]);
        inv_desc->val[3] = le64_to_cpu(inv_desc->val[3]);
    }
    return true;
}

static bool vtd_process_wait_desc(IntelIOMMUState *s, VTDInvDesc *inv_desc)
{
    if ((inv_desc->hi & VTD_INV_DESC_WAIT_RSVD_HI) ||
        (inv_desc->lo & VTD_INV_DESC_WAIT_RSVD_LO)) {
        error_report_once("%s: invalid wait desc: hi=%"PRIx64", lo=%"PRIx64
                          " (reserved nonzero)", __func__, inv_desc->hi,
                          inv_desc->lo);
        return false;
    }
    if (inv_desc->lo & VTD_INV_DESC_WAIT_SW) {
        /* Status Write */
        uint32_t status_data = (uint32_t)(inv_desc->lo >>
                               VTD_INV_DESC_WAIT_DATA_SHIFT);

        assert(!(inv_desc->lo & VTD_INV_DESC_WAIT_IF));

        /* FIXME: need to be masked with HAW? */
        dma_addr_t status_addr = inv_desc->hi;
        trace_vtd_inv_desc_wait_sw(status_addr, status_data);
        status_data = cpu_to_le32(status_data);
        if (dma_memory_write(&address_space_memory, status_addr,
                             &status_data, sizeof(status_data),
                             MEMTXATTRS_UNSPECIFIED)) {
            trace_vtd_inv_desc_wait_write_fail(inv_desc->hi, inv_desc->lo);
            return false;
        }
    } else if (inv_desc->lo & VTD_INV_DESC_WAIT_IF) {
        /* Interrupt flag */
        vtd_generate_completion_event(s);
    } else {
        error_report_once("%s: invalid wait desc: hi=%"PRIx64", lo=%"PRIx64
                          " (unknown type)", __func__, inv_desc->hi,
                          inv_desc->lo);
        return false;
    }
    return true;
}

static bool vtd_process_context_cache_desc(IntelIOMMUState *s,
                                           VTDInvDesc *inv_desc)
{
    uint16_t sid, fmask;

    if ((inv_desc->lo & VTD_INV_DESC_CC_RSVD) || inv_desc->hi) {
        error_report_once("%s: invalid cc inv desc: hi=%"PRIx64", lo=%"PRIx64
                          " (reserved nonzero)", __func__, inv_desc->hi,
                          inv_desc->lo);
        return false;
    }
    switch (inv_desc->lo & VTD_INV_DESC_CC_G) {
    case VTD_INV_DESC_CC_DOMAIN:
        trace_vtd_inv_desc_cc_domain(
            (uint16_t)VTD_INV_DESC_CC_DID(inv_desc->lo));
        /* Fall through */
    case VTD_INV_DESC_CC_GLOBAL:
        vtd_context_global_invalidate(s);
        break;

    case VTD_INV_DESC_CC_DEVICE:
        sid = VTD_INV_DESC_CC_SID(inv_desc->lo);
        fmask = VTD_INV_DESC_CC_FM(inv_desc->lo);
        vtd_context_device_invalidate(s, sid, fmask);
        break;

    default:
        error_report_once("%s: invalid cc inv desc: hi=%"PRIx64", lo=%"PRIx64
                          " (invalid type)", __func__, inv_desc->hi,
                          inv_desc->lo);
        return false;
    }
    return true;
}

static bool vtd_process_iotlb_desc(IntelIOMMUState *s, VTDInvDesc *inv_desc)
{
    uint16_t domain_id;
    uint8_t am;
    hwaddr addr;

    if ((inv_desc->lo & VTD_INV_DESC_IOTLB_RSVD_LO) ||
        (inv_desc->hi & VTD_INV_DESC_IOTLB_RSVD_HI)) {
        error_report_once("%s: invalid iotlb inv desc: hi=0x%"PRIx64
                          ", lo=0x%"PRIx64" (reserved bits unzero)",
                          __func__, inv_desc->hi, inv_desc->lo);
        return false;
    }

    switch (inv_desc->lo & VTD_INV_DESC_IOTLB_G) {
    case VTD_INV_DESC_IOTLB_GLOBAL:
        vtd_iotlb_global_invalidate(s);
        break;

    case VTD_INV_DESC_IOTLB_DOMAIN:
        domain_id = VTD_INV_DESC_IOTLB_DID(inv_desc->lo);
        vtd_iotlb_domain_invalidate(s, domain_id);
        break;

    case VTD_INV_DESC_IOTLB_PAGE:
        domain_id = VTD_INV_DESC_IOTLB_DID(inv_desc->lo);
        addr = VTD_INV_DESC_IOTLB_ADDR(inv_desc->hi);
        am = VTD_INV_DESC_IOTLB_AM(inv_desc->hi);
        if (am > VTD_MAMV) {
            error_report_once("%s: invalid iotlb inv desc: hi=0x%"PRIx64
                              ", lo=0x%"PRIx64" (am=%u > VTD_MAMV=%u)",
                              __func__, inv_desc->hi, inv_desc->lo,
                              am, (unsigned)VTD_MAMV);
            return false;
        }
        vtd_iotlb_page_invalidate(s, domain_id, addr, am);
        break;

    default:
        error_report_once("%s: invalid iotlb inv desc: hi=0x%"PRIx64
                          ", lo=0x%"PRIx64" (type mismatch: 0x%llx)",
                          __func__, inv_desc->hi, inv_desc->lo,
                          inv_desc->lo & VTD_INV_DESC_IOTLB_G);
        return false;
    }
    return true;
}

static bool vtd_process_inv_iec_desc(IntelIOMMUState *s,
                                     VTDInvDesc *inv_desc)
{
    trace_vtd_inv_desc_iec(inv_desc->iec.granularity,
                           inv_desc->iec.index,
                           inv_desc->iec.index_mask);

    vtd_iec_notify_all(s, !inv_desc->iec.granularity,
                       inv_desc->iec.index,
                       inv_desc->iec.index_mask);
    return true;
}

static bool vtd_process_device_iotlb_desc(IntelIOMMUState *s,
                                          VTDInvDesc *inv_desc)
{
    VTDAddressSpace *vtd_dev_as;
    IOMMUTLBEvent event;
    hwaddr addr;
    uint64_t sz;
    uint16_t sid;
    bool size;

    addr = VTD_INV_DESC_DEVICE_IOTLB_ADDR(inv_desc->hi);
    sid = VTD_INV_DESC_DEVICE_IOTLB_SID(inv_desc->lo);
    size = VTD_INV_DESC_DEVICE_IOTLB_SIZE(inv_desc->hi);

    if ((inv_desc->lo & VTD_INV_DESC_DEVICE_IOTLB_RSVD_LO) ||
        (inv_desc->hi & VTD_INV_DESC_DEVICE_IOTLB_RSVD_HI)) {
        error_report_once("%s: invalid dev-iotlb inv desc: hi=%"PRIx64
                          ", lo=%"PRIx64" (reserved nonzero)", __func__,
                          inv_desc->hi, inv_desc->lo);
        return false;
    }

    /*
     * Using sid is OK since the guest should have finished the
     * initialization of both the bus and device.
     */
    vtd_dev_as = vtd_get_as_by_sid(s, sid);
    if (!vtd_dev_as) {
        goto done;
    }

    /* According to ATS spec table 2.4:
     * S = 0, bits 15:12 = xxxx     range size: 4K
     * S = 1, bits 15:12 = xxx0     range size: 8K
     * S = 1, bits 15:12 = xx01     range size: 16K
     * S = 1, bits 15:12 = x011     range size: 32K
     * S = 1, bits 15:12 = 0111     range size: 64K
     * ...
     */
    if (size) {
        sz = (VTD_PAGE_SIZE * 2) << cto64(addr >> VTD_PAGE_SHIFT);
        addr &= ~(sz - 1);
    } else {
        sz = VTD_PAGE_SIZE;
    }

    event.type = IOMMU_NOTIFIER_DEVIOTLB_UNMAP;
    event.entry.target_as = &vtd_dev_as->as;
    event.entry.addr_mask = sz - 1;
    event.entry.iova = addr;
    event.entry.perm = IOMMU_NONE;
    event.entry.translated_addr = 0;
    memory_region_notify_iommu(&vtd_dev_as->iommu, 0, event);

done:
    return true;
}

static bool vtd_process_inv_desc(IntelIOMMUState *s)
{
    VTDInvDesc inv_desc;
    uint8_t desc_type;

    trace_vtd_inv_qi_head(s->iq_head);
    if (!vtd_get_inv_desc(s, &inv_desc)) {
        s->iq_last_desc_type = VTD_INV_DESC_NONE;
        return false;
    }

    desc_type = inv_desc.lo & VTD_INV_DESC_TYPE;
    /* FIXME: should update at first or at last? */
    s->iq_last_desc_type = desc_type;

    switch (desc_type) {
    case VTD_INV_DESC_CC:
        trace_vtd_inv_desc("context-cache", inv_desc.hi, inv_desc.lo);
        if (!vtd_process_context_cache_desc(s, &inv_desc)) {
            return false;
        }
        break;

    case VTD_INV_DESC_IOTLB:
        trace_vtd_inv_desc("iotlb", inv_desc.hi, inv_desc.lo);
        if (!vtd_process_iotlb_desc(s, &inv_desc)) {
            return false;
        }
        break;

    /*
     * TODO: the entity of below two cases will be implemented in future series.
     * To make guest (which integrates scalable mode support patch set in
     * iommu driver) work, just return true is enough so far.
     */
    case VTD_INV_DESC_PC:
        break;

    case VTD_INV_DESC_PIOTLB:
        break;

    case VTD_INV_DESC_WAIT:
        trace_vtd_inv_desc("wait", inv_desc.hi, inv_desc.lo);
        if (!vtd_process_wait_desc(s, &inv_desc)) {
            return false;
        }
        break;

    case VTD_INV_DESC_IEC:
        trace_vtd_inv_desc("iec", inv_desc.hi, inv_desc.lo);
        if (!vtd_process_inv_iec_desc(s, &inv_desc)) {
            return false;
        }
        break;

    case VTD_INV_DESC_DEVICE:
        trace_vtd_inv_desc("device", inv_desc.hi, inv_desc.lo);
        if (!vtd_process_device_iotlb_desc(s, &inv_desc)) {
            return false;
        }
        break;

    default:
        error_report_once("%s: invalid inv desc: hi=%"PRIx64", lo=%"PRIx64
                          " (unknown type)", __func__, inv_desc.hi,
                          inv_desc.lo);
        return false;
    }
    s->iq_head++;
    if (s->iq_head == s->iq_size) {
        s->iq_head = 0;
    }
    return true;
}

/* Try to fetch and process more Invalidation Descriptors */
static void vtd_fetch_inv_desc(IntelIOMMUState *s)
{
    int qi_shift;

    /* Refer to 10.4.23 of VT-d spec 3.0 */
    qi_shift = s->iq_dw ? VTD_IQH_QH_SHIFT_5 : VTD_IQH_QH_SHIFT_4;

    trace_vtd_inv_qi_fetch();

    if (s->iq_tail >= s->iq_size) {
        /* Detects an invalid Tail pointer */
        error_report_once("%s: detected invalid QI tail "
                          "(tail=0x%x, size=0x%x)",
                          __func__, s->iq_tail, s->iq_size);
        vtd_handle_inv_queue_error(s);
        return;
    }
    while (s->iq_head != s->iq_tail) {
        if (!vtd_process_inv_desc(s)) {
            /* Invalidation Queue Errors */
            vtd_handle_inv_queue_error(s);
            break;
        }
        /* Must update the IQH_REG in time */
        vtd_set_quad_raw(s, DMAR_IQH_REG,
                         (((uint64_t)(s->iq_head)) << qi_shift) &
                         VTD_IQH_QH_MASK);
    }
}

/* Handle write to Invalidation Queue Tail Register */
static void vtd_handle_iqt_write(IntelIOMMUState *s)
{
    uint64_t val = vtd_get_quad_raw(s, DMAR_IQT_REG);

    if (s->iq_dw && (val & VTD_IQT_QT_256_RSV_BIT)) {
        error_report_once("%s: RSV bit is set: val=0x%"PRIx64,
                          __func__, val);
        return;
    }
    s->iq_tail = VTD_IQT_QT(s->iq_dw, val);
    trace_vtd_inv_qi_tail(s->iq_tail);

    if (s->qi_enabled && !(vtd_get_long_raw(s, DMAR_FSTS_REG) & VTD_FSTS_IQE)) {
        /* Process Invalidation Queue here */
        vtd_fetch_inv_desc(s);
    }
}

static void vtd_handle_fsts_write(IntelIOMMUState *s)
{
    uint32_t fsts_reg = vtd_get_long_raw(s, DMAR_FSTS_REG);
    uint32_t fectl_reg = vtd_get_long_raw(s, DMAR_FECTL_REG);
    uint32_t status_fields = VTD_FSTS_PFO | VTD_FSTS_PPF | VTD_FSTS_IQE;

    if ((fectl_reg & VTD_FECTL_IP) && !(fsts_reg & status_fields)) {
        vtd_set_clear_mask_long(s, DMAR_FECTL_REG, VTD_FECTL_IP, 0);
        trace_vtd_fsts_clear_ip();
    }
    /* FIXME: when IQE is Clear, should we try to fetch some Invalidation
     * Descriptors if there are any when Queued Invalidation is enabled?
     */
}

static void vtd_handle_fectl_write(IntelIOMMUState *s)
{
    uint32_t fectl_reg;
    /* FIXME: when software clears the IM field, check the IP field. But do we
     * need to compare the old value and the new value to conclude that
     * software clears the IM field? Or just check if the IM field is zero?
     */
    fectl_reg = vtd_get_long_raw(s, DMAR_FECTL_REG);

    trace_vtd_reg_write_fectl(fectl_reg);

    if ((fectl_reg & VTD_FECTL_IP) && !(fectl_reg & VTD_FECTL_IM)) {
        vtd_generate_interrupt(s, DMAR_FEADDR_REG, DMAR_FEDATA_REG);
        vtd_set_clear_mask_long(s, DMAR_FECTL_REG, VTD_FECTL_IP, 0);
    }
}

static void vtd_handle_ics_write(IntelIOMMUState *s)
{
    uint32_t ics_reg = vtd_get_long_raw(s, DMAR_ICS_REG);
    uint32_t iectl_reg = vtd_get_long_raw(s, DMAR_IECTL_REG);

    if ((iectl_reg & VTD_IECTL_IP) && !(ics_reg & VTD_ICS_IWC)) {
        trace_vtd_reg_ics_clear_ip();
        vtd_set_clear_mask_long(s, DMAR_IECTL_REG, VTD_IECTL_IP, 0);
    }
}

static void vtd_handle_iectl_write(IntelIOMMUState *s)
{
    uint32_t iectl_reg;
    /* FIXME: when software clears the IM field, check the IP field. But do we
     * need to compare the old value and the new value to conclude that
     * software clears the IM field? Or just check if the IM field is zero?
     */
    iectl_reg = vtd_get_long_raw(s, DMAR_IECTL_REG);

    trace_vtd_reg_write_iectl(iectl_reg);

    if ((iectl_reg & VTD_IECTL_IP) && !(iectl_reg & VTD_IECTL_IM)) {
        vtd_generate_interrupt(s, DMAR_IEADDR_REG, DMAR_IEDATA_REG);
        vtd_set_clear_mask_long(s, DMAR_IECTL_REG, VTD_IECTL_IP, 0);
    }
}

static uint64_t vtd_mem_read(void *opaque, hwaddr addr, unsigned size)
{
    IntelIOMMUState *s = opaque;
    uint64_t val;

    trace_vtd_reg_read(addr, size);

    if (addr + size > DMAR_REG_SIZE) {
        error_report_once("%s: MMIO over range: addr=0x%" PRIx64
                          " size=0x%x", __func__, addr, size);
        return (uint64_t)-1;
    }

    switch (addr) {
    /* Root Table Address Register, 64-bit */
    case DMAR_RTADDR_REG:
        val = vtd_get_quad_raw(s, DMAR_RTADDR_REG);
        if (size == 4) {
            val = val & ((1ULL << 32) - 1);
        }
        break;

    case DMAR_RTADDR_REG_HI:
        assert(size == 4);
        val = vtd_get_quad_raw(s, DMAR_RTADDR_REG) >> 32;
        break;

    /* Invalidation Queue Address Register, 64-bit */
    case DMAR_IQA_REG:
        val = s->iq | (vtd_get_quad(s, DMAR_IQA_REG) & VTD_IQA_QS);
        if (size == 4) {
            val = val & ((1ULL << 32) - 1);
        }
        break;

    case DMAR_IQA_REG_HI:
        assert(size == 4);
        val = s->iq >> 32;
        break;

    default:
        if (size == 4) {
            val = vtd_get_long(s, addr);
        } else {
            val = vtd_get_quad(s, addr);
        }
    }

    return val;
}

static void vtd_mem_write(void *opaque, hwaddr addr,
                          uint64_t val, unsigned size)
{
    IntelIOMMUState *s = opaque;

    trace_vtd_reg_write(addr, size, val);

    if (addr + size > DMAR_REG_SIZE) {
        error_report_once("%s: MMIO over range: addr=0x%" PRIx64
                          " size=0x%x", __func__, addr, size);
        return;
    }

    switch (addr) {
    /* Global Command Register, 32-bit */
    case DMAR_GCMD_REG:
        vtd_set_long(s, addr, val);
        vtd_handle_gcmd_write(s);
        break;

    /* Context Command Register, 64-bit */
    case DMAR_CCMD_REG:
        if (size == 4) {
            vtd_set_long(s, addr, val);
        } else {
            vtd_set_quad(s, addr, val);
            vtd_handle_ccmd_write(s);
        }
        break;

    case DMAR_CCMD_REG_HI:
        assert(size == 4);
        vtd_set_long(s, addr, val);
        vtd_handle_ccmd_write(s);
        break;

    /* IOTLB Invalidation Register, 64-bit */
    case DMAR_IOTLB_REG:
        if (size == 4) {
            vtd_set_long(s, addr, val);
        } else {
            vtd_set_quad(s, addr, val);
            vtd_handle_iotlb_write(s);
        }
        break;

    case DMAR_IOTLB_REG_HI:
        assert(size == 4);
        vtd_set_long(s, addr, val);
        vtd_handle_iotlb_write(s);
        break;

    /* Invalidate Address Register, 64-bit */
    case DMAR_IVA_REG:
        if (size == 4) {
            vtd_set_long(s, addr, val);
        } else {
            vtd_set_quad(s, addr, val);
        }
        break;

    case DMAR_IVA_REG_HI:
        assert(size == 4);
        vtd_set_long(s, addr, val);
        break;

    /* Fault Status Register, 32-bit */
    case DMAR_FSTS_REG:
        assert(size == 4);
        vtd_set_long(s, addr, val);
        vtd_handle_fsts_write(s);
        break;

    /* Fault Event Control Register, 32-bit */
    case DMAR_FECTL_REG:
        assert(size == 4);
        vtd_set_long(s, addr, val);
        vtd_handle_fectl_write(s);
        break;

    /* Fault Event Data Register, 32-bit */
    case DMAR_FEDATA_REG:
        assert(size == 4);
        vtd_set_long(s, addr, val);
        break;

    /* Fault Event Address Register, 32-bit */
    case DMAR_FEADDR_REG:
        if (size == 4) {
            vtd_set_long(s, addr, val);
        } else {
            /*
             * While the register is 32-bit only, some guests (Xen...) write to
             * it with 64-bit.
             */
            vtd_set_quad(s, addr, val);
        }
        break;

    /* Fault Event Upper Address Register, 32-bit */
    case DMAR_FEUADDR_REG:
        assert(size == 4);
        vtd_set_long(s, addr, val);
        break;

    /* Protected Memory Enable Register, 32-bit */
    case DMAR_PMEN_REG:
        assert(size == 4);
        vtd_set_long(s, addr, val);
        break;

    /* Root Table Address Register, 64-bit */
    case DMAR_RTADDR_REG:
        if (size == 4) {
            vtd_set_long(s, addr, val);
        } else {
            vtd_set_quad(s, addr, val);
        }
        break;

    case DMAR_RTADDR_REG_HI:
        assert(size == 4);
        vtd_set_long(s, addr, val);
        break;

    /* Invalidation Queue Tail Register, 64-bit */
    case DMAR_IQT_REG:
        if (size == 4) {
            vtd_set_long(s, addr, val);
        } else {
            vtd_set_quad(s, addr, val);
        }
        vtd_handle_iqt_write(s);
        break;

    case DMAR_IQT_REG_HI:
        assert(size == 4);
        vtd_set_long(s, addr, val);
        /* 19:63 of IQT_REG is RsvdZ, do nothing here */
        break;

    /* Invalidation Queue Address Register, 64-bit */
    case DMAR_IQA_REG:
        if (size == 4) {
            vtd_set_long(s, addr, val);
        } else {
            vtd_set_quad(s, addr, val);
        }
        vtd_update_iq_dw(s);
        break;

    case DMAR_IQA_REG_HI:
        assert(size == 4);
        vtd_set_long(s, addr, val);
        break;

    /* Invalidation Completion Status Register, 32-bit */
    case DMAR_ICS_REG:
        assert(size == 4);
        vtd_set_long(s, addr, val);
        vtd_handle_ics_write(s);
        break;

    /* Invalidation Event Control Register, 32-bit */
    case DMAR_IECTL_REG:
        assert(size == 4);
        vtd_set_long(s, addr, val);
        vtd_handle_iectl_write(s);
        break;

    /* Invalidation Event Data Register, 32-bit */
    case DMAR_IEDATA_REG:
        assert(size == 4);
        vtd_set_long(s, addr, val);
        break;

    /* Invalidation Event Address Register, 32-bit */
    case DMAR_IEADDR_REG:
        assert(size == 4);
        vtd_set_long(s, addr, val);
        break;

    /* Invalidation Event Upper Address Register, 32-bit */
    case DMAR_IEUADDR_REG:
        assert(size == 4);
        vtd_set_long(s, addr, val);
        break;

    /* Fault Recording Registers, 128-bit */
    case DMAR_FRCD_REG_0_0:
        if (size == 4) {
            vtd_set_long(s, addr, val);
        } else {
            vtd_set_quad(s, addr, val);
        }
        break;

    case DMAR_FRCD_REG_0_1:
        assert(size == 4);
        vtd_set_long(s, addr, val);
        break;

    case DMAR_FRCD_REG_0_2:
        if (size == 4) {
            vtd_set_long(s, addr, val);
        } else {
            vtd_set_quad(s, addr, val);
            /* May clear bit 127 (Fault), update PPF */
            vtd_update_fsts_ppf(s);
        }
        break;

    case DMAR_FRCD_REG_0_3:
        assert(size == 4);
        vtd_set_long(s, addr, val);
        /* May clear bit 127 (Fault), update PPF */
        vtd_update_fsts_ppf(s);
        break;

    case DMAR_IRTA_REG:
        if (size == 4) {
            vtd_set_long(s, addr, val);
        } else {
            vtd_set_quad(s, addr, val);
        }
        break;

    case DMAR_IRTA_REG_HI:
        assert(size == 4);
        vtd_set_long(s, addr, val);
        break;

    default:
        if (size == 4) {
            vtd_set_long(s, addr, val);
        } else {
            vtd_set_quad(s, addr, val);
        }
    }
}

static IOMMUTLBEntry vtd_iommu_translate(IOMMUMemoryRegion *iommu, hwaddr addr,
                                         IOMMUAccessFlags flag, int iommu_idx)
{
    VTDAddressSpace *vtd_as = container_of(iommu, VTDAddressSpace, iommu);
    IntelIOMMUState *s = vtd_as->iommu_state;
    IOMMUTLBEntry iotlb = {
        /* We'll fill in the rest later. */
        .target_as = &address_space_memory,
    };
    bool success;

    if (likely(s->dmar_enabled)) {
        success = vtd_do_iommu_translate(vtd_as, vtd_as->bus, vtd_as->devfn,
                                         addr, flag & IOMMU_WO, &iotlb);
    } else {
        /* DMAR disabled, passthrough, use 4k-page*/
        iotlb.iova = addr & VTD_PAGE_MASK_4K;
        iotlb.translated_addr = addr & VTD_PAGE_MASK_4K;
        iotlb.addr_mask = ~VTD_PAGE_MASK_4K;
        iotlb.perm = IOMMU_RW;
        success = true;
    }

    if (likely(success)) {
        trace_vtd_dmar_translate(pci_bus_num(vtd_as->bus),
                                 VTD_PCI_SLOT(vtd_as->devfn),
                                 VTD_PCI_FUNC(vtd_as->devfn),
                                 iotlb.iova, iotlb.translated_addr,
                                 iotlb.addr_mask);
    } else {
        error_report_once("%s: detected translation failure "
                          "(dev=%02x:%02x:%02x, iova=0x%" PRIx64 ")",
                          __func__, pci_bus_num(vtd_as->bus),
                          VTD_PCI_SLOT(vtd_as->devfn),
                          VTD_PCI_FUNC(vtd_as->devfn),
                          addr);
    }

    return iotlb;
}

static int vtd_iommu_notify_flag_changed(IOMMUMemoryRegion *iommu,
                                         IOMMUNotifierFlag old,
                                         IOMMUNotifierFlag new,
                                         Error **errp)
{
    VTDAddressSpace *vtd_as = container_of(iommu, VTDAddressSpace, iommu);
    IntelIOMMUState *s = vtd_as->iommu_state;
    X86IOMMUState *x86_iommu = X86_IOMMU_DEVICE(s);

    /* TODO: add support for VFIO and vhost users */
    if (s->snoop_control) {
        error_setg_errno(errp, ENOTSUP,
                         "Snoop Control with vhost or VFIO is not supported");
        return -ENOTSUP;
    }
    if (!s->caching_mode && (new & IOMMU_NOTIFIER_MAP)) {
        error_setg_errno(errp, ENOTSUP,
                         "device %02x.%02x.%x requires caching mode",
                         pci_bus_num(vtd_as->bus), PCI_SLOT(vtd_as->devfn),
                         PCI_FUNC(vtd_as->devfn));
        return -ENOTSUP;
    }
    if (!x86_iommu->dt_supported && (new & IOMMU_NOTIFIER_DEVIOTLB_UNMAP)) {
        error_setg_errno(errp, ENOTSUP,
                         "device %02x.%02x.%x requires device IOTLB mode",
                         pci_bus_num(vtd_as->bus), PCI_SLOT(vtd_as->devfn),
                         PCI_FUNC(vtd_as->devfn));
        return -ENOTSUP;
    }

    /* Update per-address-space notifier flags */
    vtd_as->notifier_flags = new;

    if (old == IOMMU_NOTIFIER_NONE) {
        QLIST_INSERT_HEAD(&s->vtd_as_with_notifiers, vtd_as, next);
    } else if (new == IOMMU_NOTIFIER_NONE) {
        QLIST_REMOVE(vtd_as, next);
    }
    return 0;
}

static int vtd_post_load(void *opaque, int version_id)
{
    IntelIOMMUState *iommu = opaque;

    /*
     * We don't need to migrate the root_scalable because we can
     * simply do the calculation after the loading is complete.  We
     * can actually do similar things with root, dmar_enabled, etc.
     * however since we've had them already so we'd better keep them
     * for compatibility of migration.
     */
    vtd_update_scalable_state(iommu);

    vtd_update_iq_dw(iommu);

    /*
     * Memory regions are dynamically turned on/off depending on
     * context entry configurations from the guest. After migration,
     * we need to make sure the memory regions are still correct.
     */
    vtd_switch_address_space_all(iommu);

    return 0;
}

static const VMStateDescription vtd_vmstate = {
    .name = "iommu-intel",
    .version_id = 1,
    .minimum_version_id = 1,
    .priority = MIG_PRI_IOMMU,
    .post_load = vtd_post_load,
    .fields = (VMStateField[]) {
        VMSTATE_UINT64(root, IntelIOMMUState),
        VMSTATE_UINT64(intr_root, IntelIOMMUState),
        VMSTATE_UINT64(iq, IntelIOMMUState),
        VMSTATE_UINT32(intr_size, IntelIOMMUState),
        VMSTATE_UINT16(iq_head, IntelIOMMUState),
        VMSTATE_UINT16(iq_tail, IntelIOMMUState),
        VMSTATE_UINT16(iq_size, IntelIOMMUState),
        VMSTATE_UINT16(next_frcd_reg, IntelIOMMUState),
        VMSTATE_UINT8_ARRAY(csr, IntelIOMMUState, DMAR_REG_SIZE),
        VMSTATE_UINT8(iq_last_desc_type, IntelIOMMUState),
        VMSTATE_UNUSED(1),      /* bool root_extended is obsolete by VT-d */
        VMSTATE_BOOL(dmar_enabled, IntelIOMMUState),
        VMSTATE_BOOL(qi_enabled, IntelIOMMUState),
        VMSTATE_BOOL(intr_enabled, IntelIOMMUState),
        VMSTATE_BOOL(intr_eime, IntelIOMMUState),
        VMSTATE_END_OF_LIST()
    }
};

static const MemoryRegionOps vtd_mem_ops = {
    .read = vtd_mem_read,
    .write = vtd_mem_write,
    .endianness = DEVICE_LITTLE_ENDIAN,
    .impl = {
        .min_access_size = 4,
        .max_access_size = 8,
    },
    .valid = {
        .min_access_size = 4,
        .max_access_size = 8,
    },
};

static Property vtd_properties[] = {
    DEFINE_PROP_UINT32("version", IntelIOMMUState, version, 0),
    DEFINE_PROP_ON_OFF_AUTO("eim", IntelIOMMUState, intr_eim,
                            ON_OFF_AUTO_AUTO),
    DEFINE_PROP_BOOL("x-buggy-eim", IntelIOMMUState, buggy_eim, false),
    DEFINE_PROP_UINT8("aw-bits", IntelIOMMUState, aw_bits,
                      VTD_HOST_ADDRESS_WIDTH),
    DEFINE_PROP_BOOL("caching-mode", IntelIOMMUState, caching_mode, FALSE),
    DEFINE_PROP_BOOL("x-scalable-mode", IntelIOMMUState, scalable_mode, FALSE),
    DEFINE_PROP_BOOL("snoop-control", IntelIOMMUState, snoop_control, false),
    DEFINE_PROP_BOOL("x-pasid-mode", IntelIOMMUState, pasid, false),
    DEFINE_PROP_BOOL("dma-drain", IntelIOMMUState, dma_drain, true),
    DEFINE_PROP_BOOL("dma-translation", IntelIOMMUState, dma_translation, true),
    DEFINE_PROP_END_OF_LIST(),
};

/* Read IRTE entry with specific index */
static int vtd_irte_get(IntelIOMMUState *iommu, uint16_t index,
                        VTD_IR_TableEntry *entry, uint16_t sid)
{
    static const uint16_t vtd_svt_mask[VTD_SQ_MAX] = \
        {0xffff, 0xfffb, 0xfff9, 0xfff8};
    dma_addr_t addr = 0x00;
    uint16_t mask, source_id;
    uint8_t bus, bus_max, bus_min;

    if (index >= iommu->intr_size) {
        error_report_once("%s: index too large: ind=0x%x",
                          __func__, index);
        return -VTD_FR_IR_INDEX_OVER;
    }

    addr = iommu->intr_root + index * sizeof(*entry);
    if (dma_memory_read(&address_space_memory, addr,
                        entry, sizeof(*entry), MEMTXATTRS_UNSPECIFIED)) {
        error_report_once("%s: read failed: ind=0x%x addr=0x%" PRIx64,
                          __func__, index, addr);
        return -VTD_FR_IR_ROOT_INVAL;
    }

    entry->data[0] = le64_to_cpu(entry->data[0]);
    entry->data[1] = le64_to_cpu(entry->data[1]);

    trace_vtd_ir_irte_get(index, entry->data[1], entry->data[0]);

    if (!entry->irte.present) {
        error_report_once("%s: detected non-present IRTE "
                          "(index=%u, high=0x%" PRIx64 ", low=0x%" PRIx64 ")",
                          __func__, index, entry->data[1], entry->data[0]);
        return -VTD_FR_IR_ENTRY_P;
    }

    if (entry->irte.__reserved_0 || entry->irte.__reserved_1 ||
        entry->irte.__reserved_2) {
        error_report_once("%s: detected non-zero reserved IRTE "
                          "(index=%u, high=0x%" PRIx64 ", low=0x%" PRIx64 ")",
                          __func__, index, entry->data[1], entry->data[0]);
        return -VTD_FR_IR_IRTE_RSVD;
    }

    if (sid != X86_IOMMU_SID_INVALID) {
        /* Validate IRTE SID */
        source_id = entry->irte.source_id;
        switch (entry->irte.sid_vtype) {
        case VTD_SVT_NONE:
            break;

        case VTD_SVT_ALL:
            mask = vtd_svt_mask[entry->irte.sid_q];
            if ((source_id & mask) != (sid & mask)) {
                error_report_once("%s: invalid IRTE SID "
                                  "(index=%u, sid=%u, source_id=%u)",
                                  __func__, index, sid, source_id);
                return -VTD_FR_IR_SID_ERR;
            }
            break;

        case VTD_SVT_BUS:
            bus_max = source_id >> 8;
            bus_min = source_id & 0xff;
            bus = sid >> 8;
            if (bus > bus_max || bus < bus_min) {
                error_report_once("%s: invalid SVT_BUS "
                                  "(index=%u, bus=%u, min=%u, max=%u)",
                                  __func__, index, bus, bus_min, bus_max);
                return -VTD_FR_IR_SID_ERR;
            }
            break;

        default:
            error_report_once("%s: detected invalid IRTE SVT "
                              "(index=%u, type=%d)", __func__,
                              index, entry->irte.sid_vtype);
            /* Take this as verification failure. */
            return -VTD_FR_IR_SID_ERR;
        }
    }

    return 0;
}

/* Fetch IRQ information of specific IR index */
static int vtd_remap_irq_get(IntelIOMMUState *iommu, uint16_t index,
                             X86IOMMUIrq *irq, uint16_t sid)
{
    VTD_IR_TableEntry irte = {};
    int ret = 0;

    ret = vtd_irte_get(iommu, index, &irte, sid);
    if (ret) {
        return ret;
    }

    irq->trigger_mode = irte.irte.trigger_mode;
    irq->vector = irte.irte.vector;
    irq->delivery_mode = irte.irte.delivery_mode;
    irq->dest = irte.irte.dest_id;
    if (!iommu->intr_eime) {
#define  VTD_IR_APIC_DEST_MASK         (0xff00ULL)
#define  VTD_IR_APIC_DEST_SHIFT        (8)
        irq->dest = (irq->dest & VTD_IR_APIC_DEST_MASK) >>
            VTD_IR_APIC_DEST_SHIFT;
    }
    irq->dest_mode = irte.irte.dest_mode;
    irq->redir_hint = irte.irte.redir_hint;

    trace_vtd_ir_remap(index, irq->trigger_mode, irq->vector,
                       irq->delivery_mode, irq->dest, irq->dest_mode);

    return 0;
}

/* Interrupt remapping for MSI/MSI-X entry */
static int vtd_interrupt_remap_msi(IntelIOMMUState *iommu,
                                   MSIMessage *origin,
                                   MSIMessage *translated,
                                   uint16_t sid)
{
    int ret = 0;
    VTD_IR_MSIAddress addr;
    uint16_t index;
    X86IOMMUIrq irq = {};

    assert(origin && translated);

    trace_vtd_ir_remap_msi_req(origin->address, origin->data);

    if (!iommu || !iommu->intr_enabled) {
        memcpy(translated, origin, sizeof(*origin));
        goto out;
    }

    if (origin->address & VTD_MSI_ADDR_HI_MASK) {
        error_report_once("%s: MSI address high 32 bits non-zero detected: "
                          "address=0x%" PRIx64, __func__, origin->address);
        return -VTD_FR_IR_REQ_RSVD;
    }

    addr.data = origin->address & VTD_MSI_ADDR_LO_MASK;
    if (addr.addr.__head != 0xfee) {
        error_report_once("%s: MSI address low 32 bit invalid: 0x%" PRIx32,
                          __func__, addr.data);
        return -VTD_FR_IR_REQ_RSVD;
    }

    /* This is compatible mode. */
    if (addr.addr.int_mode != VTD_IR_INT_FORMAT_REMAP) {
        memcpy(translated, origin, sizeof(*origin));
        goto out;
    }

    index = addr.addr.index_h << 15 | addr.addr.index_l;

#define  VTD_IR_MSI_DATA_SUBHANDLE       (0x0000ffff)
#define  VTD_IR_MSI_DATA_RESERVED        (0xffff0000)

    if (addr.addr.sub_valid) {
        /* See VT-d spec 5.1.2.2 and 5.1.3 on subhandle */
        index += origin->data & VTD_IR_MSI_DATA_SUBHANDLE;
    }

    ret = vtd_remap_irq_get(iommu, index, &irq, sid);
    if (ret) {
        return ret;
    }

    if (addr.addr.sub_valid) {
        trace_vtd_ir_remap_type("MSI");
        if (origin->data & VTD_IR_MSI_DATA_RESERVED) {
            error_report_once("%s: invalid IR MSI "
                              "(sid=%u, address=0x%" PRIx64
                              ", data=0x%" PRIx32 ")",
                              __func__, sid, origin->address, origin->data);
            return -VTD_FR_IR_REQ_RSVD;
        }
    } else {
        uint8_t vector = origin->data & 0xff;
        uint8_t trigger_mode = (origin->data >> MSI_DATA_TRIGGER_SHIFT) & 0x1;

        trace_vtd_ir_remap_type("IOAPIC");
        /* IOAPIC entry vector should be aligned with IRTE vector
         * (see vt-d spec 5.1.5.1). */
        if (vector != irq.vector) {
            trace_vtd_warn_ir_vector(sid, index, vector, irq.vector);
        }

        /* The Trigger Mode field must match the Trigger Mode in the IRTE.
         * (see vt-d spec 5.1.5.1). */
        if (trigger_mode != irq.trigger_mode) {
            trace_vtd_warn_ir_trigger(sid, index, trigger_mode,
                                      irq.trigger_mode);
        }
    }

    /*
     * We'd better keep the last two bits, assuming that guest OS
     * might modify it. Keep it does not hurt after all.
     */
    irq.msi_addr_last_bits = addr.addr.__not_care;

    /* Translate X86IOMMUIrq to MSI message */
    x86_iommu_irq_to_msi_message(&irq, translated);

out:
    trace_vtd_ir_remap_msi(origin->address, origin->data,
                           translated->address, translated->data);
    return 0;
}

static int vtd_int_remap(X86IOMMUState *iommu, MSIMessage *src,
                         MSIMessage *dst, uint16_t sid)
{
    return vtd_interrupt_remap_msi(INTEL_IOMMU_DEVICE(iommu),
                                   src, dst, sid);
}

static MemTxResult vtd_mem_ir_read(void *opaque, hwaddr addr,
                                   uint64_t *data, unsigned size,
                                   MemTxAttrs attrs)
{
    return MEMTX_OK;
}

static MemTxResult vtd_mem_ir_write(void *opaque, hwaddr addr,
                                    uint64_t value, unsigned size,
                                    MemTxAttrs attrs)
{
    int ret = 0;
    MSIMessage from = {}, to = {};
    uint16_t sid = X86_IOMMU_SID_INVALID;

    from.address = (uint64_t) addr + VTD_INTERRUPT_ADDR_FIRST;
    from.data = (uint32_t) value;

    if (!attrs.unspecified) {
        /* We have explicit Source ID */
        sid = attrs.requester_id;
    }

    ret = vtd_interrupt_remap_msi(opaque, &from, &to, sid);
    if (ret) {
        /* TODO: report error */
        /* Drop this interrupt */
        return MEMTX_ERROR;
    }

    apic_get_class(NULL)->send_msi(&to);

    return MEMTX_OK;
}

static const MemoryRegionOps vtd_mem_ir_ops = {
    .read_with_attrs = vtd_mem_ir_read,
    .write_with_attrs = vtd_mem_ir_write,
    .endianness = DEVICE_LITTLE_ENDIAN,
    .impl = {
        .min_access_size = 4,
        .max_access_size = 4,
    },
    .valid = {
        .min_access_size = 4,
        .max_access_size = 4,
    },
};

static void vtd_report_ir_illegal_access(VTDAddressSpace *vtd_as,
                                         hwaddr addr, bool is_write)
{
    IntelIOMMUState *s = vtd_as->iommu_state;
    uint8_t bus_n = pci_bus_num(vtd_as->bus);
    uint16_t sid = PCI_BUILD_BDF(bus_n, vtd_as->devfn);
    bool is_fpd_set = false;
    VTDContextEntry ce;

    assert(vtd_as->pasid != PCI_NO_PASID);

    /* Try out best to fetch FPD, we can't do anything more */
    if (vtd_dev_to_context_entry(s, bus_n, vtd_as->devfn, &ce) == 0) {
        is_fpd_set = ce.lo & VTD_CONTEXT_ENTRY_FPD;
        if (!is_fpd_set && s->root_scalable) {
            vtd_ce_get_pasid_fpd(s, &ce, &is_fpd_set, vtd_as->pasid);
        }
    }

    vtd_report_fault(s, VTD_FR_SM_INTERRUPT_ADDR,
                     is_fpd_set, sid, addr, is_write,
                     true, vtd_as->pasid);
}
<<<<<<< HEAD

static MemTxResult vtd_mem_ir_fault_read(void *opaque, hwaddr addr,
                                         uint64_t *data, unsigned size,
                                         MemTxAttrs attrs)
{
    vtd_report_ir_illegal_access(opaque, addr, false);

    return MEMTX_ERROR;
}

static MemTxResult vtd_mem_ir_fault_write(void *opaque, hwaddr addr,
                                          uint64_t value, unsigned size,
                                          MemTxAttrs attrs)
{
    vtd_report_ir_illegal_access(opaque, addr, true);

    return MEMTX_ERROR;
}

static const MemoryRegionOps vtd_mem_ir_fault_ops = {
    .read_with_attrs = vtd_mem_ir_fault_read,
    .write_with_attrs = vtd_mem_ir_fault_write,
    .endianness = DEVICE_LITTLE_ENDIAN,
    .impl = {
        .min_access_size = 1,
        .max_access_size = 8,
    },
    .valid = {
        .min_access_size = 1,
        .max_access_size = 8,
    },
};

VTDAddressSpace *vtd_find_add_as(IntelIOMMUState *s, PCIBus *bus,
                                 int devfn, unsigned int pasid)
{
    /*
     * We can't simply use sid here since the bus number might not be
     * initialized by the guest.
     */
    struct vtd_as_key key = {
        .bus = bus,
        .devfn = devfn,
        .pasid = pasid,
    };
    VTDAddressSpace *vtd_dev_as;
    char name[128];

=======

static MemTxResult vtd_mem_ir_fault_read(void *opaque, hwaddr addr,
                                         uint64_t *data, unsigned size,
                                         MemTxAttrs attrs)
{
    vtd_report_ir_illegal_access(opaque, addr, false);

    return MEMTX_ERROR;
}

static MemTxResult vtd_mem_ir_fault_write(void *opaque, hwaddr addr,
                                          uint64_t value, unsigned size,
                                          MemTxAttrs attrs)
{
    vtd_report_ir_illegal_access(opaque, addr, true);

    return MEMTX_ERROR;
}

static const MemoryRegionOps vtd_mem_ir_fault_ops = {
    .read_with_attrs = vtd_mem_ir_fault_read,
    .write_with_attrs = vtd_mem_ir_fault_write,
    .endianness = DEVICE_LITTLE_ENDIAN,
    .impl = {
        .min_access_size = 1,
        .max_access_size = 8,
    },
    .valid = {
        .min_access_size = 1,
        .max_access_size = 8,
    },
};

VTDAddressSpace *vtd_find_add_as(IntelIOMMUState *s, PCIBus *bus,
                                 int devfn, unsigned int pasid)
{
    /*
     * We can't simply use sid here since the bus number might not be
     * initialized by the guest.
     */
    struct vtd_as_key key = {
        .bus = bus,
        .devfn = devfn,
        .pasid = pasid,
    };
    VTDAddressSpace *vtd_dev_as;
    char name[128];

>>>>>>> 6bbce8b4
    vtd_dev_as = g_hash_table_lookup(s->vtd_address_spaces, &key);
    if (!vtd_dev_as) {
        struct vtd_as_key *new_key = g_malloc(sizeof(*new_key));

        new_key->bus = bus;
        new_key->devfn = devfn;
        new_key->pasid = pasid;

        if (pasid == PCI_NO_PASID) {
            snprintf(name, sizeof(name), "vtd-%02x.%x", PCI_SLOT(devfn),
                     PCI_FUNC(devfn));
        } else {
            snprintf(name, sizeof(name), "vtd-%02x.%x-pasid-%x", PCI_SLOT(devfn),
                     PCI_FUNC(devfn), pasid);
        }

        vtd_dev_as = g_new0(VTDAddressSpace, 1);

        vtd_dev_as->bus = bus;
        vtd_dev_as->devfn = (uint8_t)devfn;
        vtd_dev_as->pasid = pasid;
        vtd_dev_as->iommu_state = s;
        vtd_dev_as->context_cache_entry.context_cache_gen = 0;
        vtd_dev_as->iova_tree = iova_tree_new();

        memory_region_init(&vtd_dev_as->root, OBJECT(s), name, UINT64_MAX);
        address_space_init(&vtd_dev_as->as, &vtd_dev_as->root, "vtd-root");

        /*
         * Build the DMAR-disabled container with aliases to the
         * shared MRs.  Note that aliasing to a shared memory region
         * could help the memory API to detect same FlatViews so we
         * can have devices to share the same FlatView when DMAR is
         * disabled (either by not providing "intel_iommu=on" or with
         * "iommu=pt").  It will greatly reduce the total number of
         * FlatViews of the system hence VM runs faster.
         */
        memory_region_init_alias(&vtd_dev_as->nodmar, OBJECT(s),
                                 "vtd-nodmar", &s->mr_nodmar, 0,
                                 memory_region_size(&s->mr_nodmar));

        /*
         * Build the per-device DMAR-enabled container.
         *
         * TODO: currently we have per-device IOMMU memory region only
         * because we have per-device IOMMU notifiers for devices.  If
         * one day we can abstract the IOMMU notifiers out of the
         * memory regions then we can also share the same memory
         * region here just like what we've done above with the nodmar
         * region.
         */
        strcat(name, "-dmar");
        memory_region_init_iommu(&vtd_dev_as->iommu, sizeof(vtd_dev_as->iommu),
                                 TYPE_INTEL_IOMMU_MEMORY_REGION, OBJECT(s),
                                 name, UINT64_MAX);
        memory_region_init_alias(&vtd_dev_as->iommu_ir, OBJECT(s), "vtd-ir",
                                 &s->mr_ir, 0, memory_region_size(&s->mr_ir));
        memory_region_add_subregion_overlap(MEMORY_REGION(&vtd_dev_as->iommu),
                                            VTD_INTERRUPT_ADDR_FIRST,
                                            &vtd_dev_as->iommu_ir, 1);

        /*
         * This region is used for catching fault to access interrupt
         * range via passthrough + PASID. See also
         * vtd_switch_address_space(). We can't use alias since we
         * need to know the sid which is valid for MSI who uses
         * bus_master_as (see msi_send_message()).
         */
        memory_region_init_io(&vtd_dev_as->iommu_ir_fault, OBJECT(s),
                              &vtd_mem_ir_fault_ops, vtd_dev_as, "vtd-no-ir",
                              VTD_INTERRUPT_ADDR_SIZE);
        /*
         * Hook to root since when PT is enabled vtd_dev_as->iommu
         * will be disabled.
         */
        memory_region_add_subregion_overlap(MEMORY_REGION(&vtd_dev_as->root),
                                            VTD_INTERRUPT_ADDR_FIRST,
                                            &vtd_dev_as->iommu_ir_fault, 2);

        /*
         * Hook both the containers under the root container, we
         * switch between DMAR & noDMAR by enable/disable
         * corresponding sub-containers
         */
        memory_region_add_subregion_overlap(&vtd_dev_as->root, 0,
                                            MEMORY_REGION(&vtd_dev_as->iommu),
                                            0);
        memory_region_add_subregion_overlap(&vtd_dev_as->root, 0,
                                            &vtd_dev_as->nodmar, 0);

        vtd_switch_address_space(vtd_dev_as);

        g_hash_table_insert(s->vtd_address_spaces, new_key, vtd_dev_as);
    }
    return vtd_dev_as;
}

/* Unmap the whole range in the notifier's scope. */
static void vtd_address_space_unmap(VTDAddressSpace *as, IOMMUNotifier *n)
{
    hwaddr size, remain;
    hwaddr start = n->start;
    hwaddr end = n->end;
    IntelIOMMUState *s = as->iommu_state;
    DMAMap map;

    /*
     * Note: all the codes in this function has a assumption that IOVA
     * bits are no more than VTD_MGAW bits (which is restricted by
     * VT-d spec), otherwise we need to consider overflow of 64 bits.
     */

    if (end > VTD_ADDRESS_SIZE(s->aw_bits) - 1) {
        /*
         * Don't need to unmap regions that is bigger than the whole
         * VT-d supported address space size
         */
        end = VTD_ADDRESS_SIZE(s->aw_bits) - 1;
    }

    assert(start <= end);
    size = remain = end - start + 1;

    while (remain >= VTD_PAGE_SIZE) {
        IOMMUTLBEvent event;
        uint64_t mask = dma_aligned_pow2_mask(start, end, s->aw_bits);
        uint64_t size = mask + 1;

        assert(size);

        event.type = IOMMU_NOTIFIER_UNMAP;
        event.entry.iova = start;
        event.entry.addr_mask = mask;
        event.entry.target_as = &address_space_memory;
        event.entry.perm = IOMMU_NONE;
        /* This field is meaningless for unmap */
        event.entry.translated_addr = 0;

        memory_region_notify_iommu_one(n, &event);

        start += size;
        remain -= size;
    }

    assert(!remain);

    trace_vtd_as_unmap_whole(pci_bus_num(as->bus),
                             VTD_PCI_SLOT(as->devfn),
                             VTD_PCI_FUNC(as->devfn),
                             n->start, size);

    map.iova = n->start;
    map.size = size;
    iova_tree_remove(as->iova_tree, map);
}

static void vtd_address_space_unmap_all(IntelIOMMUState *s)
{
    VTDAddressSpace *vtd_as;
    IOMMUNotifier *n;

    QLIST_FOREACH(vtd_as, &s->vtd_as_with_notifiers, next) {
        IOMMU_NOTIFIER_FOREACH(n, &vtd_as->iommu) {
            vtd_address_space_unmap(vtd_as, n);
        }
    }
}

static void vtd_address_space_refresh_all(IntelIOMMUState *s)
{
    vtd_address_space_unmap_all(s);
    vtd_switch_address_space_all(s);
}

static int vtd_replay_hook(IOMMUTLBEvent *event, void *private)
{
    memory_region_notify_iommu_one(private, event);
    return 0;
}

static void vtd_iommu_replay(IOMMUMemoryRegion *iommu_mr, IOMMUNotifier *n)
{
    VTDAddressSpace *vtd_as = container_of(iommu_mr, VTDAddressSpace, iommu);
    IntelIOMMUState *s = vtd_as->iommu_state;
    uint8_t bus_n = pci_bus_num(vtd_as->bus);
    VTDContextEntry ce;

    /*
     * The replay can be triggered by either a invalidation or a newly
     * created entry. No matter what, we release existing mappings
     * (it means flushing caches for UNMAP-only registers).
     */
    vtd_address_space_unmap(vtd_as, n);

    if (vtd_dev_to_context_entry(s, bus_n, vtd_as->devfn, &ce) == 0) {
        trace_vtd_replay_ce_valid(s->root_scalable ? "scalable mode" :
                                  "legacy mode",
                                  bus_n, PCI_SLOT(vtd_as->devfn),
                                  PCI_FUNC(vtd_as->devfn),
                                  vtd_get_domain_id(s, &ce, vtd_as->pasid),
                                  ce.hi, ce.lo);
        if (vtd_as_has_map_notifier(vtd_as)) {
            /* This is required only for MAP typed notifiers */
            vtd_page_walk_info info = {
                .hook_fn = vtd_replay_hook,
                .private = (void *)n,
                .notify_unmap = false,
                .aw = s->aw_bits,
                .as = vtd_as,
                .domain_id = vtd_get_domain_id(s, &ce, vtd_as->pasid),
            };

            vtd_page_walk(s, &ce, 0, ~0ULL, &info, vtd_as->pasid);
        }
    } else {
        trace_vtd_replay_ce_invalid(bus_n, PCI_SLOT(vtd_as->devfn),
                                    PCI_FUNC(vtd_as->devfn));
    }

    return;
}

/* Do the initialization. It will also be called when reset, so pay
 * attention when adding new initialization stuff.
 */
static void vtd_init(IntelIOMMUState *s)
{
    X86IOMMUState *x86_iommu = X86_IOMMU_DEVICE(s);

    memset(s->csr, 0, DMAR_REG_SIZE);
    memset(s->wmask, 0, DMAR_REG_SIZE);
    memset(s->w1cmask, 0, DMAR_REG_SIZE);
    memset(s->womask, 0, DMAR_REG_SIZE);

    s->root = 0;
    s->root_scalable = false;
    s->dmar_enabled = false;
    s->intr_enabled = false;
    s->iq_head = 0;
    s->iq_tail = 0;
    s->iq = 0;
    s->iq_size = 0;
    s->qi_enabled = false;
    s->iq_last_desc_type = VTD_INV_DESC_NONE;
    s->iq_dw = false;
    s->next_frcd_reg = 0;
    s->cap = VTD_CAP_FRO | VTD_CAP_NFR | VTD_CAP_ND |
             VTD_CAP_MAMV | VTD_CAP_PSI | VTD_CAP_SLLPS |
             VTD_CAP_MGAW(s->aw_bits);
    if (s->dma_drain) {
        s->cap |= VTD_CAP_DRAIN;
    }
    if (s->dma_translation) {
            if (s->aw_bits >= VTD_HOST_AW_39BIT) {
                    s->cap |= VTD_CAP_SAGAW_39bit;
            }
            if (s->aw_bits >= VTD_HOST_AW_48BIT) {
                    s->cap |= VTD_CAP_SAGAW_48bit;
            }
    }
    s->ecap = VTD_ECAP_QI | VTD_ECAP_IRO;

    /*
     * Rsvd field masks for spte
     */
    vtd_spte_rsvd[0] = ~0ULL;
    vtd_spte_rsvd[1] = VTD_SPTE_PAGE_L1_RSVD_MASK(s->aw_bits,
                                                  x86_iommu->dt_supported);
    vtd_spte_rsvd[2] = VTD_SPTE_PAGE_L2_RSVD_MASK(s->aw_bits);
    vtd_spte_rsvd[3] = VTD_SPTE_PAGE_L3_RSVD_MASK(s->aw_bits);
    vtd_spte_rsvd[4] = VTD_SPTE_PAGE_L4_RSVD_MASK(s->aw_bits);

    vtd_spte_rsvd_large[2] = VTD_SPTE_LPAGE_L2_RSVD_MASK(s->aw_bits,
                                                         x86_iommu->dt_supported);
    vtd_spte_rsvd_large[3] = VTD_SPTE_LPAGE_L3_RSVD_MASK(s->aw_bits,
                                                         x86_iommu->dt_supported);

    if (s->scalable_mode || s->snoop_control) {
        vtd_spte_rsvd[1] &= ~VTD_SPTE_SNP;
        vtd_spte_rsvd_large[2] &= ~VTD_SPTE_SNP;
        vtd_spte_rsvd_large[3] &= ~VTD_SPTE_SNP;
    }

    if (x86_iommu_ir_supported(x86_iommu)) {
        s->ecap |= VTD_ECAP_IR | VTD_ECAP_MHMV;
        if (s->intr_eim == ON_OFF_AUTO_ON) {
            s->ecap |= VTD_ECAP_EIM;
        }
        assert(s->intr_eim != ON_OFF_AUTO_AUTO);
    }

    if (x86_iommu->dt_supported) {
        s->ecap |= VTD_ECAP_DT;
    }

    if (x86_iommu->pt_supported) {
        s->ecap |= VTD_ECAP_PT;
    }

    if (s->caching_mode) {
        s->cap |= VTD_CAP_CM;
    }

    /* TODO: read cap/ecap from host to decide which cap to be exposed. */
    if (s->scalable_mode) {
        s->ecap |= VTD_ECAP_SMTS | VTD_ECAP_SRS | VTD_ECAP_SLTS;
    }

    if (s->snoop_control) {
        s->ecap |= VTD_ECAP_SC;
    }

    if (s->pasid) {
        s->ecap |= VTD_ECAP_PASID;
    }

    vtd_reset_caches(s);

    /* Define registers with default values and bit semantics */
    vtd_define_long(s, DMAR_VER_REG, 0x10UL, 0, 0);
    vtd_define_quad(s, DMAR_CAP_REG, s->cap, 0, 0);
    vtd_define_quad(s, DMAR_ECAP_REG, s->ecap, 0, 0);
    vtd_define_long(s, DMAR_GCMD_REG, 0, 0xff800000UL, 0);
    vtd_define_long_wo(s, DMAR_GCMD_REG, 0xff800000UL);
    vtd_define_long(s, DMAR_GSTS_REG, 0, 0, 0);
    vtd_define_quad(s, DMAR_RTADDR_REG, 0, 0xfffffffffffffc00ULL, 0);
    vtd_define_quad(s, DMAR_CCMD_REG, 0, 0xe0000003ffffffffULL, 0);
    vtd_define_quad_wo(s, DMAR_CCMD_REG, 0x3ffff0000ULL);

    /* Advanced Fault Logging not supported */
    vtd_define_long(s, DMAR_FSTS_REG, 0, 0, 0x11UL);
    vtd_define_long(s, DMAR_FECTL_REG, 0x80000000UL, 0x80000000UL, 0);
    vtd_define_long(s, DMAR_FEDATA_REG, 0, 0x0000ffffUL, 0);
    vtd_define_long(s, DMAR_FEADDR_REG, 0, 0xfffffffcUL, 0);

    /* Treated as RsvdZ when EIM in ECAP_REG is not supported
     * vtd_define_long(s, DMAR_FEUADDR_REG, 0, 0xffffffffUL, 0);
     */
    vtd_define_long(s, DMAR_FEUADDR_REG, 0, 0, 0);

    /* Treated as RO for implementations that PLMR and PHMR fields reported
     * as Clear in the CAP_REG.
     * vtd_define_long(s, DMAR_PMEN_REG, 0, 0x80000000UL, 0);
     */
    vtd_define_long(s, DMAR_PMEN_REG, 0, 0, 0);

    vtd_define_quad(s, DMAR_IQH_REG, 0, 0, 0);
    vtd_define_quad(s, DMAR_IQT_REG, 0, 0x7fff0ULL, 0);
    vtd_define_quad(s, DMAR_IQA_REG, 0, 0xfffffffffffff807ULL, 0);
    vtd_define_long(s, DMAR_ICS_REG, 0, 0, 0x1UL);
    vtd_define_long(s, DMAR_IECTL_REG, 0x80000000UL, 0x80000000UL, 0);
    vtd_define_long(s, DMAR_IEDATA_REG, 0, 0xffffffffUL, 0);
    vtd_define_long(s, DMAR_IEADDR_REG, 0, 0xfffffffcUL, 0);
    /* Treadted as RsvdZ when EIM in ECAP_REG is not supported */
    vtd_define_long(s, DMAR_IEUADDR_REG, 0, 0, 0);

    /* IOTLB registers */
    vtd_define_quad(s, DMAR_IOTLB_REG, 0, 0Xb003ffff00000000ULL, 0);
    vtd_define_quad(s, DMAR_IVA_REG, 0, 0xfffffffffffff07fULL, 0);
    vtd_define_quad_wo(s, DMAR_IVA_REG, 0xfffffffffffff07fULL);

    /* Fault Recording Registers, 128-bit */
    vtd_define_quad(s, DMAR_FRCD_REG_0_0, 0, 0, 0);
    vtd_define_quad(s, DMAR_FRCD_REG_0_2, 0, 0, 0x8000000000000000ULL);

    /*
     * Interrupt remapping registers.
     */
    vtd_define_quad(s, DMAR_IRTA_REG, 0, 0xfffffffffffff80fULL, 0);
}

/* Should not reset address_spaces when reset because devices will still use
 * the address space they got at first (won't ask the bus again).
 */
static void vtd_reset(DeviceState *dev)
{
    IntelIOMMUState *s = INTEL_IOMMU_DEVICE(dev);

    vtd_init(s);
    vtd_address_space_refresh_all(s);
}

static AddressSpace *vtd_host_dma_iommu(PCIBus *bus, void *opaque, int devfn)
{
    IntelIOMMUState *s = opaque;
    VTDAddressSpace *vtd_as;

    assert(0 <= devfn && devfn < PCI_DEVFN_MAX);

    vtd_as = vtd_find_add_as(s, bus, devfn, PCI_NO_PASID);
    return &vtd_as->as;
}

static bool vtd_decide_config(IntelIOMMUState *s, Error **errp)
{
    X86IOMMUState *x86_iommu = X86_IOMMU_DEVICE(s);

    if (s->intr_eim == ON_OFF_AUTO_ON && !x86_iommu_ir_supported(x86_iommu)) {
        error_setg(errp, "eim=on cannot be selected without intremap=on");
        return false;
    }

    if (s->intr_eim == ON_OFF_AUTO_AUTO) {
        s->intr_eim = (kvm_irqchip_in_kernel() || s->buggy_eim)
                      && x86_iommu_ir_supported(x86_iommu) ?
                                              ON_OFF_AUTO_ON : ON_OFF_AUTO_OFF;
    }
    if (s->intr_eim == ON_OFF_AUTO_ON && !s->buggy_eim) {
        if (!kvm_irqchip_is_split()) {
            error_setg(errp, "eim=on requires accel=kvm,kernel-irqchip=split");
            return false;
        }
        if (!kvm_enable_x2apic()) {
            error_setg(errp, "eim=on requires support on the KVM side"
                             "(X2APIC_API, first shipped in v4.7)");
            return false;
        }
    }

    /* Currently only address widths supported are 39 and 48 bits */
    if ((s->aw_bits != VTD_HOST_AW_39BIT) &&
        (s->aw_bits != VTD_HOST_AW_48BIT)) {
        error_setg(errp, "Supported values for aw-bits are: %d, %d",
                   VTD_HOST_AW_39BIT, VTD_HOST_AW_48BIT);
        return false;
    }

    if (s->scalable_mode && !s->dma_drain) {
        error_setg(errp, "Need to set dma_drain for scalable mode");
        return false;
    }

    if (s->pasid && !s->scalable_mode) {
        error_setg(errp, "Need to set scalable mode for PASID");
        return false;
    }

    return true;
}

static int vtd_machine_done_notify_one(Object *child, void *unused)
{
    IntelIOMMUState *iommu = INTEL_IOMMU_DEVICE(x86_iommu_get_default());

    /*
     * We hard-coded here because vfio-pci is the only special case
     * here.  Let's be more elegant in the future when we can, but so
     * far there seems to be no better way.
     */
    if (object_dynamic_cast(child, "vfio-pci") && !iommu->caching_mode) {
        vtd_panic_require_caching_mode();
    }

    return 0;
}

static void vtd_machine_done_hook(Notifier *notifier, void *unused)
{
    object_child_foreach_recursive(object_get_root(),
                                   vtd_machine_done_notify_one, NULL);
}

static Notifier vtd_machine_done_notify = {
    .notify = vtd_machine_done_hook,
};

static void vtd_realize(DeviceState *dev, Error **errp)
{
    MachineState *ms = MACHINE(qdev_get_machine());
    PCMachineState *pcms = PC_MACHINE(ms);
    X86MachineState *x86ms = X86_MACHINE(ms);
    PCIBus *bus = pcms->bus;
    IntelIOMMUState *s = INTEL_IOMMU_DEVICE(dev);
    X86IOMMUState *x86_iommu = X86_IOMMU_DEVICE(s);

    if (s->pasid && x86_iommu->dt_supported) {
        /*
         * PASID-based-Device-TLB Invalidate Descriptor is not
         * implemented and it requires support from vhost layer which
         * needs to be implemented in the future.
         */
        error_setg(errp, "PASID based device IOTLB is not supported");
        return;
    }

    if (!vtd_decide_config(s, errp)) {
        return;
    }

    QLIST_INIT(&s->vtd_as_with_notifiers);
    qemu_mutex_init(&s->iommu_lock);
    memory_region_init_io(&s->csrmem, OBJECT(s), &vtd_mem_ops, s,
                          "intel_iommu", DMAR_REG_SIZE);

    /* Create the shared memory regions by all devices */
    memory_region_init(&s->mr_nodmar, OBJECT(s), "vtd-nodmar",
                       UINT64_MAX);
    memory_region_init_io(&s->mr_ir, OBJECT(s), &vtd_mem_ir_ops,
                          s, "vtd-ir", VTD_INTERRUPT_ADDR_SIZE);
    memory_region_init_alias(&s->mr_sys_alias, OBJECT(s),
                             "vtd-sys-alias", get_system_memory(), 0,
                             memory_region_size(get_system_memory()));
    memory_region_add_subregion_overlap(&s->mr_nodmar, 0,
                                        &s->mr_sys_alias, 0);
    memory_region_add_subregion_overlap(&s->mr_nodmar,
                                        VTD_INTERRUPT_ADDR_FIRST,
                                        &s->mr_ir, 1);

    sysbus_init_mmio(SYS_BUS_DEVICE(s), &s->csrmem);
    /* No corresponding destroy */
    s->iotlb = g_hash_table_new_full(vtd_iotlb_hash, vtd_iotlb_equal,
                                     g_free, g_free);
    s->vtd_address_spaces = g_hash_table_new_full(vtd_as_hash, vtd_as_equal,
                                      g_free, g_free);
    vtd_init(s);
    sysbus_mmio_map(SYS_BUS_DEVICE(s), 0, Q35_HOST_BRIDGE_IOMMU_ADDR);
    pci_setup_iommu(bus, vtd_host_dma_iommu, dev);
    /* Pseudo address space under root PCI bus. */
    x86ms->ioapic_as = vtd_host_dma_iommu(bus, s, Q35_PSEUDO_DEVFN_IOAPIC);
    qemu_add_machine_init_done_notifier(&vtd_machine_done_notify);
}

static void vtd_class_init(ObjectClass *klass, void *data)
{
    DeviceClass *dc = DEVICE_CLASS(klass);
    X86IOMMUClass *x86_class = X86_IOMMU_DEVICE_CLASS(klass);

    dc->reset = vtd_reset;
    dc->vmsd = &vtd_vmstate;
    device_class_set_props(dc, vtd_properties);
    dc->hotpluggable = false;
    x86_class->realize = vtd_realize;
    x86_class->int_remap = vtd_int_remap;
    /* Supported by the pc-q35-* machine types */
    dc->user_creatable = true;
    set_bit(DEVICE_CATEGORY_MISC, dc->categories);
    dc->desc = "Intel IOMMU (VT-d) DMA Remapping device";
}

static const TypeInfo vtd_info = {
    .name          = TYPE_INTEL_IOMMU_DEVICE,
    .parent        = TYPE_X86_IOMMU_DEVICE,
    .instance_size = sizeof(IntelIOMMUState),
    .class_init    = vtd_class_init,
};

static void vtd_iommu_memory_region_class_init(ObjectClass *klass,
                                                     void *data)
{
    IOMMUMemoryRegionClass *imrc = IOMMU_MEMORY_REGION_CLASS(klass);

    imrc->translate = vtd_iommu_translate;
    imrc->notify_flag_changed = vtd_iommu_notify_flag_changed;
    imrc->replay = vtd_iommu_replay;
}

static const TypeInfo vtd_iommu_memory_region_info = {
    .parent = TYPE_IOMMU_MEMORY_REGION,
    .name = TYPE_INTEL_IOMMU_MEMORY_REGION,
    .class_init = vtd_iommu_memory_region_class_init,
};

static void vtd_register_types(void)
{
    type_register_static(&vtd_info);
    type_register_static(&vtd_iommu_memory_region_info);
}

type_init(vtd_register_types)<|MERGE_RESOLUTION|>--- conflicted
+++ resolved
@@ -216,7 +216,6 @@
            key1->pasid == key2->pasid &&
            key1->level == key2->level &&
            key1->gfn == key2->gfn;
-<<<<<<< HEAD
 }
 
 static guint vtd_iotlb_hash(gconstpointer v)
@@ -244,35 +243,6 @@
  */
 static guint vtd_as_hash(gconstpointer v)
 {
-=======
-}
-
-static guint vtd_iotlb_hash(gconstpointer v)
-{
-    const struct vtd_iotlb_key *key = v;
-
-    return key->gfn | ((key->sid) << VTD_IOTLB_SID_SHIFT) |
-           (key->level) << VTD_IOTLB_LVL_SHIFT |
-           (key->pasid) << VTD_IOTLB_PASID_SHIFT;
-}
-
-static gboolean vtd_as_equal(gconstpointer v1, gconstpointer v2)
-{
-    const struct vtd_as_key *key1 = v1;
-    const struct vtd_as_key *key2 = v2;
-
-    return (key1->bus == key2->bus) && (key1->devfn == key2->devfn) &&
-           (key1->pasid == key2->pasid);
-}
-
-/*
- * Note that we use pointer to PCIBus as the key, so hashing/shifting
- * based on the pointer value is intended. Note that we deal with
- * collisions through vtd_as_equal().
- */
-static guint vtd_as_hash(gconstpointer v)
-{
->>>>>>> 6bbce8b4
     const struct vtd_as_key *key = v;
     guint value = (guint)(uintptr_t)key->bus;
 
@@ -3625,7 +3595,6 @@
                      is_fpd_set, sid, addr, is_write,
                      true, vtd_as->pasid);
 }
-<<<<<<< HEAD
 
 static MemTxResult vtd_mem_ir_fault_read(void *opaque, hwaddr addr,
                                          uint64_t *data, unsigned size,
@@ -3674,56 +3643,6 @@
     VTDAddressSpace *vtd_dev_as;
     char name[128];
 
-=======
-
-static MemTxResult vtd_mem_ir_fault_read(void *opaque, hwaddr addr,
-                                         uint64_t *data, unsigned size,
-                                         MemTxAttrs attrs)
-{
-    vtd_report_ir_illegal_access(opaque, addr, false);
-
-    return MEMTX_ERROR;
-}
-
-static MemTxResult vtd_mem_ir_fault_write(void *opaque, hwaddr addr,
-                                          uint64_t value, unsigned size,
-                                          MemTxAttrs attrs)
-{
-    vtd_report_ir_illegal_access(opaque, addr, true);
-
-    return MEMTX_ERROR;
-}
-
-static const MemoryRegionOps vtd_mem_ir_fault_ops = {
-    .read_with_attrs = vtd_mem_ir_fault_read,
-    .write_with_attrs = vtd_mem_ir_fault_write,
-    .endianness = DEVICE_LITTLE_ENDIAN,
-    .impl = {
-        .min_access_size = 1,
-        .max_access_size = 8,
-    },
-    .valid = {
-        .min_access_size = 1,
-        .max_access_size = 8,
-    },
-};
-
-VTDAddressSpace *vtd_find_add_as(IntelIOMMUState *s, PCIBus *bus,
-                                 int devfn, unsigned int pasid)
-{
-    /*
-     * We can't simply use sid here since the bus number might not be
-     * initialized by the guest.
-     */
-    struct vtd_as_key key = {
-        .bus = bus,
-        .devfn = devfn,
-        .pasid = pasid,
-    };
-    VTDAddressSpace *vtd_dev_as;
-    char name[128];
-
->>>>>>> 6bbce8b4
     vtd_dev_as = g_hash_table_lookup(s->vtd_address_spaces, &key);
     if (!vtd_dev_as) {
         struct vtd_as_key *new_key = g_malloc(sizeof(*new_key));
