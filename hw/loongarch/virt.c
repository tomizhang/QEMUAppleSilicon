/* SPDX-License-Identifier: GPL-2.0-or-later */
/*
 * QEMU loongson 3a5000 develop board emulation
 *
 * Copyright (c) 2021 Loongson Technology Corporation Limited
 */
#include "qemu/osdep.h"
#include "qemu/units.h"
#include "qemu/datadir.h"
#include "qapi/error.h"
#include "hw/boards.h"
#include "hw/char/serial-mm.h"
#include "sysemu/kvm.h"
#include "sysemu/tcg.h"
#include "sysemu/sysemu.h"
#include "sysemu/qtest.h"
#include "sysemu/runstate.h"
#include "sysemu/reset.h"
#include "sysemu/rtc.h"
#include "hw/loongarch/virt.h"
#include "exec/address-spaces.h"
#include "hw/irq.h"
#include "net/net.h"
#include "hw/loader.h"
#include "elf.h"
#include "hw/intc/loongarch_ipi.h"
#include "hw/intc/loongarch_extioi.h"
#include "hw/intc/loongarch_pch_pic.h"
#include "hw/intc/loongarch_pch_msi.h"
#include "hw/pci-host/ls7a.h"
#include "hw/pci-host/gpex.h"
#include "hw/misc/unimp.h"
#include "hw/loongarch/fw_cfg.h"
#include "target/loongarch/cpu.h"
#include "hw/firmware/smbios.h"
#include "hw/acpi/aml-build.h"
#include "qapi/qapi-visit-common.h"
#include "hw/acpi/generic_event_device.h"
#include "hw/mem/nvdimm.h"
#include "sysemu/device_tree.h"
#include <libfdt.h>
#include "hw/core/sysbus-fdt.h"
#include "hw/platform-bus.h"
#include "hw/display/ramfb.h"
#include "hw/mem/pc-dimm.h"
#include "sysemu/tpm.h"
#include "sysemu/block-backend.h"
#include "hw/block/flash.h"
#include "hw/virtio/virtio-iommu.h"
#include "qemu/error-report.h"
#include "qemu/guest-random.h"

static bool virt_is_veiointc_enabled(LoongArchVirtMachineState *lvms)
{
    if (lvms->veiointc == ON_OFF_AUTO_OFF) {
        return false;
    }
    return true;
}

static void virt_get_veiointc(Object *obj, Visitor *v, const char *name,
                              void *opaque, Error **errp)
{
    LoongArchVirtMachineState *lvms = LOONGARCH_VIRT_MACHINE(obj);
    OnOffAuto veiointc = lvms->veiointc;

    visit_type_OnOffAuto(v, name, &veiointc, errp);
}

static void virt_set_veiointc(Object *obj, Visitor *v, const char *name,
                              void *opaque, Error **errp)
{
    LoongArchVirtMachineState *lvms = LOONGARCH_VIRT_MACHINE(obj);

    visit_type_OnOffAuto(v, name, &lvms->veiointc, errp);
}

static PFlashCFI01 *virt_flash_create1(LoongArchVirtMachineState *lvms,
                                       const char *name,
                                       const char *alias_prop_name)
{
    DeviceState *dev = qdev_new(TYPE_PFLASH_CFI01);

    qdev_prop_set_uint64(dev, "sector-length", VIRT_FLASH_SECTOR_SIZE);
    qdev_prop_set_uint8(dev, "width", 4);
    qdev_prop_set_uint8(dev, "device-width", 2);
    qdev_prop_set_bit(dev, "big-endian", false);
    qdev_prop_set_uint16(dev, "id0", 0x89);
    qdev_prop_set_uint16(dev, "id1", 0x18);
    qdev_prop_set_uint16(dev, "id2", 0x00);
    qdev_prop_set_uint16(dev, "id3", 0x00);
    qdev_prop_set_string(dev, "name", name);
    object_property_add_child(OBJECT(lvms), name, OBJECT(dev));
    object_property_add_alias(OBJECT(lvms), alias_prop_name,
                              OBJECT(dev), "drive");
    return PFLASH_CFI01(dev);
}

static void virt_flash_create(LoongArchVirtMachineState *lvms)
{
    lvms->flash[0] = virt_flash_create1(lvms, "virt.flash0", "pflash0");
    lvms->flash[1] = virt_flash_create1(lvms, "virt.flash1", "pflash1");
}

static void virt_flash_map1(PFlashCFI01 *flash,
                            hwaddr base, hwaddr size,
                            MemoryRegion *sysmem)
{
    DeviceState *dev = DEVICE(flash);
    BlockBackend *blk;
    hwaddr real_size = size;

    blk = pflash_cfi01_get_blk(flash);
    if (blk) {
        real_size = blk_getlength(blk);
        assert(real_size && real_size <= size);
    }

    assert(QEMU_IS_ALIGNED(real_size, VIRT_FLASH_SECTOR_SIZE));
    assert(real_size / VIRT_FLASH_SECTOR_SIZE <= UINT32_MAX);

    qdev_prop_set_uint32(dev, "num-blocks", real_size / VIRT_FLASH_SECTOR_SIZE);
    sysbus_realize_and_unref(SYS_BUS_DEVICE(dev), &error_fatal);
    memory_region_add_subregion(sysmem, base,
                                sysbus_mmio_get_region(SYS_BUS_DEVICE(dev), 0));
}

static void virt_flash_map(LoongArchVirtMachineState *lvms,
                           MemoryRegion *sysmem)
{
    PFlashCFI01 *flash0 = lvms->flash[0];
    PFlashCFI01 *flash1 = lvms->flash[1];

    virt_flash_map1(flash0, VIRT_FLASH0_BASE, VIRT_FLASH0_SIZE, sysmem);
    virt_flash_map1(flash1, VIRT_FLASH1_BASE, VIRT_FLASH1_SIZE, sysmem);
}

static void fdt_add_cpuic_node(LoongArchVirtMachineState *lvms,
                               uint32_t *cpuintc_phandle)
{
    MachineState *ms = MACHINE(lvms);
    char *nodename;

    *cpuintc_phandle = qemu_fdt_alloc_phandle(ms->fdt);
    nodename = g_strdup_printf("/cpuic");
    qemu_fdt_add_subnode(ms->fdt, nodename);
    qemu_fdt_setprop_cell(ms->fdt, nodename, "phandle", *cpuintc_phandle);
    qemu_fdt_setprop_string(ms->fdt, nodename, "compatible",
                            "loongson,cpu-interrupt-controller");
    qemu_fdt_setprop(ms->fdt, nodename, "interrupt-controller", NULL, 0);
    qemu_fdt_setprop_cell(ms->fdt, nodename, "#interrupt-cells", 1);
    g_free(nodename);
}

static void fdt_add_eiointc_node(LoongArchVirtMachineState *lvms,
                                  uint32_t *cpuintc_phandle,
                                  uint32_t *eiointc_phandle)
{
    MachineState *ms = MACHINE(lvms);
    char *nodename;
    hwaddr extioi_base = APIC_BASE;
    hwaddr extioi_size = EXTIOI_SIZE;

    *eiointc_phandle = qemu_fdt_alloc_phandle(ms->fdt);
    nodename = g_strdup_printf("/eiointc@%" PRIx64, extioi_base);
    qemu_fdt_add_subnode(ms->fdt, nodename);
    qemu_fdt_setprop_cell(ms->fdt, nodename, "phandle", *eiointc_phandle);
    qemu_fdt_setprop_string(ms->fdt, nodename, "compatible",
                            "loongson,ls2k2000-eiointc");
    qemu_fdt_setprop(ms->fdt, nodename, "interrupt-controller", NULL, 0);
    qemu_fdt_setprop_cell(ms->fdt, nodename, "#interrupt-cells", 1);
    qemu_fdt_setprop_cell(ms->fdt, nodename, "interrupt-parent",
                          *cpuintc_phandle);
    qemu_fdt_setprop_cell(ms->fdt, nodename, "interrupts", 3);
    qemu_fdt_setprop_cells(ms->fdt, nodename, "reg", 0x0,
                           extioi_base, 0x0, extioi_size);
    g_free(nodename);
}

static void fdt_add_pch_pic_node(LoongArchVirtMachineState *lvms,
                                 uint32_t *eiointc_phandle,
                                 uint32_t *pch_pic_phandle)
{
    MachineState *ms = MACHINE(lvms);
    char *nodename;
    hwaddr pch_pic_base = VIRT_PCH_REG_BASE;
    hwaddr pch_pic_size = VIRT_PCH_REG_SIZE;

    *pch_pic_phandle = qemu_fdt_alloc_phandle(ms->fdt);
    nodename = g_strdup_printf("/platic@%" PRIx64, pch_pic_base);
    qemu_fdt_add_subnode(ms->fdt, nodename);
    qemu_fdt_setprop_cell(ms->fdt,  nodename, "phandle", *pch_pic_phandle);
    qemu_fdt_setprop_string(ms->fdt, nodename, "compatible",
                            "loongson,pch-pic-1.0");
    qemu_fdt_setprop_cells(ms->fdt, nodename, "reg", 0,
                           pch_pic_base, 0, pch_pic_size);
    qemu_fdt_setprop(ms->fdt, nodename, "interrupt-controller", NULL, 0);
    qemu_fdt_setprop_cell(ms->fdt, nodename, "#interrupt-cells", 2);
    qemu_fdt_setprop_cell(ms->fdt, nodename, "interrupt-parent",
                          *eiointc_phandle);
    qemu_fdt_setprop_cell(ms->fdt, nodename, "loongson,pic-base-vec", 0);
    g_free(nodename);
}

static void fdt_add_pch_msi_node(LoongArchVirtMachineState *lvms,
                                 uint32_t *eiointc_phandle,
                                 uint32_t *pch_msi_phandle)
{
    MachineState *ms = MACHINE(lvms);
    char *nodename;
    hwaddr pch_msi_base = VIRT_PCH_MSI_ADDR_LOW;
    hwaddr pch_msi_size = VIRT_PCH_MSI_SIZE;

    *pch_msi_phandle = qemu_fdt_alloc_phandle(ms->fdt);
    nodename = g_strdup_printf("/msi@%" PRIx64, pch_msi_base);
    qemu_fdt_add_subnode(ms->fdt, nodename);
    qemu_fdt_setprop_cell(ms->fdt, nodename, "phandle", *pch_msi_phandle);
    qemu_fdt_setprop_string(ms->fdt, nodename, "compatible",
                            "loongson,pch-msi-1.0");
    qemu_fdt_setprop_cells(ms->fdt, nodename, "reg",
                           0, pch_msi_base,
                           0, pch_msi_size);
    qemu_fdt_setprop(ms->fdt, nodename, "interrupt-controller", NULL, 0);
    qemu_fdt_setprop_cell(ms->fdt, nodename, "interrupt-parent",
                          *eiointc_phandle);
    qemu_fdt_setprop_cell(ms->fdt, nodename, "loongson,msi-base-vec",
                          VIRT_PCH_PIC_IRQ_NUM);
    qemu_fdt_setprop_cell(ms->fdt, nodename, "loongson,msi-num-vecs",
                          EXTIOI_IRQS - VIRT_PCH_PIC_IRQ_NUM);
    g_free(nodename);
}

static void fdt_add_flash_node(LoongArchVirtMachineState *lvms)
{
    MachineState *ms = MACHINE(lvms);
    char *nodename;
    MemoryRegion *flash_mem;

    hwaddr flash0_base;
    hwaddr flash0_size;

    hwaddr flash1_base;
    hwaddr flash1_size;

    flash_mem = pflash_cfi01_get_memory(lvms->flash[0]);
    flash0_base = flash_mem->addr;
    flash0_size = memory_region_size(flash_mem);

    flash_mem = pflash_cfi01_get_memory(lvms->flash[1]);
    flash1_base = flash_mem->addr;
    flash1_size = memory_region_size(flash_mem);

    nodename = g_strdup_printf("/flash@%" PRIx64, flash0_base);
    qemu_fdt_add_subnode(ms->fdt, nodename);
    qemu_fdt_setprop_string(ms->fdt, nodename, "compatible", "cfi-flash");
    qemu_fdt_setprop_sized_cells(ms->fdt, nodename, "reg",
                                 2, flash0_base, 2, flash0_size,
                                 2, flash1_base, 2, flash1_size);
    qemu_fdt_setprop_cell(ms->fdt, nodename, "bank-width", 4);
    g_free(nodename);
}

static void fdt_add_rtc_node(LoongArchVirtMachineState *lvms,
                             uint32_t *pch_pic_phandle)
{
    char *nodename;
    hwaddr base = VIRT_RTC_REG_BASE;
    hwaddr size = VIRT_RTC_LEN;
    MachineState *ms = MACHINE(lvms);

    nodename = g_strdup_printf("/rtc@%" PRIx64, base);
    qemu_fdt_add_subnode(ms->fdt, nodename);
    qemu_fdt_setprop_string(ms->fdt, nodename, "compatible",
                            "loongson,ls7a-rtc");
    qemu_fdt_setprop_sized_cells(ms->fdt, nodename, "reg", 2, base, 2, size);
    qemu_fdt_setprop_cells(ms->fdt, nodename, "interrupts",
                           VIRT_RTC_IRQ - VIRT_GSI_BASE , 0x4);
    qemu_fdt_setprop_cell(ms->fdt, nodename, "interrupt-parent",
                          *pch_pic_phandle);
    g_free(nodename);
}

static void fdt_add_ged_reset(LoongArchVirtMachineState *lvms)
{
    char *name;
    uint32_t ged_handle;
    MachineState *ms = MACHINE(lvms);
    hwaddr base = VIRT_GED_REG_ADDR;
    hwaddr size = ACPI_GED_REG_COUNT;

    ged_handle = qemu_fdt_alloc_phandle(ms->fdt);
    name = g_strdup_printf("/ged@%" PRIx64, base);
    qemu_fdt_add_subnode(ms->fdt, name);
    qemu_fdt_setprop_string(ms->fdt, name, "compatible", "syscon");
    qemu_fdt_setprop_cells(ms->fdt, name, "reg", 0x0, base, 0x0, size);
    /* 8 bit registers */
    qemu_fdt_setprop_cell(ms->fdt, name, "reg-shift", 0);
    qemu_fdt_setprop_cell(ms->fdt, name, "reg-io-width", 1);
    qemu_fdt_setprop_cell(ms->fdt, name, "phandle", ged_handle);
    ged_handle = qemu_fdt_get_phandle(ms->fdt, name);
    g_free(name);

    name = g_strdup_printf("/reboot");
    qemu_fdt_add_subnode(ms->fdt, name);
    qemu_fdt_setprop_string(ms->fdt, name, "compatible", "syscon-reboot");
    qemu_fdt_setprop_cell(ms->fdt, name, "regmap", ged_handle);
    qemu_fdt_setprop_cell(ms->fdt, name, "offset", ACPI_GED_REG_RESET);
    qemu_fdt_setprop_cell(ms->fdt, name, "value", ACPI_GED_RESET_VALUE);
    g_free(name);

    name = g_strdup_printf("/poweroff");
    qemu_fdt_add_subnode(ms->fdt, name);
    qemu_fdt_setprop_string(ms->fdt, name, "compatible", "syscon-poweroff");
    qemu_fdt_setprop_cell(ms->fdt, name, "regmap", ged_handle);
    qemu_fdt_setprop_cell(ms->fdt, name, "offset", ACPI_GED_REG_SLEEP_CTL);
    qemu_fdt_setprop_cell(ms->fdt, name, "value", ACPI_GED_SLP_EN |
                          (ACPI_GED_SLP_TYP_S5 << ACPI_GED_SLP_TYP_POS));
    g_free(name);
}

static void fdt_add_uart_node(LoongArchVirtMachineState *lvms,
                              uint32_t *pch_pic_phandle, hwaddr base,
                              int irq, bool chosen)
{
    char *nodename;
    hwaddr size = VIRT_UART_SIZE;
    MachineState *ms = MACHINE(lvms);

    nodename = g_strdup_printf("/serial@%" PRIx64, base);
    qemu_fdt_add_subnode(ms->fdt, nodename);
    qemu_fdt_setprop_string(ms->fdt, nodename, "compatible", "ns16550a");
    qemu_fdt_setprop_cells(ms->fdt, nodename, "reg", 0x0, base, 0x0, size);
    qemu_fdt_setprop_cell(ms->fdt, nodename, "clock-frequency", 100000000);
    if (chosen)
        qemu_fdt_setprop_string(ms->fdt, "/chosen", "stdout-path", nodename);
    qemu_fdt_setprop_cells(ms->fdt, nodename, "interrupts", irq, 0x4);
    qemu_fdt_setprop_cell(ms->fdt, nodename, "interrupt-parent",
                          *pch_pic_phandle);
    g_free(nodename);
}

static void create_fdt(LoongArchVirtMachineState *lvms)
{
    MachineState *ms = MACHINE(lvms);
    uint8_t rng_seed[32];

    ms->fdt = create_device_tree(&lvms->fdt_size);
    if (!ms->fdt) {
        error_report("create_device_tree() failed");
        exit(1);
    }

    /* Header */
    qemu_fdt_setprop_string(ms->fdt, "/", "compatible",
                            "linux,dummy-loongson3");
    qemu_fdt_setprop_cell(ms->fdt, "/", "#address-cells", 0x2);
    qemu_fdt_setprop_cell(ms->fdt, "/", "#size-cells", 0x2);
    qemu_fdt_add_subnode(ms->fdt, "/chosen");

    /* Pass seed to RNG */
    qemu_guest_getrandom_nofail(rng_seed, sizeof(rng_seed));
    qemu_fdt_setprop(ms->fdt, "/chosen", "rng-seed", rng_seed, sizeof(rng_seed));
}

static void fdt_add_cpu_nodes(const LoongArchVirtMachineState *lvms)
{
    int num;
    const MachineState *ms = MACHINE(lvms);
    int smp_cpus = ms->smp.cpus;

    qemu_fdt_add_subnode(ms->fdt, "/cpus");
    qemu_fdt_setprop_cell(ms->fdt, "/cpus", "#address-cells", 0x1);
    qemu_fdt_setprop_cell(ms->fdt, "/cpus", "#size-cells", 0x0);

    /* cpu nodes */
    for (num = smp_cpus - 1; num >= 0; num--) {
        char *nodename = g_strdup_printf("/cpus/cpu@%d", num);
        LoongArchCPU *cpu = LOONGARCH_CPU(qemu_get_cpu(num));
        CPUState *cs = CPU(cpu);

        qemu_fdt_add_subnode(ms->fdt, nodename);
        qemu_fdt_setprop_string(ms->fdt, nodename, "device_type", "cpu");
        qemu_fdt_setprop_string(ms->fdt, nodename, "compatible",
                                cpu->dtb_compatible);
        if (ms->possible_cpus->cpus[cs->cpu_index].props.has_node_id) {
            qemu_fdt_setprop_cell(ms->fdt, nodename, "numa-node-id",
                ms->possible_cpus->cpus[cs->cpu_index].props.node_id);
        }
        qemu_fdt_setprop_cell(ms->fdt, nodename, "reg", num);
        qemu_fdt_setprop_cell(ms->fdt, nodename, "phandle",
                              qemu_fdt_alloc_phandle(ms->fdt));
        g_free(nodename);
    }

    /*cpu map */
    qemu_fdt_add_subnode(ms->fdt, "/cpus/cpu-map");

    for (num = smp_cpus - 1; num >= 0; num--) {
        char *cpu_path = g_strdup_printf("/cpus/cpu@%d", num);
        char *map_path;

        if (ms->smp.threads > 1) {
            map_path = g_strdup_printf(
                "/cpus/cpu-map/socket%d/core%d/thread%d",
                num / (ms->smp.cores * ms->smp.threads),
                (num / ms->smp.threads) % ms->smp.cores,
                num % ms->smp.threads);
        } else {
            map_path = g_strdup_printf(
                "/cpus/cpu-map/socket%d/core%d",
                num / ms->smp.cores,
                num % ms->smp.cores);
        }
        qemu_fdt_add_path(ms->fdt, map_path);
        qemu_fdt_setprop_phandle(ms->fdt, map_path, "cpu", cpu_path);

        g_free(map_path);
        g_free(cpu_path);
    }
}

static void fdt_add_fw_cfg_node(const LoongArchVirtMachineState *lvms)
{
    char *nodename;
    hwaddr base = VIRT_FWCFG_BASE;
    const MachineState *ms = MACHINE(lvms);

    nodename = g_strdup_printf("/fw_cfg@%" PRIx64, base);
    qemu_fdt_add_subnode(ms->fdt, nodename);
    qemu_fdt_setprop_string(ms->fdt, nodename,
                            "compatible", "qemu,fw-cfg-mmio");
    qemu_fdt_setprop_sized_cells(ms->fdt, nodename, "reg",
                                 2, base, 2, 0x18);
    qemu_fdt_setprop(ms->fdt, nodename, "dma-coherent", NULL, 0);
    g_free(nodename);
}

static void fdt_add_pcie_irq_map_node(const LoongArchVirtMachineState *lvms,
                                      char *nodename,
                                      uint32_t *pch_pic_phandle)
{
    int pin, dev;
    uint32_t irq_map_stride = 0;
    uint32_t full_irq_map[GPEX_NUM_IRQS *GPEX_NUM_IRQS * 10] = {};
    uint32_t *irq_map = full_irq_map;
    const MachineState *ms = MACHINE(lvms);

    /* This code creates a standard swizzle of interrupts such that
     * each device's first interrupt is based on it's PCI_SLOT number.
     * (See pci_swizzle_map_irq_fn())
     *
     * We only need one entry per interrupt in the table (not one per
     * possible slot) seeing the interrupt-map-mask will allow the table
     * to wrap to any number of devices.
     */

    for (dev = 0; dev < GPEX_NUM_IRQS; dev++) {
        int devfn = dev * 0x8;

        for (pin = 0; pin  < GPEX_NUM_IRQS; pin++) {
            int irq_nr = 16 + ((pin + PCI_SLOT(devfn)) % GPEX_NUM_IRQS);
            int i = 0;

            /* Fill PCI address cells */
            irq_map[i] = cpu_to_be32(devfn << 8);
            i += 3;

            /* Fill PCI Interrupt cells */
            irq_map[i] = cpu_to_be32(pin + 1);
            i += 1;

            /* Fill interrupt controller phandle and cells */
            irq_map[i++] = cpu_to_be32(*pch_pic_phandle);
            irq_map[i++] = cpu_to_be32(irq_nr);

            if (!irq_map_stride) {
                irq_map_stride = i;
            }
            irq_map += irq_map_stride;
        }
    }


    qemu_fdt_setprop(ms->fdt, nodename, "interrupt-map", full_irq_map,
                     GPEX_NUM_IRQS * GPEX_NUM_IRQS *
                     irq_map_stride * sizeof(uint32_t));
    qemu_fdt_setprop_cells(ms->fdt, nodename, "interrupt-map-mask",
                     0x1800, 0, 0, 0x7);
}

static void fdt_add_pcie_node(const LoongArchVirtMachineState *lvms,
                              uint32_t *pch_pic_phandle,
                              uint32_t *pch_msi_phandle)
{
    char *nodename;
    hwaddr base_mmio = VIRT_PCI_MEM_BASE;
    hwaddr size_mmio = VIRT_PCI_MEM_SIZE;
    hwaddr base_pio = VIRT_PCI_IO_BASE;
    hwaddr size_pio = VIRT_PCI_IO_SIZE;
    hwaddr base_pcie = VIRT_PCI_CFG_BASE;
    hwaddr size_pcie = VIRT_PCI_CFG_SIZE;
    hwaddr base = base_pcie;

    const MachineState *ms = MACHINE(lvms);

    nodename = g_strdup_printf("/pcie@%" PRIx64, base);
    qemu_fdt_add_subnode(ms->fdt, nodename);
    qemu_fdt_setprop_string(ms->fdt, nodename,
                            "compatible", "pci-host-ecam-generic");
    qemu_fdt_setprop_string(ms->fdt, nodename, "device_type", "pci");
    qemu_fdt_setprop_cell(ms->fdt, nodename, "#address-cells", 3);
    qemu_fdt_setprop_cell(ms->fdt, nodename, "#size-cells", 2);
    qemu_fdt_setprop_cell(ms->fdt, nodename, "linux,pci-domain", 0);
    qemu_fdt_setprop_cells(ms->fdt, nodename, "bus-range", 0,
                           PCIE_MMCFG_BUS(VIRT_PCI_CFG_SIZE - 1));
    qemu_fdt_setprop(ms->fdt, nodename, "dma-coherent", NULL, 0);
    qemu_fdt_setprop_sized_cells(ms->fdt, nodename, "reg",
                                 2, base_pcie, 2, size_pcie);
    qemu_fdt_setprop_sized_cells(ms->fdt, nodename, "ranges",
                                 1, FDT_PCI_RANGE_IOPORT, 2, VIRT_PCI_IO_OFFSET,
                                 2, base_pio, 2, size_pio,
                                 1, FDT_PCI_RANGE_MMIO, 2, base_mmio,
                                 2, base_mmio, 2, size_mmio);
    qemu_fdt_setprop_cells(ms->fdt, nodename, "msi-map",
                           0, *pch_msi_phandle, 0, 0x10000);

    fdt_add_pcie_irq_map_node(lvms, nodename, pch_pic_phandle);

    g_free(nodename);
}

static void fdt_add_memory_node(MachineState *ms,
                                uint64_t base, uint64_t size, int node_id)
{
    char *nodename = g_strdup_printf("/memory@%" PRIx64, base);

    qemu_fdt_add_subnode(ms->fdt, nodename);
    qemu_fdt_setprop_cells(ms->fdt, nodename, "reg", base >> 32, base,
                           size >> 32, size);
    qemu_fdt_setprop_string(ms->fdt, nodename, "device_type", "memory");

    if (ms->numa_state && ms->numa_state->num_nodes) {
        qemu_fdt_setprop_cell(ms->fdt, nodename, "numa-node-id", node_id);
    }

    g_free(nodename);
}

static void fdt_add_memory_nodes(MachineState *ms)
{
    hwaddr base, size, ram_size, gap;
    int i, nb_numa_nodes, nodes;
    NodeInfo *numa_info;

    ram_size = ms->ram_size;
    base = VIRT_LOWMEM_BASE;
    gap = VIRT_LOWMEM_SIZE;
    nodes = nb_numa_nodes = ms->numa_state->num_nodes;
    numa_info = ms->numa_state->nodes;
    if (!nodes) {
        nodes = 1;
    }

    for (i = 0; i < nodes; i++) {
        if (nb_numa_nodes) {
            size = numa_info[i].node_mem;
        } else {
            size = ram_size;
        }

        /*
         * memory for the node splited into two part
         *   lowram:  [base, +gap)
         *   highram: [VIRT_HIGHMEM_BASE, +(len - gap))
         */
        if (size >= gap) {
            fdt_add_memory_node(ms, base, gap, i);
            size -= gap;
            base = VIRT_HIGHMEM_BASE;
            gap = ram_size - VIRT_LOWMEM_SIZE;
        }

        if (size) {
            fdt_add_memory_node(ms, base, size, i);
            base += size;
            gap -= size;
        }
    }
}

static void virt_build_smbios(LoongArchVirtMachineState *lvms)
{
    MachineState *ms = MACHINE(lvms);
    MachineClass *mc = MACHINE_GET_CLASS(lvms);
    uint8_t *smbios_tables, *smbios_anchor;
    size_t smbios_tables_len, smbios_anchor_len;
    const char *product = "QEMU Virtual Machine";

    if (!lvms->fw_cfg) {
        return;
    }

    smbios_set_defaults("QEMU", product, mc->name);

    smbios_get_tables(ms, SMBIOS_ENTRY_POINT_TYPE_64,
                      NULL, 0,
                      &smbios_tables, &smbios_tables_len,
                      &smbios_anchor, &smbios_anchor_len, &error_fatal);

    if (smbios_anchor) {
        fw_cfg_add_file(lvms->fw_cfg, "etc/smbios/smbios-tables",
                        smbios_tables, smbios_tables_len);
        fw_cfg_add_file(lvms->fw_cfg, "etc/smbios/smbios-anchor",
                        smbios_anchor, smbios_anchor_len);
    }
}

static void virt_done(Notifier *notifier, void *data)
{
    LoongArchVirtMachineState *lvms = container_of(notifier,
                                      LoongArchVirtMachineState, machine_done);
    virt_build_smbios(lvms);
    loongarch_acpi_setup(lvms);
}

static void virt_powerdown_req(Notifier *notifier, void *opaque)
{
    LoongArchVirtMachineState *s;

    s = container_of(notifier, LoongArchVirtMachineState, powerdown_notifier);
    acpi_send_event(s->acpi_ged, ACPI_POWER_DOWN_STATUS);
}

static void memmap_add_entry(uint64_t address, uint64_t length, uint32_t type)
{
    /* Ensure there are no duplicate entries. */
    for (unsigned i = 0; i < memmap_entries; i++) {
        assert(memmap_table[i].address != address);
    }

    memmap_table = g_renew(struct memmap_entry, memmap_table,
                           memmap_entries + 1);
    memmap_table[memmap_entries].address = cpu_to_le64(address);
    memmap_table[memmap_entries].length = cpu_to_le64(length);
    memmap_table[memmap_entries].type = cpu_to_le32(type);
    memmap_table[memmap_entries].reserved = 0;
    memmap_entries++;
}

static DeviceState *create_acpi_ged(DeviceState *pch_pic,
                                    LoongArchVirtMachineState *lvms)
{
    DeviceState *dev;
    MachineState *ms = MACHINE(lvms);
    uint32_t event = ACPI_GED_PWR_DOWN_EVT;

    if (ms->ram_slots) {
        event |= ACPI_GED_MEM_HOTPLUG_EVT;
    }
    dev = qdev_new(TYPE_ACPI_GED);
    qdev_prop_set_uint32(dev, "ged-event", event);
    sysbus_realize_and_unref(SYS_BUS_DEVICE(dev), &error_fatal);

    /* ged event */
    sysbus_mmio_map(SYS_BUS_DEVICE(dev), 0, VIRT_GED_EVT_ADDR);
    /* memory hotplug */
    sysbus_mmio_map(SYS_BUS_DEVICE(dev), 1, VIRT_GED_MEM_ADDR);
    /* ged regs used for reset and power down */
    sysbus_mmio_map(SYS_BUS_DEVICE(dev), 2, VIRT_GED_REG_ADDR);

    sysbus_connect_irq(SYS_BUS_DEVICE(dev), 0,
                       qdev_get_gpio_in(pch_pic, VIRT_SCI_IRQ - VIRT_GSI_BASE));
    return dev;
}

static DeviceState *create_platform_bus(DeviceState *pch_pic)
{
    DeviceState *dev;
    SysBusDevice *sysbus;
    int i, irq;
    MemoryRegion *sysmem = get_system_memory();

    dev = qdev_new(TYPE_PLATFORM_BUS_DEVICE);
    dev->id = g_strdup(TYPE_PLATFORM_BUS_DEVICE);
    qdev_prop_set_uint32(dev, "num_irqs", VIRT_PLATFORM_BUS_NUM_IRQS);
    qdev_prop_set_uint32(dev, "mmio_size", VIRT_PLATFORM_BUS_SIZE);
    sysbus_realize_and_unref(SYS_BUS_DEVICE(dev), &error_fatal);

    sysbus = SYS_BUS_DEVICE(dev);
    for (i = 0; i < VIRT_PLATFORM_BUS_NUM_IRQS; i++) {
        irq = VIRT_PLATFORM_BUS_IRQ - VIRT_GSI_BASE + i;
        sysbus_connect_irq(sysbus, i, qdev_get_gpio_in(pch_pic, irq));
    }

    memory_region_add_subregion(sysmem,
                                VIRT_PLATFORM_BUS_BASEADDRESS,
                                sysbus_mmio_get_region(sysbus, 0));
    return dev;
}

static void virt_devices_init(DeviceState *pch_pic,
                                   LoongArchVirtMachineState *lvms,
                                   uint32_t *pch_pic_phandle,
                                   uint32_t *pch_msi_phandle)
{
    MachineClass *mc = MACHINE_GET_CLASS(lvms);
    DeviceState *gpex_dev;
    SysBusDevice *d;
    PCIBus *pci_bus;
    MemoryRegion *ecam_alias, *ecam_reg, *pio_alias, *pio_reg;
    MemoryRegion *mmio_alias, *mmio_reg;
    int i;

    gpex_dev = qdev_new(TYPE_GPEX_HOST);
    d = SYS_BUS_DEVICE(gpex_dev);
    sysbus_realize_and_unref(d, &error_fatal);
    pci_bus = PCI_HOST_BRIDGE(gpex_dev)->bus;
    lvms->pci_bus = pci_bus;

    /* Map only part size_ecam bytes of ECAM space */
    ecam_alias = g_new0(MemoryRegion, 1);
    ecam_reg = sysbus_mmio_get_region(d, 0);
    memory_region_init_alias(ecam_alias, OBJECT(gpex_dev), "pcie-ecam",
                             ecam_reg, 0, VIRT_PCI_CFG_SIZE);
    memory_region_add_subregion(get_system_memory(), VIRT_PCI_CFG_BASE,
                                ecam_alias);

    /* Map PCI mem space */
    mmio_alias = g_new0(MemoryRegion, 1);
    mmio_reg = sysbus_mmio_get_region(d, 1);
    memory_region_init_alias(mmio_alias, OBJECT(gpex_dev), "pcie-mmio",
                             mmio_reg, VIRT_PCI_MEM_BASE, VIRT_PCI_MEM_SIZE);
    memory_region_add_subregion(get_system_memory(), VIRT_PCI_MEM_BASE,
                                mmio_alias);

    /* Map PCI IO port space. */
    pio_alias = g_new0(MemoryRegion, 1);
    pio_reg = sysbus_mmio_get_region(d, 2);
    memory_region_init_alias(pio_alias, OBJECT(gpex_dev), "pcie-io", pio_reg,
                             VIRT_PCI_IO_OFFSET, VIRT_PCI_IO_SIZE);
    memory_region_add_subregion(get_system_memory(), VIRT_PCI_IO_BASE,
                                pio_alias);

    for (i = 0; i < GPEX_NUM_IRQS; i++) {
        sysbus_connect_irq(d, i,
                           qdev_get_gpio_in(pch_pic, 16 + i));
        gpex_set_irq_num(GPEX_HOST(gpex_dev), i, 16 + i);
    }

    /* Add pcie node */
    fdt_add_pcie_node(lvms, pch_pic_phandle, pch_msi_phandle);

    /*
     * Create uart fdt node in reverse order so that they appear
     * in the finished device tree lowest address first
     */
    for (i = VIRT_UART_COUNT; i --> 0;) {
        hwaddr base = VIRT_UART_BASE + i * VIRT_UART_SIZE;
        int irq = VIRT_UART_IRQ + i - VIRT_GSI_BASE;
        serial_mm_init(get_system_memory(), base, 0,
                       qdev_get_gpio_in(pch_pic, irq),
                       115200, serial_hd(i), DEVICE_LITTLE_ENDIAN);
        fdt_add_uart_node(lvms, pch_pic_phandle, base, irq, i == 0);
    }

    /* Network init */
    pci_init_nic_devices(pci_bus, mc->default_nic);

    /*
     * There are some invalid guest memory access.
     * Create some unimplemented devices to emulate this.
     */
    create_unimplemented_device("pci-dma-cfg", 0x1001041c, 0x4);
    sysbus_create_simple("ls7a_rtc", VIRT_RTC_REG_BASE,
                         qdev_get_gpio_in(pch_pic,
                         VIRT_RTC_IRQ - VIRT_GSI_BASE));
    fdt_add_rtc_node(lvms, pch_pic_phandle);
    fdt_add_ged_reset(lvms);

    /* acpi ged */
    lvms->acpi_ged = create_acpi_ged(pch_pic, lvms);
    /* platform bus */
    lvms->platform_bus_dev = create_platform_bus(pch_pic);
}

static void virt_irq_init(LoongArchVirtMachineState *lvms)
{
    MachineState *ms = MACHINE(lvms);
    DeviceState *pch_pic, *pch_msi, *cpudev;
    DeviceState *ipi, *extioi;
    SysBusDevice *d;
    LoongArchCPU *lacpu;
    CPULoongArchState *env;
    CPUState *cpu_state;
    int cpu, pin, i, start, num;
    uint32_t cpuintc_phandle, eiointc_phandle, pch_pic_phandle, pch_msi_phandle;

    /*
     * Extended IRQ model.
     *                                 |
     * +-----------+     +-------------|--------+     +-----------+
     * | IPI/Timer | --> | CPUINTC(0-3)|(4-255) | <-- | IPI/Timer |
     * +-----------+     +-------------|--------+     +-----------+
     *                         ^       |
     *                         |
     *                    +---------+
     *                    | EIOINTC |
     *                    +---------+
     *                     ^       ^
     *                     |       |
     *              +---------+ +---------+
     *              | PCH-PIC | | PCH-MSI |
     *              +---------+ +---------+
     *                ^      ^          ^
     *                |      |          |
     *         +--------+ +---------+ +---------+
     *         | UARTs  | | Devices | | Devices |
     *         +--------+ +---------+ +---------+
     *
     * Virt extended IRQ model.
     *
     *   +-----+    +---------------+     +-------+
     *   | IPI |--> | CPUINTC(0-255)| <-- | Timer |
     *   +-----+    +---------------+     +-------+
     *                     ^
     *                     |
     *               +-----------+
     *               | V-EIOINTC |
     *               +-----------+
     *                ^         ^
     *                |         |
     *         +---------+ +---------+
     *         | PCH-PIC | | PCH-MSI |
     *         +---------+ +---------+
     *           ^      ^          ^
     *           |      |          |
     *    +--------+ +---------+ +---------+
     *    | UARTs  | | Devices | | Devices |
     *    +--------+ +---------+ +---------+
     */

    /* Create IPI device */
    ipi = qdev_new(TYPE_LOONGARCH_IPI);
    qdev_prop_set_uint32(ipi, "num-cpu", ms->smp.cpus);
    sysbus_realize_and_unref(SYS_BUS_DEVICE(ipi), &error_fatal);

    /* IPI iocsr memory region */
    memory_region_add_subregion(&lvms->system_iocsr, SMP_IPI_MAILBOX,
                   sysbus_mmio_get_region(SYS_BUS_DEVICE(ipi), 0));
    memory_region_add_subregion(&lvms->system_iocsr, MAIL_SEND_ADDR,
                   sysbus_mmio_get_region(SYS_BUS_DEVICE(ipi), 1));

    /* Add cpu interrupt-controller */
    fdt_add_cpuic_node(lvms, &cpuintc_phandle);

    for (cpu = 0; cpu < ms->smp.cpus; cpu++) {
        cpu_state = qemu_get_cpu(cpu);
        cpudev = DEVICE(cpu_state);
        lacpu = LOONGARCH_CPU(cpu_state);
        env = &(lacpu->env);
        env->address_space_iocsr = &lvms->as_iocsr;

        /* connect ipi irq to cpu irq */
        qdev_connect_gpio_out(ipi, cpu, qdev_get_gpio_in(cpudev, IRQ_IPI));
        env->ipistate = ipi;
    }

    /* Create EXTIOI device */
    extioi = qdev_new(TYPE_LOONGARCH_EXTIOI);
    qdev_prop_set_uint32(extioi, "num-cpu", ms->smp.cpus);
    if (virt_is_veiointc_enabled(lvms)) {
        qdev_prop_set_bit(extioi, "has-virtualization-extension", true);
    }
    sysbus_realize_and_unref(SYS_BUS_DEVICE(extioi), &error_fatal);
    memory_region_add_subregion(&lvms->system_iocsr, APIC_BASE,
                    sysbus_mmio_get_region(SYS_BUS_DEVICE(extioi), 0));
    if (virt_is_veiointc_enabled(lvms)) {
        memory_region_add_subregion(&lvms->system_iocsr, EXTIOI_VIRT_BASE,
                    sysbus_mmio_get_region(SYS_BUS_DEVICE(extioi), 1));
    }

    /*
     * connect ext irq to the cpu irq
     * cpu_pin[9:2] <= intc_pin[7:0]
     */
    for (cpu = 0; cpu < ms->smp.cpus; cpu++) {
        cpudev = DEVICE(qemu_get_cpu(cpu));
        for (pin = 0; pin < LS3A_INTC_IP; pin++) {
            qdev_connect_gpio_out(extioi, (cpu * 8 + pin),
                                  qdev_get_gpio_in(cpudev, pin + 2));
        }
    }

    /* Add Extend I/O Interrupt Controller node */
    fdt_add_eiointc_node(lvms, &cpuintc_phandle, &eiointc_phandle);

    pch_pic = qdev_new(TYPE_LOONGARCH_PCH_PIC);
    num = VIRT_PCH_PIC_IRQ_NUM;
    qdev_prop_set_uint32(pch_pic, "pch_pic_irq_num", num);
    d = SYS_BUS_DEVICE(pch_pic);
    sysbus_realize_and_unref(d, &error_fatal);
    memory_region_add_subregion(get_system_memory(), VIRT_IOAPIC_REG_BASE,
                            sysbus_mmio_get_region(d, 0));
    memory_region_add_subregion(get_system_memory(),
                            VIRT_IOAPIC_REG_BASE + PCH_PIC_ROUTE_ENTRY_OFFSET,
                            sysbus_mmio_get_region(d, 1));
    memory_region_add_subregion(get_system_memory(),
                            VIRT_IOAPIC_REG_BASE + PCH_PIC_INT_STATUS_LO,
                            sysbus_mmio_get_region(d, 2));

    /* Connect pch_pic irqs to extioi */
    for (i = 0; i < num; i++) {
        qdev_connect_gpio_out(DEVICE(d), i, qdev_get_gpio_in(extioi, i));
    }

    /* Add PCH PIC node */
    fdt_add_pch_pic_node(lvms, &eiointc_phandle, &pch_pic_phandle);

    pch_msi = qdev_new(TYPE_LOONGARCH_PCH_MSI);
    start   =  num;
    num = EXTIOI_IRQS - start;
    qdev_prop_set_uint32(pch_msi, "msi_irq_base", start);
    qdev_prop_set_uint32(pch_msi, "msi_irq_num", num);
    d = SYS_BUS_DEVICE(pch_msi);
    sysbus_realize_and_unref(d, &error_fatal);
    sysbus_mmio_map(d, 0, VIRT_PCH_MSI_ADDR_LOW);
    for (i = 0; i < num; i++) {
        /* Connect pch_msi irqs to extioi */
        qdev_connect_gpio_out(DEVICE(d), i,
                              qdev_get_gpio_in(extioi, i + start));
    }

    /* Add PCH MSI node */
    fdt_add_pch_msi_node(lvms, &eiointc_phandle, &pch_msi_phandle);

    virt_devices_init(pch_pic, lvms, &pch_pic_phandle, &pch_msi_phandle);
}

static void virt_firmware_init(LoongArchVirtMachineState *lvms)
{
    char *filename = MACHINE(lvms)->firmware;
    char *bios_name = NULL;
    int bios_size, i;
    BlockBackend *pflash_blk0;
    MemoryRegion *mr;

    lvms->bios_loaded = false;

    /* Map legacy -drive if=pflash to machine properties */
    for (i = 0; i < ARRAY_SIZE(lvms->flash); i++) {
        pflash_cfi01_legacy_drive(lvms->flash[i],
                                  drive_get(IF_PFLASH, 0, i));
    }

    virt_flash_map(lvms, get_system_memory());

    pflash_blk0 = pflash_cfi01_get_blk(lvms->flash[0]);

    if (pflash_blk0) {
        if (filename) {
            error_report("cannot use both '-bios' and '-drive if=pflash'"
                         "options at once");
            exit(1);
        }
        lvms->bios_loaded = true;
        return;
    }

    if (filename) {
        bios_name = qemu_find_file(QEMU_FILE_TYPE_BIOS, filename);
        if (!bios_name) {
            error_report("Could not find ROM image '%s'", filename);
            exit(1);
        }

        mr = sysbus_mmio_get_region(SYS_BUS_DEVICE(lvms->flash[0]), 0);
        bios_size = load_image_mr(bios_name, mr);
        if (bios_size < 0) {
            error_report("Could not load ROM image '%s'", bios_name);
            exit(1);
        }
        g_free(bios_name);
        lvms->bios_loaded = true;
    }
}

static MemTxResult virt_iocsr_misc_write(void *opaque, hwaddr addr,
                                         uint64_t val, unsigned size,
                                         MemTxAttrs attrs)
{
    LoongArchVirtMachineState *lvms = LOONGARCH_VIRT_MACHINE(opaque);
    uint64_t features;

    switch (addr) {
    case MISC_FUNC_REG:
        if (!virt_is_veiointc_enabled(lvms)) {
            return MEMTX_OK;
        }

        features = address_space_ldl(&lvms->as_iocsr,
                                     EXTIOI_VIRT_BASE + EXTIOI_VIRT_CONFIG,
                                     attrs, NULL);
        if (val & BIT_ULL(IOCSRM_EXTIOI_EN)) {
            features |= BIT(EXTIOI_ENABLE);
        }
        if (val & BIT_ULL(IOCSRM_EXTIOI_INT_ENCODE)) {
            features |= BIT(EXTIOI_ENABLE_INT_ENCODE);
        }

        address_space_stl(&lvms->as_iocsr,
                          EXTIOI_VIRT_BASE + EXTIOI_VIRT_CONFIG,
                          features, attrs, NULL);
        break;
    default:
        g_assert_not_reached();
    }

    return MEMTX_OK;
}

static MemTxResult virt_iocsr_misc_read(void *opaque, hwaddr addr,
                                        uint64_t *data,
                                        unsigned size, MemTxAttrs attrs)
{
    LoongArchVirtMachineState *lvms = LOONGARCH_VIRT_MACHINE(opaque);
    uint64_t ret = 0;
    int features;

    switch (addr) {
    case VERSION_REG:
        ret = 0x11ULL;
        break;
    case FEATURE_REG:
        ret = BIT(IOCSRF_MSI) | BIT(IOCSRF_EXTIOI) | BIT(IOCSRF_CSRIPI);
        if (kvm_enabled()) {
            ret |= BIT(IOCSRF_VM);
        }
        break;
    case VENDOR_REG:
        ret = 0x6e6f73676e6f6f4cULL; /* "Loongson" */
        break;
    case CPUNAME_REG:
        ret = 0x303030354133ULL;     /* "3A5000" */
        break;
    case MISC_FUNC_REG:
        if (!virt_is_veiointc_enabled(lvms)) {
            ret |= BIT_ULL(IOCSRM_EXTIOI_EN);
            break;
        }

        features = address_space_ldl(&lvms->as_iocsr,
                                     EXTIOI_VIRT_BASE + EXTIOI_VIRT_CONFIG,
                                     attrs, NULL);
        if (features & BIT(EXTIOI_ENABLE)) {
            ret |= BIT_ULL(IOCSRM_EXTIOI_EN);
        }
        if (features & BIT(EXTIOI_ENABLE_INT_ENCODE)) {
            ret |= BIT_ULL(IOCSRM_EXTIOI_INT_ENCODE);
        }
        break;
    default:
        g_assert_not_reached();
    }

    *data = ret;
    return MEMTX_OK;
}

static const MemoryRegionOps virt_iocsr_misc_ops = {
    .read_with_attrs  = virt_iocsr_misc_read,
    .write_with_attrs = virt_iocsr_misc_write,
    .endianness = DEVICE_LITTLE_ENDIAN,
    .valid = {
        .min_access_size = 4,
        .max_access_size = 8,
    },
    .impl = {
        .min_access_size = 8,
        .max_access_size = 8,
    },
};

static void fw_cfg_add_memory(MachineState *ms)
{
    hwaddr base, size, ram_size, gap;
    int nb_numa_nodes, nodes;
    NodeInfo *numa_info;

    ram_size = ms->ram_size;
    base = VIRT_LOWMEM_BASE;
    gap = VIRT_LOWMEM_SIZE;
    nodes = nb_numa_nodes = ms->numa_state->num_nodes;
    numa_info = ms->numa_state->nodes;
    if (!nodes) {
        nodes = 1;
    }

    /* add fw_cfg memory map of node0 */
    if (nb_numa_nodes) {
        size = numa_info[0].node_mem;
    } else {
        size = ram_size;
    }

    if (size >= gap) {
        memmap_add_entry(base, gap, 1);
        size -= gap;
        base = VIRT_HIGHMEM_BASE;
    }

    if (size) {
        memmap_add_entry(base, size, 1);
        base += size;
    }

    if (nodes < 2) {
        return;
    }

    /* add fw_cfg memory map of other nodes */
    if (numa_info[0].node_mem < gap && ram_size > gap) {
        /*
         * memory map for the maining nodes splited into two part
         * lowram:  [base, +(gap - numa_info[0].node_mem))
         * highram: [VIRT_HIGHMEM_BASE, +(ram_size - gap))
         */
        memmap_add_entry(base, gap - numa_info[0].node_mem, 1);
        size = ram_size - gap;
        base = VIRT_HIGHMEM_BASE;
    } else {
        size = ram_size - numa_info[0].node_mem;
    }

   if (size)
        memmap_add_entry(base, size, 1);
}

static void virt_init(MachineState *machine)
{
    LoongArchCPU *lacpu;
    const char *cpu_model = machine->cpu_type;
    MemoryRegion *address_space_mem = get_system_memory();
    LoongArchVirtMachineState *lvms = LOONGARCH_VIRT_MACHINE(machine);
    int i;
    hwaddr base, size, ram_size = machine->ram_size;
    const CPUArchIdList *possible_cpus;
    MachineClass *mc = MACHINE_GET_CLASS(machine);
    CPUState *cpu;
<<<<<<< HEAD
    struct loaderparams loaderparams = { };
=======
>>>>>>> ae35f033

    if (!cpu_model) {
        cpu_model = LOONGARCH_CPU_TYPE_NAME("la464");
    }

    create_fdt(lvms);

    /* Create IOCSR space */
    memory_region_init_io(&lvms->system_iocsr, OBJECT(machine), NULL,
                          machine, "iocsr", UINT64_MAX);
    address_space_init(&lvms->as_iocsr, &lvms->system_iocsr, "IOCSR");
    memory_region_init_io(&lvms->iocsr_mem, OBJECT(machine),
                          &virt_iocsr_misc_ops,
                          machine, "iocsr_misc", 0x428);
    memory_region_add_subregion(&lvms->system_iocsr, 0, &lvms->iocsr_mem);

    /* Init CPUs */
    possible_cpus = mc->possible_cpu_arch_ids(machine);
    for (i = 0; i < possible_cpus->len; i++) {
        cpu = cpu_create(machine->cpu_type);
        cpu->cpu_index = i;
        machine->possible_cpus->cpus[i].cpu = cpu;
        lacpu = LOONGARCH_CPU(cpu);
        lacpu->phy_id = machine->possible_cpus->cpus[i].arch_id;
    }
    fdt_add_cpu_nodes(lvms);
    fdt_add_memory_nodes(machine);
    fw_cfg_add_memory(machine);

    /* Node0 memory */
    size = ram_size;
    base = VIRT_LOWMEM_BASE;
    if (size > VIRT_LOWMEM_SIZE) {
        size = VIRT_LOWMEM_SIZE;
    }
<<<<<<< HEAD
    phyAddr = VIRT_HIGHMEM_BASE;
    memmap_add_entry(phyAddr, highram_size, 1);
    fdt_add_memory_node(machine, phyAddr, highram_size, 0);
    memory_region_init_alias(&lams->highmem, NULL, "loongarch.node0.highram",
                              machine->ram, offset, highram_size);
    memory_region_add_subregion(address_space_mem, phyAddr, &lams->highmem);

    /* Node1 - Nodemax memory */
    offset += highram_size;
    phyAddr += highram_size;

    for (i = 1; i < nb_numa_nodes; i++) {
        MemoryRegion *nodemem = g_new(MemoryRegion, 1);
        g_autofree char *ramName = g_strdup_printf("loongarch.node%d.ram", i);
        memory_region_init_alias(nodemem, NULL, ramName, machine->ram,
                                 offset,  numa_info[i].node_mem);
        memory_region_add_subregion(address_space_mem, phyAddr, nodemem);
        memmap_add_entry(phyAddr, numa_info[i].node_mem, 1);
        fdt_add_memory_node(machine, phyAddr, numa_info[i].node_mem, i);
        offset += numa_info[i].node_mem;
        phyAddr += numa_info[i].node_mem;
=======

    memory_region_init_alias(&lvms->lowmem, NULL, "loongarch.lowram",
                              machine->ram, base, size);
    memory_region_add_subregion(address_space_mem, base, &lvms->lowmem);
    base += size;
    if (ram_size - size) {
        base = VIRT_HIGHMEM_BASE;
        memory_region_init_alias(&lvms->highmem, NULL, "loongarch.highram",
                machine->ram, VIRT_LOWMEM_BASE + size, ram_size - size);
        memory_region_add_subregion(address_space_mem, base, &lvms->highmem);
        base += ram_size - size;
>>>>>>> ae35f033
    }

    /* initialize device memory address space */
    if (machine->ram_size < machine->maxram_size) {
        ram_addr_t device_mem_size = machine->maxram_size - machine->ram_size;

        if (machine->ram_slots > ACPI_MAX_RAM_SLOTS) {
            error_report("unsupported amount of memory slots: %"PRIu64,
                         machine->ram_slots);
            exit(EXIT_FAILURE);
        }

        if (QEMU_ALIGN_UP(machine->maxram_size,
                          TARGET_PAGE_SIZE) != machine->maxram_size) {
            error_report("maximum memory size must by aligned to multiple of "
                         "%d bytes", TARGET_PAGE_SIZE);
            exit(EXIT_FAILURE);
        }
        machine_memory_devices_init(machine, base, device_mem_size);
    }

    /* load the BIOS image. */
    virt_firmware_init(lvms);

    /* fw_cfg init */
    lvms->fw_cfg = virt_fw_cfg_init(ram_size, machine);
    rom_set_fw(lvms->fw_cfg);
    if (lvms->fw_cfg != NULL) {
        fw_cfg_add_file(lvms->fw_cfg, "etc/memmap",
                        memmap_table,
                        sizeof(struct memmap_entry) * (memmap_entries));
    }
    fdt_add_fw_cfg_node(lvms);
    fdt_add_flash_node(lvms);

    /* Initialize the IO interrupt subsystem */
    virt_irq_init(lvms);
    platform_bus_add_all_fdt_nodes(machine->fdt, "/platic",
                                   VIRT_PLATFORM_BUS_BASEADDRESS,
                                   VIRT_PLATFORM_BUS_SIZE,
                                   VIRT_PLATFORM_BUS_IRQ);
    lvms->machine_done.notify = virt_done;
    qemu_add_machine_init_done_notifier(&lvms->machine_done);
     /* connect powerdown request */
    lvms->powerdown_notifier.notify = virt_powerdown_req;
    qemu_register_powerdown_notifier(&lvms->powerdown_notifier);

    /*
     * Since lowmem region starts from 0 and Linux kernel legacy start address
     * at 2 MiB, FDT base address is located at 1 MiB to avoid NULL pointer
     * access. FDT size limit with 1 MiB.
     * Put the FDT into the memory map as a ROM image: this will ensure
     * the FDT is copied again upon reset, even if addr points into RAM.
     */
    qemu_fdt_dumpdtb(machine->fdt, lvms->fdt_size);
    rom_add_blob_fixed_as("fdt", machine->fdt, lvms->fdt_size, FDT_BASE,
                          &address_space_memory);
    qemu_register_reset_nosnapshotload(qemu_fdt_randomize_seeds,
            rom_ptr_for_as(&address_space_memory, FDT_BASE, lvms->fdt_size));

    lvms->bootinfo.ram_size = ram_size;
    loongarch_load_kernel(machine, &lvms->bootinfo);
}

static void virt_get_acpi(Object *obj, Visitor *v, const char *name,
                          void *opaque, Error **errp)
{
    LoongArchVirtMachineState *lvms = LOONGARCH_VIRT_MACHINE(obj);
    OnOffAuto acpi = lvms->acpi;

    visit_type_OnOffAuto(v, name, &acpi, errp);
}

static void virt_set_acpi(Object *obj, Visitor *v, const char *name,
                               void *opaque, Error **errp)
{
    LoongArchVirtMachineState *lvms = LOONGARCH_VIRT_MACHINE(obj);

    visit_type_OnOffAuto(v, name, &lvms->acpi, errp);
}

static void virt_initfn(Object *obj)
{
    LoongArchVirtMachineState *lvms = LOONGARCH_VIRT_MACHINE(obj);

    if (tcg_enabled()) {
        lvms->veiointc = ON_OFF_AUTO_OFF;
    }
    lvms->acpi = ON_OFF_AUTO_AUTO;
    lvms->oem_id = g_strndup(ACPI_BUILD_APPNAME6, 6);
    lvms->oem_table_id = g_strndup(ACPI_BUILD_APPNAME8, 8);
    virt_flash_create(lvms);
}

static bool memhp_type_supported(DeviceState *dev)
{
    /* we only support pc dimm now */
    return object_dynamic_cast(OBJECT(dev), TYPE_PC_DIMM) &&
           !object_dynamic_cast(OBJECT(dev), TYPE_NVDIMM);
}

static void virt_mem_pre_plug(HotplugHandler *hotplug_dev, DeviceState *dev,
                                 Error **errp)
{
    pc_dimm_pre_plug(PC_DIMM(dev), MACHINE(hotplug_dev), errp);
}

static void virt_device_pre_plug(HotplugHandler *hotplug_dev,
                                            DeviceState *dev, Error **errp)
{
    if (memhp_type_supported(dev)) {
        virt_mem_pre_plug(hotplug_dev, dev, errp);
    }
}

static void virt_mem_unplug_request(HotplugHandler *hotplug_dev,
                                     DeviceState *dev, Error **errp)
{
    LoongArchVirtMachineState *lvms = LOONGARCH_VIRT_MACHINE(hotplug_dev);

    /* the acpi ged is always exist */
    hotplug_handler_unplug_request(HOTPLUG_HANDLER(lvms->acpi_ged), dev,
                                   errp);
}

static void virt_device_unplug_request(HotplugHandler *hotplug_dev,
                                          DeviceState *dev, Error **errp)
{
    if (memhp_type_supported(dev)) {
        virt_mem_unplug_request(hotplug_dev, dev, errp);
    }
}

static void virt_mem_unplug(HotplugHandler *hotplug_dev,
                             DeviceState *dev, Error **errp)
{
    LoongArchVirtMachineState *lvms = LOONGARCH_VIRT_MACHINE(hotplug_dev);

    hotplug_handler_unplug(HOTPLUG_HANDLER(lvms->acpi_ged), dev, errp);
    pc_dimm_unplug(PC_DIMM(dev), MACHINE(lvms));
    qdev_unrealize(dev);
}

static void virt_device_unplug(HotplugHandler *hotplug_dev,
                                          DeviceState *dev, Error **errp)
{
    if (memhp_type_supported(dev)) {
        virt_mem_unplug(hotplug_dev, dev, errp);
    }
}

static void virt_mem_plug(HotplugHandler *hotplug_dev,
                             DeviceState *dev, Error **errp)
{
    LoongArchVirtMachineState *lvms = LOONGARCH_VIRT_MACHINE(hotplug_dev);

    pc_dimm_plug(PC_DIMM(dev), MACHINE(lvms));
    hotplug_handler_plug(HOTPLUG_HANDLER(lvms->acpi_ged),
                         dev, &error_abort);
}

static void virt_device_plug_cb(HotplugHandler *hotplug_dev,
                                        DeviceState *dev, Error **errp)
{
    LoongArchVirtMachineState *lvms = LOONGARCH_VIRT_MACHINE(hotplug_dev);
    MachineClass *mc = MACHINE_GET_CLASS(lvms);
    PlatformBusDevice *pbus;

    if (device_is_dynamic_sysbus(mc, dev)) {
        if (lvms->platform_bus_dev) {
            pbus = PLATFORM_BUS_DEVICE(lvms->platform_bus_dev);
            platform_bus_link_device(pbus, SYS_BUS_DEVICE(dev));
        }
    } else if (memhp_type_supported(dev)) {
        virt_mem_plug(hotplug_dev, dev, errp);
    }
}

static HotplugHandler *virt_get_hotplug_handler(MachineState *machine,
                                                DeviceState *dev)
{
    MachineClass *mc = MACHINE_GET_CLASS(machine);

    if (device_is_dynamic_sysbus(mc, dev) ||
        object_dynamic_cast(OBJECT(dev), TYPE_VIRTIO_IOMMU_PCI) ||
        memhp_type_supported(dev)) {
        return HOTPLUG_HANDLER(machine);
    }
    return NULL;
}

static const CPUArchIdList *virt_possible_cpu_arch_ids(MachineState *ms)
{
    int n;
    unsigned int max_cpus = ms->smp.max_cpus;

    if (ms->possible_cpus) {
        assert(ms->possible_cpus->len == max_cpus);
        return ms->possible_cpus;
    }

    ms->possible_cpus = g_malloc0(sizeof(CPUArchIdList) +
                                  sizeof(CPUArchId) * max_cpus);
    ms->possible_cpus->len = max_cpus;
    for (n = 0; n < ms->possible_cpus->len; n++) {
        ms->possible_cpus->cpus[n].type = ms->cpu_type;
        ms->possible_cpus->cpus[n].arch_id = n;

        ms->possible_cpus->cpus[n].props.has_socket_id = true;
        ms->possible_cpus->cpus[n].props.socket_id  =
                                   n / (ms->smp.cores * ms->smp.threads);
        ms->possible_cpus->cpus[n].props.has_core_id = true;
        ms->possible_cpus->cpus[n].props.core_id =
                                   n / ms->smp.threads % ms->smp.cores;
        ms->possible_cpus->cpus[n].props.has_thread_id = true;
        ms->possible_cpus->cpus[n].props.thread_id = n % ms->smp.threads;
    }
    return ms->possible_cpus;
}

static CpuInstanceProperties virt_cpu_index_to_props(MachineState *ms,
                                                     unsigned cpu_index)
{
    MachineClass *mc = MACHINE_GET_CLASS(ms);
    const CPUArchIdList *possible_cpus = mc->possible_cpu_arch_ids(ms);

    assert(cpu_index < possible_cpus->len);
    return possible_cpus->cpus[cpu_index].props;
}

static int64_t virt_get_default_cpu_node_id(const MachineState *ms, int idx)
{
    int64_t socket_id;

    if (ms->numa_state->num_nodes) {
        socket_id = ms->possible_cpus->cpus[idx].props.socket_id;
        return socket_id % ms->numa_state->num_nodes;
    } else {
        return 0;
    }
}

static void virt_class_init(ObjectClass *oc, void *data)
{
    MachineClass *mc = MACHINE_CLASS(oc);
    HotplugHandlerClass *hc = HOTPLUG_HANDLER_CLASS(oc);

    mc->init = virt_init;
    mc->default_cpu_type = LOONGARCH_CPU_TYPE_NAME("la464");
    mc->default_ram_id = "loongarch.ram";
    mc->desc = "QEMU LoongArch Virtual Machine";
    mc->max_cpus = LOONGARCH_MAX_CPUS;
    mc->is_default = 1;
    mc->default_kernel_irqchip_split = false;
    mc->block_default_type = IF_VIRTIO;
    mc->default_boot_order = "c";
    mc->no_cdrom = 1;
    mc->possible_cpu_arch_ids = virt_possible_cpu_arch_ids;
    mc->cpu_index_to_instance_props = virt_cpu_index_to_props;
    mc->get_default_cpu_node_id = virt_get_default_cpu_node_id;
    mc->numa_mem_supported = true;
    mc->auto_enable_numa_with_memhp = true;
    mc->auto_enable_numa_with_memdev = true;
    mc->get_hotplug_handler = virt_get_hotplug_handler;
    mc->default_nic = "virtio-net-pci";
    hc->plug = virt_device_plug_cb;
    hc->pre_plug = virt_device_pre_plug;
    hc->unplug_request = virt_device_unplug_request;
    hc->unplug = virt_device_unplug;

    object_class_property_add(oc, "acpi", "OnOffAuto",
        virt_get_acpi, virt_set_acpi,
        NULL, NULL);
    object_class_property_set_description(oc, "acpi",
        "Enable ACPI");
    object_class_property_add(oc, "v-eiointc", "OnOffAuto",
        virt_get_veiointc, virt_set_veiointc,
        NULL, NULL);
    object_class_property_set_description(oc, "v-eiointc",
                            "Enable Virt Extend I/O Interrupt Controller.");
    machine_class_allow_dynamic_sysbus_dev(mc, TYPE_RAMFB_DEVICE);
#ifdef CONFIG_TPM
    machine_class_allow_dynamic_sysbus_dev(mc, TYPE_TPM_TIS_SYSBUS);
#endif
}

static const TypeInfo virt_machine_types[] = {
    {
        .name           = TYPE_LOONGARCH_VIRT_MACHINE,
        .parent         = TYPE_MACHINE,
        .instance_size  = sizeof(LoongArchVirtMachineState),
        .class_init     = virt_class_init,
        .instance_init  = virt_initfn,
        .interfaces = (InterfaceInfo[]) {
         { TYPE_HOTPLUG_HANDLER },
         { }
        },
    }
};

DEFINE_TYPES(virt_machine_types)<|MERGE_RESOLUTION|>--- conflicted
+++ resolved
@@ -1146,10 +1146,6 @@
     const CPUArchIdList *possible_cpus;
     MachineClass *mc = MACHINE_GET_CLASS(machine);
     CPUState *cpu;
-<<<<<<< HEAD
-    struct loaderparams loaderparams = { };
-=======
->>>>>>> ae35f033
 
     if (!cpu_model) {
         cpu_model = LOONGARCH_CPU_TYPE_NAME("la464");
@@ -1185,29 +1181,6 @@
     if (size > VIRT_LOWMEM_SIZE) {
         size = VIRT_LOWMEM_SIZE;
     }
-<<<<<<< HEAD
-    phyAddr = VIRT_HIGHMEM_BASE;
-    memmap_add_entry(phyAddr, highram_size, 1);
-    fdt_add_memory_node(machine, phyAddr, highram_size, 0);
-    memory_region_init_alias(&lams->highmem, NULL, "loongarch.node0.highram",
-                              machine->ram, offset, highram_size);
-    memory_region_add_subregion(address_space_mem, phyAddr, &lams->highmem);
-
-    /* Node1 - Nodemax memory */
-    offset += highram_size;
-    phyAddr += highram_size;
-
-    for (i = 1; i < nb_numa_nodes; i++) {
-        MemoryRegion *nodemem = g_new(MemoryRegion, 1);
-        g_autofree char *ramName = g_strdup_printf("loongarch.node%d.ram", i);
-        memory_region_init_alias(nodemem, NULL, ramName, machine->ram,
-                                 offset,  numa_info[i].node_mem);
-        memory_region_add_subregion(address_space_mem, phyAddr, nodemem);
-        memmap_add_entry(phyAddr, numa_info[i].node_mem, 1);
-        fdt_add_memory_node(machine, phyAddr, numa_info[i].node_mem, i);
-        offset += numa_info[i].node_mem;
-        phyAddr += numa_info[i].node_mem;
-=======
 
     memory_region_init_alias(&lvms->lowmem, NULL, "loongarch.lowram",
                               machine->ram, base, size);
@@ -1219,7 +1192,6 @@
                 machine->ram, VIRT_LOWMEM_BASE + size, ram_size - size);
         memory_region_add_subregion(address_space_mem, base, &lvms->highmem);
         base += ram_size - size;
->>>>>>> ae35f033
     }
 
     /* initialize device memory address space */
