--- conflicted
+++ resolved
@@ -2388,7 +2388,6 @@
         if (p + 1 > s->data_end) {
             return;
         }
-<<<<<<< HEAD
 
         *p++ = val;
     } else {
@@ -2396,15 +2395,6 @@
             return;
         }
 
-=======
-
-        *p++ = val;
-    } else {
-        if (p + 2 > s->data_end) {
-            return;
-        }
-
->>>>>>> 6bbce8b4
         *(uint16_t *)p = le16_to_cpu(val);
         p += 2;
     }
@@ -2433,7 +2423,6 @@
         if (p + 1 > s->data_end) {
             return 0;
         }
-<<<<<<< HEAD
 
         ret = *p++;
     } else {
@@ -2441,15 +2430,6 @@
             return 0;
         }
 
-=======
-
-        ret = *p++;
-    } else {
-        if (p + 2 > s->data_end) {
-            return 0;
-        }
-
->>>>>>> 6bbce8b4
         ret = cpu_to_le16(*(uint16_t *)p);
         p += 2;
     }
