--- conflicted
+++ resolved
@@ -1382,11 +1382,8 @@
 
     s->insert_timer = timer_new_ns(QEMU_CLOCK_VIRTUAL, sdhci_raise_insertion_irq, s);
     s->transfer_timer = timer_new_ns(QEMU_CLOCK_VIRTUAL, sdhci_data_transfer, s);
-<<<<<<< HEAD
-=======
 
     s->io_ops = &sdhci_mmio_le_ops;
->>>>>>> 6bbce8b4
 }
 
 void sdhci_uninitfn(SDHCIState *s)
@@ -1404,11 +1401,6 @@
 
     switch (s->endianness) {
     case DEVICE_LITTLE_ENDIAN:
-<<<<<<< HEAD
-        s->io_ops = &sdhci_mmio_le_ops;
-        break;
-    case DEVICE_BIG_ENDIAN:
-=======
         /* s->io_ops is little endian by default */
         break;
     case DEVICE_BIG_ENDIAN:
@@ -1416,7 +1408,6 @@
             error_setg(errp, "SD controller doesn't support big endianness");
             return;
         }
->>>>>>> 6bbce8b4
         s->io_ops = &sdhci_mmio_be_ops;
         break;
     default:
