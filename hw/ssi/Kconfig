--- conflicted
+++ resolved
@@ -25,12 +25,6 @@
     bool
     select SSI
 
-<<<<<<< HEAD
-config APPLE_SPI
-    bool
-    select SSI
-    depends on APPLE_SIO
-=======
 config PNV_SPI
     bool
     select SSI
@@ -38,4 +32,8 @@
 config ALLWINNER_A10_SPI
     bool
     select SSI
->>>>>>> ae35f033
+
+config APPLE_SPI
+    bool
+    select SSI
+    depends on APPLE_SIO