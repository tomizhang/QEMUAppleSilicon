--- conflicted
+++ resolved
@@ -21,13 +21,11 @@
     bool
     select SSI
 
-<<<<<<< HEAD
+config BCM2835_SPI
+    bool
+    select SSI
+
 config APPLE_SPI
     bool
     select SSI
-    depends on APPLE_SIO
-=======
-config BCM2835_SPI
-    bool
-    select SSI
->>>>>>> c25df57a
+    depends on APPLE_SIO