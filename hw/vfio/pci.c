/*
 * vfio based device assignment support
 *
 * Copyright Red Hat, Inc. 2012
 *
 * Authors:
 *  Alex Williamson <alex.williamson@redhat.com>
 *
 * This work is licensed under the terms of the GNU GPL, version 2.  See
 * the COPYING file in the top-level directory.
 *
 * Based on qemu-kvm device-assignment:
 *  Adapted for KVM by Qumranet.
 *  Copyright (c) 2007, Neocleus, Alex Novik (alex@neocleus.com)
 *  Copyright (c) 2007, Neocleus, Guy Zana (guy@neocleus.com)
 *  Copyright (C) 2008, Qumranet, Amit Shah (amit.shah@qumranet.com)
 *  Copyright (C) 2008, Red Hat, Amit Shah (amit.shah@redhat.com)
 *  Copyright (C) 2008, IBM, Muli Ben-Yehuda (muli@il.ibm.com)
 */

#include "qemu/osdep.h"
#include <linux/vfio.h>
#include <sys/ioctl.h>

#include "hw/hw.h"
#include "hw/pci/msi.h"
#include "hw/pci/msix.h"
#include "hw/pci/pci_bridge.h"
#include "hw/qdev-properties.h"
#include "hw/qdev-properties-system.h"
#include "migration/vmstate.h"
#include "qapi/qmp/qdict.h"
#include "qemu/error-report.h"
#include "qemu/main-loop.h"
#include "qemu/module.h"
#include "qemu/range.h"
#include "qemu/units.h"
#include "sysemu/kvm.h"
#include "sysemu/runstate.h"
#include "pci.h"
#include "trace.h"
#include "qapi/error.h"
#include "migration/blocker.h"
#include "migration/qemu-file.h"

#define TYPE_VFIO_PCI_NOHOTPLUG "vfio-pci-nohotplug"

/* Protected by BQL */
static KVMRouteChange vfio_route_change;

static void vfio_disable_interrupts(VFIOPCIDevice *vdev);
static void vfio_mmap_set_enabled(VFIOPCIDevice *vdev, bool enabled);
static void vfio_msi_disable_common(VFIOPCIDevice *vdev);

/*
 * Disabling BAR mmaping can be slow, but toggling it around INTx can
 * also be a huge overhead.  We try to get the best of both worlds by
 * waiting until an interrupt to disable mmaps (subsequent transitions
 * to the same state are effectively no overhead).  If the interrupt has
 * been serviced and the time gap is long enough, we re-enable mmaps for
 * performance.  This works well for things like graphics cards, which
 * may not use their interrupt at all and are penalized to an unusable
 * level by read/write BAR traps.  Other devices, like NICs, have more
 * regular interrupts and see much better latency by staying in non-mmap
 * mode.  We therefore set the default mmap_timeout such that a ping
 * is just enough to keep the mmap disabled.  Users can experiment with
 * other options with the x-intx-mmap-timeout-ms parameter (a value of
 * zero disables the timer).
 */
static void vfio_intx_mmap_enable(void *opaque)
{
    VFIOPCIDevice *vdev = opaque;

    if (vdev->intx.pending) {
        timer_mod(vdev->intx.mmap_timer,
                       qemu_clock_get_ms(QEMU_CLOCK_VIRTUAL) + vdev->intx.mmap_timeout);
        return;
    }

    vfio_mmap_set_enabled(vdev, true);
}

static void vfio_intx_interrupt(void *opaque)
{
    VFIOPCIDevice *vdev = opaque;

    if (!event_notifier_test_and_clear(&vdev->intx.interrupt)) {
        return;
    }

    trace_vfio_intx_interrupt(vdev->vbasedev.name, 'A' + vdev->intx.pin);

    vdev->intx.pending = true;
    pci_irq_assert(&vdev->pdev);
    vfio_mmap_set_enabled(vdev, false);
    if (vdev->intx.mmap_timeout) {
        timer_mod(vdev->intx.mmap_timer,
                       qemu_clock_get_ms(QEMU_CLOCK_VIRTUAL) + vdev->intx.mmap_timeout);
    }
}

static void vfio_intx_eoi(VFIODevice *vbasedev)
{
    VFIOPCIDevice *vdev = container_of(vbasedev, VFIOPCIDevice, vbasedev);

    if (!vdev->intx.pending) {
        return;
    }

    trace_vfio_intx_eoi(vbasedev->name);

    vdev->intx.pending = false;
    pci_irq_deassert(&vdev->pdev);
    vfio_unmask_single_irqindex(vbasedev, VFIO_PCI_INTX_IRQ_INDEX);
}

static void vfio_intx_enable_kvm(VFIOPCIDevice *vdev, Error **errp)
{
#ifdef CONFIG_KVM
    int irq_fd = event_notifier_get_fd(&vdev->intx.interrupt);

    if (vdev->no_kvm_intx || !kvm_irqfds_enabled() ||
        vdev->intx.route.mode != PCI_INTX_ENABLED ||
        !kvm_resamplefds_enabled()) {
        return;
    }

    /* Get to a known interrupt state */
    qemu_set_fd_handler(irq_fd, NULL, NULL, vdev);
    vfio_mask_single_irqindex(&vdev->vbasedev, VFIO_PCI_INTX_IRQ_INDEX);
    vdev->intx.pending = false;
    pci_irq_deassert(&vdev->pdev);

    /* Get an eventfd for resample/unmask */
    if (event_notifier_init(&vdev->intx.unmask, 0)) {
        error_setg(errp, "event_notifier_init failed eoi");
        goto fail;
    }

    if (kvm_irqchip_add_irqfd_notifier_gsi(kvm_state,
                                           &vdev->intx.interrupt,
                                           &vdev->intx.unmask,
                                           vdev->intx.route.irq)) {
        error_setg_errno(errp, errno, "failed to setup resample irqfd");
        goto fail_irqfd;
    }

    if (vfio_set_irq_signaling(&vdev->vbasedev, VFIO_PCI_INTX_IRQ_INDEX, 0,
                               VFIO_IRQ_SET_ACTION_UNMASK,
                               event_notifier_get_fd(&vdev->intx.unmask),
                               errp)) {
        goto fail_vfio;
    }

    /* Let'em rip */
    vfio_unmask_single_irqindex(&vdev->vbasedev, VFIO_PCI_INTX_IRQ_INDEX);

    vdev->intx.kvm_accel = true;

    trace_vfio_intx_enable_kvm(vdev->vbasedev.name);

    return;

fail_vfio:
    kvm_irqchip_remove_irqfd_notifier_gsi(kvm_state, &vdev->intx.interrupt,
                                          vdev->intx.route.irq);
fail_irqfd:
    event_notifier_cleanup(&vdev->intx.unmask);
fail:
    qemu_set_fd_handler(irq_fd, vfio_intx_interrupt, NULL, vdev);
    vfio_unmask_single_irqindex(&vdev->vbasedev, VFIO_PCI_INTX_IRQ_INDEX);
#endif
}

static void vfio_intx_disable_kvm(VFIOPCIDevice *vdev)
{
#ifdef CONFIG_KVM
    if (!vdev->intx.kvm_accel) {
        return;
    }

    /*
     * Get to a known state, hardware masked, QEMU ready to accept new
     * interrupts, QEMU IRQ de-asserted.
     */
    vfio_mask_single_irqindex(&vdev->vbasedev, VFIO_PCI_INTX_IRQ_INDEX);
    vdev->intx.pending = false;
    pci_irq_deassert(&vdev->pdev);

    /* Tell KVM to stop listening for an INTx irqfd */
    if (kvm_irqchip_remove_irqfd_notifier_gsi(kvm_state, &vdev->intx.interrupt,
                                              vdev->intx.route.irq)) {
        error_report("vfio: Error: Failed to disable INTx irqfd: %m");
    }

    /* We only need to close the eventfd for VFIO to cleanup the kernel side */
    event_notifier_cleanup(&vdev->intx.unmask);

    /* QEMU starts listening for interrupt events. */
    qemu_set_fd_handler(event_notifier_get_fd(&vdev->intx.interrupt),
                        vfio_intx_interrupt, NULL, vdev);

    vdev->intx.kvm_accel = false;

    /* If we've missed an event, let it re-fire through QEMU */
    vfio_unmask_single_irqindex(&vdev->vbasedev, VFIO_PCI_INTX_IRQ_INDEX);

    trace_vfio_intx_disable_kvm(vdev->vbasedev.name);
#endif
}

static void vfio_intx_update(VFIOPCIDevice *vdev, PCIINTxRoute *route)
{
    Error *err = NULL;

    trace_vfio_intx_update(vdev->vbasedev.name,
                           vdev->intx.route.irq, route->irq);

    vfio_intx_disable_kvm(vdev);

    vdev->intx.route = *route;

    if (route->mode != PCI_INTX_ENABLED) {
        return;
    }

    vfio_intx_enable_kvm(vdev, &err);
    if (err) {
        warn_reportf_err(err, VFIO_MSG_PREFIX, vdev->vbasedev.name);
    }

    /* Re-enable the interrupt in cased we missed an EOI */
    vfio_intx_eoi(&vdev->vbasedev);
}

static void vfio_intx_routing_notifier(PCIDevice *pdev)
{
    VFIOPCIDevice *vdev = VFIO_PCI(pdev);
    PCIINTxRoute route;

    if (vdev->interrupt != VFIO_INT_INTx) {
        return;
    }

    route = pci_device_route_intx_to_irq(&vdev->pdev, vdev->intx.pin);

    if (pci_intx_route_changed(&vdev->intx.route, &route)) {
        vfio_intx_update(vdev, &route);
    }
}

static void vfio_irqchip_change(Notifier *notify, void *data)
{
    VFIOPCIDevice *vdev = container_of(notify, VFIOPCIDevice,
                                       irqchip_change_notifier);

    vfio_intx_update(vdev, &vdev->intx.route);
}

static int vfio_intx_enable(VFIOPCIDevice *vdev, Error **errp)
{
    uint8_t pin = vfio_pci_read_config(&vdev->pdev, PCI_INTERRUPT_PIN, 1);
    Error *err = NULL;
    int32_t fd;
    int ret;


    if (!pin) {
        return 0;
    }

    vfio_disable_interrupts(vdev);

    vdev->intx.pin = pin - 1; /* Pin A (1) -> irq[0] */
    pci_config_set_interrupt_pin(vdev->pdev.config, pin);

#ifdef CONFIG_KVM
    /*
     * Only conditional to avoid generating error messages on platforms
     * where we won't actually use the result anyway.
     */
    if (kvm_irqfds_enabled() && kvm_resamplefds_enabled()) {
        vdev->intx.route = pci_device_route_intx_to_irq(&vdev->pdev,
                                                        vdev->intx.pin);
    }
#endif

    ret = event_notifier_init(&vdev->intx.interrupt, 0);
    if (ret) {
        error_setg_errno(errp, -ret, "event_notifier_init failed");
        return ret;
    }
    fd = event_notifier_get_fd(&vdev->intx.interrupt);
    qemu_set_fd_handler(fd, vfio_intx_interrupt, NULL, vdev);

    if (vfio_set_irq_signaling(&vdev->vbasedev, VFIO_PCI_INTX_IRQ_INDEX, 0,
                               VFIO_IRQ_SET_ACTION_TRIGGER, fd, errp)) {
        qemu_set_fd_handler(fd, NULL, NULL, vdev);
        event_notifier_cleanup(&vdev->intx.interrupt);
        return -errno;
    }

    vfio_intx_enable_kvm(vdev, &err);
    if (err) {
        warn_reportf_err(err, VFIO_MSG_PREFIX, vdev->vbasedev.name);
    }

    vdev->interrupt = VFIO_INT_INTx;

    trace_vfio_intx_enable(vdev->vbasedev.name);
    return 0;
}

static void vfio_intx_disable(VFIOPCIDevice *vdev)
{
    int fd;

    timer_del(vdev->intx.mmap_timer);
    vfio_intx_disable_kvm(vdev);
    vfio_disable_irqindex(&vdev->vbasedev, VFIO_PCI_INTX_IRQ_INDEX);
    vdev->intx.pending = false;
    pci_irq_deassert(&vdev->pdev);
    vfio_mmap_set_enabled(vdev, true);

    fd = event_notifier_get_fd(&vdev->intx.interrupt);
    qemu_set_fd_handler(fd, NULL, NULL, vdev);
    event_notifier_cleanup(&vdev->intx.interrupt);

    vdev->interrupt = VFIO_INT_NONE;

    trace_vfio_intx_disable(vdev->vbasedev.name);
}

/*
 * MSI/X
 */
static void vfio_msi_interrupt(void *opaque)
{
    VFIOMSIVector *vector = opaque;
    VFIOPCIDevice *vdev = vector->vdev;
    MSIMessage (*get_msg)(PCIDevice *dev, unsigned vector);
    void (*notify)(PCIDevice *dev, unsigned vector);
    MSIMessage msg;
    int nr = vector - vdev->msi_vectors;

    if (!event_notifier_test_and_clear(&vector->interrupt)) {
        return;
    }

    if (vdev->interrupt == VFIO_INT_MSIX) {
        get_msg = msix_get_message;
        notify = msix_notify;

        /* A masked vector firing needs to use the PBA, enable it */
        if (msix_is_masked(&vdev->pdev, nr)) {
            set_bit(nr, vdev->msix->pending);
            memory_region_set_enabled(&vdev->pdev.msix_pba_mmio, true);
            trace_vfio_msix_pba_enable(vdev->vbasedev.name);
        }
    } else if (vdev->interrupt == VFIO_INT_MSI) {
        get_msg = msi_get_message;
        notify = msi_notify;
    } else {
        abort();
    }

    msg = get_msg(&vdev->pdev, nr);
    trace_vfio_msi_interrupt(vdev->vbasedev.name, nr, msg.address, msg.data);
    notify(&vdev->pdev, nr);
}

static int vfio_enable_vectors(VFIOPCIDevice *vdev, bool msix)
{
    struct vfio_irq_set *irq_set;
    int ret = 0, i, argsz;
    int32_t *fds;

    argsz = sizeof(*irq_set) + (vdev->nr_vectors * sizeof(*fds));

    irq_set = g_malloc0(argsz);
    irq_set->argsz = argsz;
    irq_set->flags = VFIO_IRQ_SET_DATA_EVENTFD | VFIO_IRQ_SET_ACTION_TRIGGER;
    irq_set->index = msix ? VFIO_PCI_MSIX_IRQ_INDEX : VFIO_PCI_MSI_IRQ_INDEX;
    irq_set->start = 0;
    irq_set->count = vdev->nr_vectors;
    fds = (int32_t *)&irq_set->data;

    for (i = 0; i < vdev->nr_vectors; i++) {
        int fd = -1;

        /*
         * MSI vs MSI-X - The guest has direct access to MSI mask and pending
         * bits, therefore we always use the KVM signaling path when setup.
         * MSI-X mask and pending bits are emulated, so we want to use the
         * KVM signaling path only when configured and unmasked.
         */
        if (vdev->msi_vectors[i].use) {
            if (vdev->msi_vectors[i].virq < 0 ||
                (msix && msix_is_masked(&vdev->pdev, i))) {
                fd = event_notifier_get_fd(&vdev->msi_vectors[i].interrupt);
            } else {
                fd = event_notifier_get_fd(&vdev->msi_vectors[i].kvm_interrupt);
            }
        }

        fds[i] = fd;
    }

    ret = ioctl(vdev->vbasedev.fd, VFIO_DEVICE_SET_IRQS, irq_set);

    g_free(irq_set);

    return ret;
}

static void vfio_add_kvm_msi_virq(VFIOPCIDevice *vdev, VFIOMSIVector *vector,
                                  int vector_n, bool msix)
{
    if ((msix && vdev->no_kvm_msix) || (!msix && vdev->no_kvm_msi)) {
        return;
    }

    vector->virq = kvm_irqchip_add_msi_route(&vfio_route_change,
                                             vector_n, &vdev->pdev);
}

static void vfio_connect_kvm_msi_virq(VFIOMSIVector *vector)
{
    if (vector->virq < 0) {
        return;
    }

    if (event_notifier_init(&vector->kvm_interrupt, 0)) {
        goto fail_notifier;
    }

    if (kvm_irqchip_add_irqfd_notifier_gsi(kvm_state, &vector->kvm_interrupt,
                                           NULL, vector->virq) < 0) {
        goto fail_kvm;
    }

    return;

fail_kvm:
    event_notifier_cleanup(&vector->kvm_interrupt);
fail_notifier:
    kvm_irqchip_release_virq(kvm_state, vector->virq);
    vector->virq = -1;
}

static void vfio_remove_kvm_msi_virq(VFIOMSIVector *vector)
{
    kvm_irqchip_remove_irqfd_notifier_gsi(kvm_state, &vector->kvm_interrupt,
                                          vector->virq);
    kvm_irqchip_release_virq(kvm_state, vector->virq);
    vector->virq = -1;
    event_notifier_cleanup(&vector->kvm_interrupt);
}

static void vfio_update_kvm_msi_virq(VFIOMSIVector *vector, MSIMessage msg,
                                     PCIDevice *pdev)
{
    kvm_irqchip_update_msi_route(kvm_state, vector->virq, msg, pdev);
    kvm_irqchip_commit_routes(kvm_state);
}

static int vfio_msix_vector_do_use(PCIDevice *pdev, unsigned int nr,
                                   MSIMessage *msg, IOHandler *handler)
{
    VFIOPCIDevice *vdev = VFIO_PCI(pdev);
    VFIOMSIVector *vector;
    int ret;

    trace_vfio_msix_vector_do_use(vdev->vbasedev.name, nr);

    vector = &vdev->msi_vectors[nr];

    if (!vector->use) {
        vector->vdev = vdev;
        vector->virq = -1;
        if (event_notifier_init(&vector->interrupt, 0)) {
            error_report("vfio: Error: event_notifier_init failed");
        }
        vector->use = true;
        msix_vector_use(pdev, nr);
    }

    qemu_set_fd_handler(event_notifier_get_fd(&vector->interrupt),
                        handler, NULL, vector);

    /*
     * Attempt to enable route through KVM irqchip,
     * default to userspace handling if unavailable.
     */
    if (vector->virq >= 0) {
        if (!msg) {
            vfio_remove_kvm_msi_virq(vector);
        } else {
            vfio_update_kvm_msi_virq(vector, *msg, pdev);
        }
    } else {
        if (msg) {
            if (vdev->defer_kvm_irq_routing) {
                vfio_add_kvm_msi_virq(vdev, vector, nr, true);
            } else {
                vfio_route_change = kvm_irqchip_begin_route_changes(kvm_state);
                vfio_add_kvm_msi_virq(vdev, vector, nr, true);
                kvm_irqchip_commit_route_changes(&vfio_route_change);
                vfio_connect_kvm_msi_virq(vector);
            }
        }
    }

    /*
     * We don't want to have the host allocate all possible MSI vectors
     * for a device if they're not in use, so we shutdown and incrementally
     * increase them as needed.
     */
    if (vdev->nr_vectors < nr + 1) {
        vdev->nr_vectors = nr + 1;
        if (!vdev->defer_kvm_irq_routing) {
            vfio_disable_irqindex(&vdev->vbasedev, VFIO_PCI_MSIX_IRQ_INDEX);
            ret = vfio_enable_vectors(vdev, true);
            if (ret) {
                error_report("vfio: failed to enable vectors, %d", ret);
            }
        }
    } else {
        Error *err = NULL;
        int32_t fd;

        if (vector->virq >= 0) {
            fd = event_notifier_get_fd(&vector->kvm_interrupt);
        } else {
            fd = event_notifier_get_fd(&vector->interrupt);
        }

        if (vfio_set_irq_signaling(&vdev->vbasedev,
                                     VFIO_PCI_MSIX_IRQ_INDEX, nr,
                                     VFIO_IRQ_SET_ACTION_TRIGGER, fd, &err)) {
            error_reportf_err(err, VFIO_MSG_PREFIX, vdev->vbasedev.name);
        }
    }

    /* Disable PBA emulation when nothing more is pending. */
    clear_bit(nr, vdev->msix->pending);
    if (find_first_bit(vdev->msix->pending,
                       vdev->nr_vectors) == vdev->nr_vectors) {
        memory_region_set_enabled(&vdev->pdev.msix_pba_mmio, false);
        trace_vfio_msix_pba_disable(vdev->vbasedev.name);
    }

    return 0;
}

static int vfio_msix_vector_use(PCIDevice *pdev,
                                unsigned int nr, MSIMessage msg)
{
    return vfio_msix_vector_do_use(pdev, nr, &msg, vfio_msi_interrupt);
}

static void vfio_msix_vector_release(PCIDevice *pdev, unsigned int nr)
{
    VFIOPCIDevice *vdev = VFIO_PCI(pdev);
    VFIOMSIVector *vector = &vdev->msi_vectors[nr];

    trace_vfio_msix_vector_release(vdev->vbasedev.name, nr);

    /*
     * There are still old guests that mask and unmask vectors on every
     * interrupt.  If we're using QEMU bypass with a KVM irqfd, leave all of
     * the KVM setup in place, simply switch VFIO to use the non-bypass
     * eventfd.  We'll then fire the interrupt through QEMU and the MSI-X
     * core will mask the interrupt and set pending bits, allowing it to
     * be re-asserted on unmask.  Nothing to do if already using QEMU mode.
     */
    if (vector->virq >= 0) {
        int32_t fd = event_notifier_get_fd(&vector->interrupt);
        Error *err = NULL;

        if (vfio_set_irq_signaling(&vdev->vbasedev, VFIO_PCI_MSIX_IRQ_INDEX, nr,
                                   VFIO_IRQ_SET_ACTION_TRIGGER, fd, &err)) {
            error_reportf_err(err, VFIO_MSG_PREFIX, vdev->vbasedev.name);
        }
    }
}

static void vfio_prepare_kvm_msi_virq_batch(VFIOPCIDevice *vdev)
{
    assert(!vdev->defer_kvm_irq_routing);
    vdev->defer_kvm_irq_routing = true;
    vfio_route_change = kvm_irqchip_begin_route_changes(kvm_state);
}

static void vfio_commit_kvm_msi_virq_batch(VFIOPCIDevice *vdev)
{
    int i;

    assert(vdev->defer_kvm_irq_routing);
    vdev->defer_kvm_irq_routing = false;

    kvm_irqchip_commit_route_changes(&vfio_route_change);

    for (i = 0; i < vdev->nr_vectors; i++) {
        vfio_connect_kvm_msi_virq(&vdev->msi_vectors[i]);
    }
}

static void vfio_msix_enable(VFIOPCIDevice *vdev)
{
    vfio_disable_interrupts(vdev);

    vdev->msi_vectors = g_new0(VFIOMSIVector, vdev->msix->entries);

    vdev->interrupt = VFIO_INT_MSIX;

    /*
     * Setting vector notifiers triggers synchronous vector-use
     * callbacks for each active vector.  Deferring to commit the KVM
     * routes once rather than per vector provides a substantial
     * performance improvement.
     */
    vfio_prepare_kvm_msi_virq_batch(vdev);

    if (msix_set_vector_notifiers(&vdev->pdev, vfio_msix_vector_use,
                                  vfio_msix_vector_release, NULL)) {
        error_report("vfio: msix_set_vector_notifiers failed");
    }

    vfio_commit_kvm_msi_virq_batch(vdev);

    if (vdev->nr_vectors) {
        int ret;

        ret = vfio_enable_vectors(vdev, true);
        if (ret) {
            error_report("vfio: failed to enable vectors, %d", ret);
        }
    } else {
        /*
         * Some communication channels between VF & PF or PF & fw rely on the
         * physical state of the device and expect that enabling MSI-X from the
         * guest enables the same on the host.  When our guest is Linux, the
         * guest driver call to pci_enable_msix() sets the enabling bit in the
         * MSI-X capability, but leaves the vector table masked.  We therefore
         * can't rely on a vector_use callback (from request_irq() in the guest)
         * to switch the physical device into MSI-X mode because that may come a
         * long time after pci_enable_msix().  This code enables vector 0 with
         * triggering to userspace, then immediately release the vector, leaving
         * the physical device with no vectors enabled, but MSI-X enabled, just
         * like the guest view.
         */
        vfio_msix_vector_do_use(&vdev->pdev, 0, NULL, NULL);
        vfio_msix_vector_release(&vdev->pdev, 0);
    }

    trace_vfio_msix_enable(vdev->vbasedev.name);
}

static void vfio_msi_enable(VFIOPCIDevice *vdev)
{
    int ret, i;

    vfio_disable_interrupts(vdev);

    vdev->nr_vectors = msi_nr_vectors_allocated(&vdev->pdev);
retry:
    /*
     * Setting vector notifiers needs to enable route for each vector.
     * Deferring to commit the KVM routes once rather than per vector
     * provides a substantial performance improvement.
     */
    vfio_prepare_kvm_msi_virq_batch(vdev);

    vdev->msi_vectors = g_new0(VFIOMSIVector, vdev->nr_vectors);

    for (i = 0; i < vdev->nr_vectors; i++) {
        VFIOMSIVector *vector = &vdev->msi_vectors[i];

        vector->vdev = vdev;
        vector->virq = -1;
        vector->use = true;

        if (event_notifier_init(&vector->interrupt, 0)) {
            error_report("vfio: Error: event_notifier_init failed");
        }

        qemu_set_fd_handler(event_notifier_get_fd(&vector->interrupt),
                            vfio_msi_interrupt, NULL, vector);

        /*
         * Attempt to enable route through KVM irqchip,
         * default to userspace handling if unavailable.
         */
        vfio_add_kvm_msi_virq(vdev, vector, i, false);
    }

    vfio_commit_kvm_msi_virq_batch(vdev);

    /* Set interrupt type prior to possible interrupts */
    vdev->interrupt = VFIO_INT_MSI;

    ret = vfio_enable_vectors(vdev, false);
    if (ret) {
        if (ret < 0) {
            error_report("vfio: Error: Failed to setup MSI fds: %m");
        } else {
            error_report("vfio: Error: Failed to enable %d "
                         "MSI vectors, retry with %d", vdev->nr_vectors, ret);
        }

        vfio_msi_disable_common(vdev);

        if (ret > 0) {
            vdev->nr_vectors = ret;
            goto retry;
        }

        /*
         * Failing to setup MSI doesn't really fall within any specification.
         * Let's try leaving interrupts disabled and hope the guest figures
         * out to fall back to INTx for this device.
         */
        error_report("vfio: Error: Failed to enable MSI");

        return;
    }

    trace_vfio_msi_enable(vdev->vbasedev.name, vdev->nr_vectors);
}

static void vfio_msi_disable_common(VFIOPCIDevice *vdev)
{
    int i;

    for (i = 0; i < vdev->nr_vectors; i++) {
        VFIOMSIVector *vector = &vdev->msi_vectors[i];
        if (vdev->msi_vectors[i].use) {
            if (vector->virq >= 0) {
                vfio_remove_kvm_msi_virq(vector);
            }
            qemu_set_fd_handler(event_notifier_get_fd(&vector->interrupt),
                                NULL, NULL, NULL);
            event_notifier_cleanup(&vector->interrupt);
        }
    }

    g_free(vdev->msi_vectors);
    vdev->msi_vectors = NULL;
    vdev->nr_vectors = 0;
    vdev->interrupt = VFIO_INT_NONE;
}

static void vfio_msix_disable(VFIOPCIDevice *vdev)
{
    Error *err = NULL;
    int i;

    msix_unset_vector_notifiers(&vdev->pdev);

    /*
     * MSI-X will only release vectors if MSI-X is still enabled on the
     * device, check through the rest and release it ourselves if necessary.
     */
    for (i = 0; i < vdev->nr_vectors; i++) {
        if (vdev->msi_vectors[i].use) {
            vfio_msix_vector_release(&vdev->pdev, i);
            msix_vector_unuse(&vdev->pdev, i);
        }
    }

    if (vdev->nr_vectors) {
        vfio_disable_irqindex(&vdev->vbasedev, VFIO_PCI_MSIX_IRQ_INDEX);
    }

    vfio_msi_disable_common(vdev);
    vfio_intx_enable(vdev, &err);
    if (err) {
        error_reportf_err(err, VFIO_MSG_PREFIX, vdev->vbasedev.name);
    }

    memset(vdev->msix->pending, 0,
           BITS_TO_LONGS(vdev->msix->entries) * sizeof(unsigned long));

    trace_vfio_msix_disable(vdev->vbasedev.name);
}

static void vfio_msi_disable(VFIOPCIDevice *vdev)
{
    Error *err = NULL;

    vfio_disable_irqindex(&vdev->vbasedev, VFIO_PCI_MSI_IRQ_INDEX);
    vfio_msi_disable_common(vdev);
    vfio_intx_enable(vdev, &err);
    if (err) {
        error_reportf_err(err, VFIO_MSG_PREFIX, vdev->vbasedev.name);
    }

    trace_vfio_msi_disable(vdev->vbasedev.name);
}

static void vfio_update_msi(VFIOPCIDevice *vdev)
{
    int i;

    for (i = 0; i < vdev->nr_vectors; i++) {
        VFIOMSIVector *vector = &vdev->msi_vectors[i];
        MSIMessage msg;

        if (!vector->use || vector->virq < 0) {
            continue;
        }

        msg = msi_get_message(&vdev->pdev, i);
        vfio_update_kvm_msi_virq(vector, msg, &vdev->pdev);
    }
}

static void vfio_pci_load_rom(VFIOPCIDevice *vdev)
{
    struct vfio_region_info *reg_info;
    uint64_t size;
    off_t off = 0;
    ssize_t bytes;

    if (vfio_get_region_info(&vdev->vbasedev,
                             VFIO_PCI_ROM_REGION_INDEX, &reg_info)) {
        error_report("vfio: Error getting ROM info: %m");
        return;
    }

    trace_vfio_pci_load_rom(vdev->vbasedev.name, (unsigned long)reg_info->size,
                            (unsigned long)reg_info->offset,
                            (unsigned long)reg_info->flags);

    vdev->rom_size = size = reg_info->size;
    vdev->rom_offset = reg_info->offset;

    g_free(reg_info);

    if (!vdev->rom_size) {
        vdev->rom_read_failed = true;
        error_report("vfio-pci: Cannot read device rom at "
                    "%s", vdev->vbasedev.name);
        error_printf("Device option ROM contents are probably invalid "
                    "(check dmesg).\nSkip option ROM probe with rombar=0, "
                    "or load from file with romfile=\n");
        return;
    }

    vdev->rom = g_malloc(size);
    memset(vdev->rom, 0xff, size);

    while (size) {
        bytes = pread(vdev->vbasedev.fd, vdev->rom + off,
                      size, vdev->rom_offset + off);
        if (bytes == 0) {
            break;
        } else if (bytes > 0) {
            off += bytes;
            size -= bytes;
        } else {
            if (errno == EINTR || errno == EAGAIN) {
                continue;
            }
            error_report("vfio: Error reading device ROM: %m");
            break;
        }
    }

    /*
     * Test the ROM signature against our device, if the vendor is correct
     * but the device ID doesn't match, store the correct device ID and
     * recompute the checksum.  Intel IGD devices need this and are known
     * to have bogus checksums so we can't simply adjust the checksum.
     */
    if (pci_get_word(vdev->rom) == 0xaa55 &&
        pci_get_word(vdev->rom + 0x18) + 8 < vdev->rom_size &&
        !memcmp(vdev->rom + pci_get_word(vdev->rom + 0x18), "PCIR", 4)) {
        uint16_t vid, did;

        vid = pci_get_word(vdev->rom + pci_get_word(vdev->rom + 0x18) + 4);
        did = pci_get_word(vdev->rom + pci_get_word(vdev->rom + 0x18) + 6);

        if (vid == vdev->vendor_id && did != vdev->device_id) {
            int i;
            uint8_t csum, *data = vdev->rom;

            pci_set_word(vdev->rom + pci_get_word(vdev->rom + 0x18) + 6,
                         vdev->device_id);
            data[6] = 0;

            for (csum = 0, i = 0; i < vdev->rom_size; i++) {
                csum += data[i];
            }

            data[6] = -csum;
        }
    }
}

static uint64_t vfio_rom_read(void *opaque, hwaddr addr, unsigned size)
{
    VFIOPCIDevice *vdev = opaque;
    union {
        uint8_t byte;
        uint16_t word;
        uint32_t dword;
        uint64_t qword;
    } val;
    uint64_t data = 0;

    /* Load the ROM lazily when the guest tries to read it */
    if (unlikely(!vdev->rom && !vdev->rom_read_failed)) {
        vfio_pci_load_rom(vdev);
    }

    memcpy(&val, vdev->rom + addr,
           (addr < vdev->rom_size) ? MIN(size, vdev->rom_size - addr) : 0);

    switch (size) {
    case 1:
        data = val.byte;
        break;
    case 2:
        data = le16_to_cpu(val.word);
        break;
    case 4:
        data = le32_to_cpu(val.dword);
        break;
    default:
        hw_error("vfio: unsupported read size, %d bytes\n", size);
        break;
    }

    trace_vfio_rom_read(vdev->vbasedev.name, addr, size, data);

    return data;
}

static void vfio_rom_write(void *opaque, hwaddr addr,
                           uint64_t data, unsigned size)
{
}

static const MemoryRegionOps vfio_rom_ops = {
    .read = vfio_rom_read,
    .write = vfio_rom_write,
    .endianness = DEVICE_LITTLE_ENDIAN,
};

static void vfio_pci_size_rom(VFIOPCIDevice *vdev)
{
    uint32_t orig, size = cpu_to_le32((uint32_t)PCI_ROM_ADDRESS_MASK);
    off_t offset = vdev->config_offset + PCI_ROM_ADDRESS;
    DeviceState *dev = DEVICE(vdev);
    char *name;
    int fd = vdev->vbasedev.fd;

    if (vdev->pdev.romfile || !vdev->pdev.rom_bar) {
        /* Since pci handles romfile, just print a message and return */
        if (vfio_opt_rom_in_denylist(vdev) && vdev->pdev.romfile) {
            warn_report("Device at %s is known to cause system instability"
                        " issues during option rom execution",
                        vdev->vbasedev.name);
            error_printf("Proceeding anyway since user specified romfile\n");
        }
        return;
    }

    /*
     * Use the same size ROM BAR as the physical device.  The contents
     * will get filled in later when the guest tries to read it.
     */
    if (pread(fd, &orig, 4, offset) != 4 ||
        pwrite(fd, &size, 4, offset) != 4 ||
        pread(fd, &size, 4, offset) != 4 ||
        pwrite(fd, &orig, 4, offset) != 4) {
        error_report("%s(%s) failed: %m", __func__, vdev->vbasedev.name);
        return;
    }

    size = ~(le32_to_cpu(size) & PCI_ROM_ADDRESS_MASK) + 1;

    if (!size) {
        return;
    }

    if (vfio_opt_rom_in_denylist(vdev)) {
        if (dev->opts && qdict_haskey(dev->opts, "rombar")) {
            warn_report("Device at %s is known to cause system instability"
                        " issues during option rom execution",
                        vdev->vbasedev.name);
            error_printf("Proceeding anyway since user specified"
                         " non zero value for rombar\n");
        } else {
            warn_report("Rom loading for device at %s has been disabled"
                        " due to system instability issues",
                        vdev->vbasedev.name);
            error_printf("Specify rombar=1 or romfile to force\n");
            return;
        }
    }

    trace_vfio_pci_size_rom(vdev->vbasedev.name, size);

    name = g_strdup_printf("vfio[%s].rom", vdev->vbasedev.name);

    memory_region_init_io(&vdev->pdev.rom, OBJECT(vdev),
                          &vfio_rom_ops, vdev, name, size);
    g_free(name);

    pci_register_bar(&vdev->pdev, PCI_ROM_SLOT,
                     PCI_BASE_ADDRESS_SPACE_MEMORY, &vdev->pdev.rom);

    vdev->rom_read_failed = false;
}

void vfio_vga_write(void *opaque, hwaddr addr,
                           uint64_t data, unsigned size)
{
    VFIOVGARegion *region = opaque;
    VFIOVGA *vga = container_of(region, VFIOVGA, region[region->nr]);
    union {
        uint8_t byte;
        uint16_t word;
        uint32_t dword;
        uint64_t qword;
    } buf;
    off_t offset = vga->fd_offset + region->offset + addr;

    switch (size) {
    case 1:
        buf.byte = data;
        break;
    case 2:
        buf.word = cpu_to_le16(data);
        break;
    case 4:
        buf.dword = cpu_to_le32(data);
        break;
    default:
        hw_error("vfio: unsupported write size, %d bytes", size);
        break;
    }

    if (pwrite(vga->fd, &buf, size, offset) != size) {
        error_report("%s(,0x%"HWADDR_PRIx", 0x%"PRIx64", %d) failed: %m",
                     __func__, region->offset + addr, data, size);
    }

    trace_vfio_vga_write(region->offset + addr, data, size);
}

uint64_t vfio_vga_read(void *opaque, hwaddr addr, unsigned size)
{
    VFIOVGARegion *region = opaque;
    VFIOVGA *vga = container_of(region, VFIOVGA, region[region->nr]);
    union {
        uint8_t byte;
        uint16_t word;
        uint32_t dword;
        uint64_t qword;
    } buf;
    uint64_t data = 0;
    off_t offset = vga->fd_offset + region->offset + addr;

    if (pread(vga->fd, &buf, size, offset) != size) {
        error_report("%s(,0x%"HWADDR_PRIx", %d) failed: %m",
                     __func__, region->offset + addr, size);
        return (uint64_t)-1;
    }

    switch (size) {
    case 1:
        data = buf.byte;
        break;
    case 2:
        data = le16_to_cpu(buf.word);
        break;
    case 4:
        data = le32_to_cpu(buf.dword);
        break;
    default:
        hw_error("vfio: unsupported read size, %d bytes", size);
        break;
    }

    trace_vfio_vga_read(region->offset + addr, size, data);

    return data;
}

static const MemoryRegionOps vfio_vga_ops = {
    .read = vfio_vga_read,
    .write = vfio_vga_write,
    .endianness = DEVICE_LITTLE_ENDIAN,
};

/*
 * Expand memory region of sub-page(size < PAGE_SIZE) MMIO BAR to page
 * size if the BAR is in an exclusive page in host so that we could map
 * this BAR to guest. But this sub-page BAR may not occupy an exclusive
 * page in guest. So we should set the priority of the expanded memory
 * region to zero in case of overlap with BARs which share the same page
 * with the sub-page BAR in guest. Besides, we should also recover the
 * size of this sub-page BAR when its base address is changed in guest
 * and not page aligned any more.
 */
static void vfio_sub_page_bar_update_mapping(PCIDevice *pdev, int bar)
{
    VFIOPCIDevice *vdev = VFIO_PCI(pdev);
    VFIORegion *region = &vdev->bars[bar].region;
    MemoryRegion *mmap_mr, *region_mr, *base_mr;
    PCIIORegion *r;
    pcibus_t bar_addr;
    uint64_t size = region->size;

    /* Make sure that the whole region is allowed to be mmapped */
    if (region->nr_mmaps != 1 || !region->mmaps[0].mmap ||
        region->mmaps[0].size != region->size) {
        return;
    }

    r = &pdev->io_regions[bar];
    bar_addr = r->addr;
    base_mr = vdev->bars[bar].mr;
    region_mr = region->mem;
    mmap_mr = &region->mmaps[0].mem;

    /* If BAR is mapped and page aligned, update to fill PAGE_SIZE */
    if (bar_addr != PCI_BAR_UNMAPPED &&
        !(bar_addr & ~qemu_real_host_page_mask())) {
        size = qemu_real_host_page_size();
    }

    memory_region_transaction_begin();

    if (vdev->bars[bar].size < size) {
        memory_region_set_size(base_mr, size);
    }
    memory_region_set_size(region_mr, size);
    memory_region_set_size(mmap_mr, size);
    if (size != vdev->bars[bar].size && memory_region_is_mapped(base_mr)) {
        memory_region_del_subregion(r->address_space, base_mr);
        memory_region_add_subregion_overlap(r->address_space,
                                            bar_addr, base_mr, 0);
    }

    memory_region_transaction_commit();
}

/*
 * PCI config space
 */
uint32_t vfio_pci_read_config(PCIDevice *pdev, uint32_t addr, int len)
{
    VFIOPCIDevice *vdev = VFIO_PCI(pdev);
    uint32_t emu_bits = 0, emu_val = 0, phys_val = 0, val;

    memcpy(&emu_bits, vdev->emulated_config_bits + addr, len);
    emu_bits = le32_to_cpu(emu_bits);

    if (emu_bits) {
        emu_val = pci_default_read_config(pdev, addr, len);
    }

    if (~emu_bits & (0xffffffffU >> (32 - len * 8))) {
        ssize_t ret;

        ret = pread(vdev->vbasedev.fd, &phys_val, len,
                    vdev->config_offset + addr);
        if (ret != len) {
            error_report("%s(%s, 0x%x, 0x%x) failed: %m",
                         __func__, vdev->vbasedev.name, addr, len);
            return -errno;
        }
        phys_val = le32_to_cpu(phys_val);
    }

    val = (emu_val & emu_bits) | (phys_val & ~emu_bits);

    trace_vfio_pci_read_config(vdev->vbasedev.name, addr, len, val);

    return val;
}

void vfio_pci_write_config(PCIDevice *pdev,
                           uint32_t addr, uint32_t val, int len)
{
    VFIOPCIDevice *vdev = VFIO_PCI(pdev);
    uint32_t val_le = cpu_to_le32(val);

    trace_vfio_pci_write_config(vdev->vbasedev.name, addr, val, len);

    /* Write everything to VFIO, let it filter out what we can't write */
    if (pwrite(vdev->vbasedev.fd, &val_le, len, vdev->config_offset + addr)
                != len) {
        error_report("%s(%s, 0x%x, 0x%x, 0x%x) failed: %m",
                     __func__, vdev->vbasedev.name, addr, val, len);
    }

    /* MSI/MSI-X Enabling/Disabling */
    if (pdev->cap_present & QEMU_PCI_CAP_MSI &&
        ranges_overlap(addr, len, pdev->msi_cap, vdev->msi_cap_size)) {
        int is_enabled, was_enabled = msi_enabled(pdev);

        pci_default_write_config(pdev, addr, val, len);

        is_enabled = msi_enabled(pdev);

        if (!was_enabled) {
            if (is_enabled) {
                vfio_msi_enable(vdev);
            }
        } else {
            if (!is_enabled) {
                vfio_msi_disable(vdev);
            } else {
                vfio_update_msi(vdev);
            }
        }
    } else if (pdev->cap_present & QEMU_PCI_CAP_MSIX &&
        ranges_overlap(addr, len, pdev->msix_cap, MSIX_CAP_LENGTH)) {
        int is_enabled, was_enabled = msix_enabled(pdev);

        pci_default_write_config(pdev, addr, val, len);

        is_enabled = msix_enabled(pdev);

        if (!was_enabled && is_enabled) {
            vfio_msix_enable(vdev);
        } else if (was_enabled && !is_enabled) {
            vfio_msix_disable(vdev);
        }
    } else if (ranges_overlap(addr, len, PCI_BASE_ADDRESS_0, 24) ||
        range_covers_byte(addr, len, PCI_COMMAND)) {
        pcibus_t old_addr[PCI_NUM_REGIONS - 1];
        int bar;

        for (bar = 0; bar < PCI_ROM_SLOT; bar++) {
            old_addr[bar] = pdev->io_regions[bar].addr;
        }

        pci_default_write_config(pdev, addr, val, len);

        for (bar = 0; bar < PCI_ROM_SLOT; bar++) {
            if (old_addr[bar] != pdev->io_regions[bar].addr &&
                vdev->bars[bar].region.size > 0 &&
                vdev->bars[bar].region.size < qemu_real_host_page_size()) {
                vfio_sub_page_bar_update_mapping(pdev, bar);
            }
        }
    } else {
        /* Write everything to QEMU to keep emulated bits correct */
        pci_default_write_config(pdev, addr, val, len);
    }
}

/*
 * Interrupt setup
 */
static void vfio_disable_interrupts(VFIOPCIDevice *vdev)
{
    /*
     * More complicated than it looks.  Disabling MSI/X transitions the
     * device to INTx mode (if supported).  Therefore we need to first
     * disable MSI/X and then cleanup by disabling INTx.
     */
    if (vdev->interrupt == VFIO_INT_MSIX) {
        vfio_msix_disable(vdev);
    } else if (vdev->interrupt == VFIO_INT_MSI) {
        vfio_msi_disable(vdev);
    }

    if (vdev->interrupt == VFIO_INT_INTx) {
        vfio_intx_disable(vdev);
    }
}

static int vfio_msi_setup(VFIOPCIDevice *vdev, int pos, Error **errp)
{
    uint16_t ctrl;
    bool msi_64bit, msi_maskbit;
    int ret, entries;
    Error *err = NULL;

    if (pread(vdev->vbasedev.fd, &ctrl, sizeof(ctrl),
              vdev->config_offset + pos + PCI_CAP_FLAGS) != sizeof(ctrl)) {
        error_setg_errno(errp, errno, "failed reading MSI PCI_CAP_FLAGS");
        return -errno;
    }
    ctrl = le16_to_cpu(ctrl);

    msi_64bit = !!(ctrl & PCI_MSI_FLAGS_64BIT);
    msi_maskbit = !!(ctrl & PCI_MSI_FLAGS_MASKBIT);
    entries = 1 << ((ctrl & PCI_MSI_FLAGS_QMASK) >> 1);

    trace_vfio_msi_setup(vdev->vbasedev.name, pos);

    ret = msi_init(&vdev->pdev, pos, entries, msi_64bit, msi_maskbit, &err);
    if (ret < 0) {
        if (ret == -ENOTSUP) {
            return 0;
        }
        error_propagate_prepend(errp, err, "msi_init failed: ");
        return ret;
    }
    vdev->msi_cap_size = 0xa + (msi_maskbit ? 0xa : 0) + (msi_64bit ? 0x4 : 0);

    return 0;
}

static void vfio_pci_fixup_msix_region(VFIOPCIDevice *vdev)
{
    off_t start, end;
    VFIORegion *region = &vdev->bars[vdev->msix->table_bar].region;

    /*
     * If the host driver allows mapping of a MSIX data, we are going to
     * do map the entire BAR and emulate MSIX table on top of that.
     */
    if (vfio_has_region_cap(&vdev->vbasedev, region->nr,
                            VFIO_REGION_INFO_CAP_MSIX_MAPPABLE)) {
        return;
    }

    /*
     * We expect to find a single mmap covering the whole BAR, anything else
     * means it's either unsupported or already setup.
     */
    if (region->nr_mmaps != 1 || region->mmaps[0].offset ||
        region->size != region->mmaps[0].size) {
        return;
    }

    /* MSI-X table start and end aligned to host page size */
    start = vdev->msix->table_offset & qemu_real_host_page_mask();
    end = REAL_HOST_PAGE_ALIGN((uint64_t)vdev->msix->table_offset +
                               (vdev->msix->entries * PCI_MSIX_ENTRY_SIZE));

    /*
     * Does the MSI-X table cover the beginning of the BAR?  The whole BAR?
     * NB - Host page size is necessarily a power of two and so is the PCI
     * BAR (not counting EA yet), therefore if we have host page aligned
     * @start and @end, then any remainder of the BAR before or after those
     * must be at least host page sized and therefore mmap'able.
     */
    if (!start) {
        if (end >= region->size) {
            region->nr_mmaps = 0;
            g_free(region->mmaps);
            region->mmaps = NULL;
            trace_vfio_msix_fixup(vdev->vbasedev.name,
                                  vdev->msix->table_bar, 0, 0);
        } else {
            region->mmaps[0].offset = end;
            region->mmaps[0].size = region->size - end;
            trace_vfio_msix_fixup(vdev->vbasedev.name,
                              vdev->msix->table_bar, region->mmaps[0].offset,
                              region->mmaps[0].offset + region->mmaps[0].size);
        }

    /* Maybe it's aligned at the end of the BAR */
    } else if (end >= region->size) {
        region->mmaps[0].size = start;
        trace_vfio_msix_fixup(vdev->vbasedev.name,
                              vdev->msix->table_bar, region->mmaps[0].offset,
                              region->mmaps[0].offset + region->mmaps[0].size);

    /* Otherwise it must split the BAR */
    } else {
        region->nr_mmaps = 2;
        region->mmaps = g_renew(VFIOMmap, region->mmaps, 2);

        memcpy(&region->mmaps[1], &region->mmaps[0], sizeof(VFIOMmap));

        region->mmaps[0].size = start;
        trace_vfio_msix_fixup(vdev->vbasedev.name,
                              vdev->msix->table_bar, region->mmaps[0].offset,
                              region->mmaps[0].offset + region->mmaps[0].size);

        region->mmaps[1].offset = end;
        region->mmaps[1].size = region->size - end;
        trace_vfio_msix_fixup(vdev->vbasedev.name,
                              vdev->msix->table_bar, region->mmaps[1].offset,
                              region->mmaps[1].offset + region->mmaps[1].size);
    }
}

static void vfio_pci_relocate_msix(VFIOPCIDevice *vdev, Error **errp)
{
    int target_bar = -1;
    size_t msix_sz;

    if (!vdev->msix || vdev->msix_relo == OFF_AUTOPCIBAR_OFF) {
        return;
    }

    /* The actual minimum size of MSI-X structures */
    msix_sz = (vdev->msix->entries * PCI_MSIX_ENTRY_SIZE) +
              (QEMU_ALIGN_UP(vdev->msix->entries, 64) / 8);
    /* Round up to host pages, we don't want to share a page */
    msix_sz = REAL_HOST_PAGE_ALIGN(msix_sz);
    /* PCI BARs must be a power of 2 */
    msix_sz = pow2ceil(msix_sz);

    if (vdev->msix_relo == OFF_AUTOPCIBAR_AUTO) {
        /*
         * TODO: Lookup table for known devices.
         *
         * Logically we might use an algorithm here to select the BAR adding
         * the least additional MMIO space, but we cannot programmatically
         * predict the driver dependency on BAR ordering or sizing, therefore
         * 'auto' becomes a lookup for combinations reported to work.
         */
        if (target_bar < 0) {
            error_setg(errp, "No automatic MSI-X relocation available for "
                       "device %04x:%04x", vdev->vendor_id, vdev->device_id);
            return;
        }
    } else {
        target_bar = (int)(vdev->msix_relo - OFF_AUTOPCIBAR_BAR0);
    }

    /* I/O port BARs cannot host MSI-X structures */
    if (vdev->bars[target_bar].ioport) {
        error_setg(errp, "Invalid MSI-X relocation BAR %d, "
                   "I/O port BAR", target_bar);
        return;
    }

    /* Cannot use a BAR in the "shadow" of a 64-bit BAR */
    if (!vdev->bars[target_bar].size &&
         target_bar > 0 && vdev->bars[target_bar - 1].mem64) {
        error_setg(errp, "Invalid MSI-X relocation BAR %d, "
                   "consumed by 64-bit BAR %d", target_bar, target_bar - 1);
        return;
    }

    /* 2GB max size for 32-bit BARs, cannot double if already > 1G */
    if (vdev->bars[target_bar].size > 1 * GiB &&
        !vdev->bars[target_bar].mem64) {
        error_setg(errp, "Invalid MSI-X relocation BAR %d, "
                   "no space to extend 32-bit BAR", target_bar);
        return;
    }

    /*
     * If adding a new BAR, test if we can make it 64bit.  We make it
     * prefetchable since QEMU MSI-X emulation has no read side effects
     * and doing so makes mapping more flexible.
     */
    if (!vdev->bars[target_bar].size) {
        if (target_bar < (PCI_ROM_SLOT - 1) &&
            !vdev->bars[target_bar + 1].size) {
            vdev->bars[target_bar].mem64 = true;
            vdev->bars[target_bar].type = PCI_BASE_ADDRESS_MEM_TYPE_64;
        }
        vdev->bars[target_bar].type |= PCI_BASE_ADDRESS_MEM_PREFETCH;
        vdev->bars[target_bar].size = msix_sz;
        vdev->msix->table_offset = 0;
    } else {
        vdev->bars[target_bar].size = MAX(vdev->bars[target_bar].size * 2,
                                          msix_sz * 2);
        /*
         * Due to above size calc, MSI-X always starts halfway into the BAR,
         * which will always be a separate host page.
         */
        vdev->msix->table_offset = vdev->bars[target_bar].size / 2;
    }

    vdev->msix->table_bar = target_bar;
    vdev->msix->pba_bar = target_bar;
    /* Requires 8-byte alignment, but PCI_MSIX_ENTRY_SIZE guarantees that */
    vdev->msix->pba_offset = vdev->msix->table_offset +
                                  (vdev->msix->entries * PCI_MSIX_ENTRY_SIZE);

    trace_vfio_msix_relo(vdev->vbasedev.name,
                         vdev->msix->table_bar, vdev->msix->table_offset);
}

/*
 * We don't have any control over how pci_add_capability() inserts
 * capabilities into the chain.  In order to setup MSI-X we need a
 * MemoryRegion for the BAR.  In order to setup the BAR and not
 * attempt to mmap the MSI-X table area, which VFIO won't allow, we
 * need to first look for where the MSI-X table lives.  So we
 * unfortunately split MSI-X setup across two functions.
 */
static void vfio_msix_early_setup(VFIOPCIDevice *vdev, Error **errp)
{
    uint8_t pos;
    uint16_t ctrl;
    uint32_t table, pba;
    int fd = vdev->vbasedev.fd;
    VFIOMSIXInfo *msix;

    pos = pci_find_capability(&vdev->pdev, PCI_CAP_ID_MSIX);
    if (!pos) {
        return;
    }

    if (pread(fd, &ctrl, sizeof(ctrl),
              vdev->config_offset + pos + PCI_MSIX_FLAGS) != sizeof(ctrl)) {
        error_setg_errno(errp, errno, "failed to read PCI MSIX FLAGS");
        return;
    }

    if (pread(fd, &table, sizeof(table),
              vdev->config_offset + pos + PCI_MSIX_TABLE) != sizeof(table)) {
        error_setg_errno(errp, errno, "failed to read PCI MSIX TABLE");
        return;
    }

    if (pread(fd, &pba, sizeof(pba),
              vdev->config_offset + pos + PCI_MSIX_PBA) != sizeof(pba)) {
        error_setg_errno(errp, errno, "failed to read PCI MSIX PBA");
        return;
    }

    ctrl = le16_to_cpu(ctrl);
    table = le32_to_cpu(table);
    pba = le32_to_cpu(pba);

    msix = g_malloc0(sizeof(*msix));
    msix->table_bar = table & PCI_MSIX_FLAGS_BIRMASK;
    msix->table_offset = table & ~PCI_MSIX_FLAGS_BIRMASK;
    msix->pba_bar = pba & PCI_MSIX_FLAGS_BIRMASK;
    msix->pba_offset = pba & ~PCI_MSIX_FLAGS_BIRMASK;
    msix->entries = (ctrl & PCI_MSIX_FLAGS_QSIZE) + 1;

    /*
     * Test the size of the pba_offset variable and catch if it extends outside
     * of the specified BAR. If it is the case, we need to apply a hardware
     * specific quirk if the device is known or we have a broken configuration.
     */
    if (msix->pba_offset >= vdev->bars[msix->pba_bar].region.size) {
        /*
         * Chelsio T5 Virtual Function devices are encoded as 0x58xx for T5
         * adapters. The T5 hardware returns an incorrect value of 0x8000 for
         * the VF PBA offset while the BAR itself is only 8k. The correct value
         * is 0x1000, so we hard code that here.
         */
        if (vdev->vendor_id == PCI_VENDOR_ID_CHELSIO &&
            (vdev->device_id & 0xff00) == 0x5800) {
            msix->pba_offset = 0x1000;
        /*
         * BAIDU KUNLUN Virtual Function devices for KUNLUN AI processor
         * return an incorrect value of 0x460000 for the VF PBA offset while
         * the BAR itself is only 0x10000.  The correct value is 0xb400.
         */
        } else if (vfio_pci_is(vdev, PCI_VENDOR_ID_BAIDU,
                               PCI_DEVICE_ID_KUNLUN_VF)) {
            msix->pba_offset = 0xb400;
        } else if (vdev->msix_relo == OFF_AUTOPCIBAR_OFF) {
            error_setg(errp, "hardware reports invalid configuration, "
                       "MSIX PBA outside of specified BAR");
            g_free(msix);
            return;
        }
    }

    trace_vfio_msix_early_setup(vdev->vbasedev.name, pos, msix->table_bar,
                                msix->table_offset, msix->entries);
    vdev->msix = msix;

    vfio_pci_fixup_msix_region(vdev);

    vfio_pci_relocate_msix(vdev, errp);
}

static int vfio_msix_setup(VFIOPCIDevice *vdev, int pos, Error **errp)
{
    int ret;
    Error *err = NULL;

    vdev->msix->pending = g_new0(unsigned long,
                                 BITS_TO_LONGS(vdev->msix->entries));
    ret = msix_init(&vdev->pdev, vdev->msix->entries,
                    vdev->bars[vdev->msix->table_bar].mr,
                    vdev->msix->table_bar, vdev->msix->table_offset,
                    vdev->bars[vdev->msix->pba_bar].mr,
                    vdev->msix->pba_bar, vdev->msix->pba_offset, pos,
                    &err);
    if (ret < 0) {
        if (ret == -ENOTSUP) {
            warn_report_err(err);
            return 0;
        }

        error_propagate(errp, err);
        return ret;
    }

    /*
     * The PCI spec suggests that devices provide additional alignment for
     * MSI-X structures and avoid overlapping non-MSI-X related registers.
     * For an assigned device, this hopefully means that emulation of MSI-X
     * structures does not affect the performance of the device.  If devices
     * fail to provide that alignment, a significant performance penalty may
     * result, for instance Mellanox MT27500 VFs:
     * http://www.spinics.net/lists/kvm/msg125881.html
     *
     * The PBA is simply not that important for such a serious regression and
     * most drivers do not appear to look at it.  The solution for this is to
     * disable the PBA MemoryRegion unless it's being used.  We disable it
     * here and only enable it if a masked vector fires through QEMU.  As the
     * vector-use notifier is called, which occurs on unmask, we test whether
     * PBA emulation is needed and again disable if not.
     */
    memory_region_set_enabled(&vdev->pdev.msix_pba_mmio, false);

    /*
     * The emulated machine may provide a paravirt interface for MSIX setup
     * so it is not strictly necessary to emulate MSIX here. This becomes
     * helpful when frequently accessed MMIO registers are located in
     * subpages adjacent to the MSIX table but the MSIX data containing page
     * cannot be mapped because of a host page size bigger than the MSIX table
     * alignment.
     */
    if (object_property_get_bool(OBJECT(qdev_get_machine()),
                                 "vfio-no-msix-emulation", NULL)) {
        memory_region_set_enabled(&vdev->pdev.msix_table_mmio, false);
    }

    return 0;
}

static void vfio_teardown_msi(VFIOPCIDevice *vdev)
{
    msi_uninit(&vdev->pdev);

    if (vdev->msix) {
        msix_uninit(&vdev->pdev,
                    vdev->bars[vdev->msix->table_bar].mr,
                    vdev->bars[vdev->msix->pba_bar].mr);
        g_free(vdev->msix->pending);
    }
}

/*
 * Resource setup
 */
static void vfio_mmap_set_enabled(VFIOPCIDevice *vdev, bool enabled)
{
    int i;

    for (i = 0; i < PCI_ROM_SLOT; i++) {
        vfio_region_mmaps_set_enabled(&vdev->bars[i].region, enabled);
    }
}

static void vfio_bar_prepare(VFIOPCIDevice *vdev, int nr)
{
    VFIOBAR *bar = &vdev->bars[nr];

    uint32_t pci_bar;
    int ret;

    /* Skip both unimplemented BARs and the upper half of 64bit BARS. */
    if (!bar->region.size) {
        return;
    }

    /* Determine what type of BAR this is for registration */
    ret = pread(vdev->vbasedev.fd, &pci_bar, sizeof(pci_bar),
                vdev->config_offset + PCI_BASE_ADDRESS_0 + (4 * nr));
    if (ret != sizeof(pci_bar)) {
        error_report("vfio: Failed to read BAR %d (%m)", nr);
        return;
    }

    pci_bar = le32_to_cpu(pci_bar);
    bar->ioport = (pci_bar & PCI_BASE_ADDRESS_SPACE_IO);
    bar->mem64 = bar->ioport ? 0 : (pci_bar & PCI_BASE_ADDRESS_MEM_TYPE_64);
    bar->type = pci_bar & (bar->ioport ? ~PCI_BASE_ADDRESS_IO_MASK :
                                         ~PCI_BASE_ADDRESS_MEM_MASK);
    bar->size = bar->region.size;
}

static void vfio_bars_prepare(VFIOPCIDevice *vdev)
{
    int i;

    for (i = 0; i < PCI_ROM_SLOT; i++) {
        vfio_bar_prepare(vdev, i);
    }
}

static void vfio_bar_register(VFIOPCIDevice *vdev, int nr)
{
    VFIOBAR *bar = &vdev->bars[nr];
    char *name;

    if (!bar->size) {
        return;
    }

    bar->mr = g_new0(MemoryRegion, 1);
    name = g_strdup_printf("%s base BAR %d", vdev->vbasedev.name, nr);
    memory_region_init_io(bar->mr, OBJECT(vdev), NULL, NULL, name, bar->size);
    g_free(name);

    if (bar->region.size) {
        memory_region_add_subregion(bar->mr, 0, bar->region.mem);

        if (vfio_region_mmap(&bar->region)) {
            error_report("Failed to mmap %s BAR %d. Performance may be slow",
                         vdev->vbasedev.name, nr);
        }
    }

    pci_register_bar(&vdev->pdev, nr, bar->type, bar->mr);
}

static void vfio_bars_register(VFIOPCIDevice *vdev)
{
    int i;

    for (i = 0; i < PCI_ROM_SLOT; i++) {
        vfio_bar_register(vdev, i);
    }
}

static void vfio_bars_exit(VFIOPCIDevice *vdev)
{
    int i;

    for (i = 0; i < PCI_ROM_SLOT; i++) {
        VFIOBAR *bar = &vdev->bars[i];

        vfio_bar_quirk_exit(vdev, i);
        vfio_region_exit(&bar->region);
        if (bar->region.size) {
            memory_region_del_subregion(bar->mr, bar->region.mem);
        }
    }

    if (vdev->vga) {
        pci_unregister_vga(&vdev->pdev);
        vfio_vga_quirk_exit(vdev);
    }
}

static void vfio_bars_finalize(VFIOPCIDevice *vdev)
{
    int i;

    for (i = 0; i < PCI_ROM_SLOT; i++) {
        VFIOBAR *bar = &vdev->bars[i];

        vfio_bar_quirk_finalize(vdev, i);
        vfio_region_finalize(&bar->region);
        if (bar->mr) {
            assert(bar->size);
            object_unparent(OBJECT(bar->mr));
            g_free(bar->mr);
            bar->mr = NULL;
        }
    }

    if (vdev->vga) {
        vfio_vga_quirk_finalize(vdev);
        for (i = 0; i < ARRAY_SIZE(vdev->vga->region); i++) {
            object_unparent(OBJECT(&vdev->vga->region[i].mem));
        }
        g_free(vdev->vga);
    }
}

/*
 * General setup
 */
static uint8_t vfio_std_cap_max_size(PCIDevice *pdev, uint8_t pos)
{
    uint8_t tmp;
    uint16_t next = PCI_CONFIG_SPACE_SIZE;

    for (tmp = pdev->config[PCI_CAPABILITY_LIST]; tmp;
         tmp = pdev->config[tmp + PCI_CAP_LIST_NEXT]) {
        if (tmp > pos && tmp < next) {
            next = tmp;
        }
    }

    return next - pos;
}


static uint16_t vfio_ext_cap_max_size(const uint8_t *config, uint16_t pos)
{
    uint16_t tmp, next = PCIE_CONFIG_SPACE_SIZE;

    for (tmp = PCI_CONFIG_SPACE_SIZE; tmp;
        tmp = PCI_EXT_CAP_NEXT(pci_get_long(config + tmp))) {
        if (tmp > pos && tmp < next) {
            next = tmp;
        }
    }

    return next - pos;
}

static void vfio_set_word_bits(uint8_t *buf, uint16_t val, uint16_t mask)
{
    pci_set_word(buf, (pci_get_word(buf) & ~mask) | val);
}

static void vfio_add_emulated_word(VFIOPCIDevice *vdev, int pos,
                                   uint16_t val, uint16_t mask)
{
    vfio_set_word_bits(vdev->pdev.config + pos, val, mask);
    vfio_set_word_bits(vdev->pdev.wmask + pos, ~mask, mask);
    vfio_set_word_bits(vdev->emulated_config_bits + pos, mask, mask);
}

static void vfio_set_long_bits(uint8_t *buf, uint32_t val, uint32_t mask)
{
    pci_set_long(buf, (pci_get_long(buf) & ~mask) | val);
}

static void vfio_add_emulated_long(VFIOPCIDevice *vdev, int pos,
                                   uint32_t val, uint32_t mask)
{
    vfio_set_long_bits(vdev->pdev.config + pos, val, mask);
    vfio_set_long_bits(vdev->pdev.wmask + pos, ~mask, mask);
    vfio_set_long_bits(vdev->emulated_config_bits + pos, mask, mask);
}

static void vfio_pci_enable_rp_atomics(VFIOPCIDevice *vdev)
{
    struct vfio_device_info_cap_pci_atomic_comp *cap;
    g_autofree struct vfio_device_info *info = NULL;
    PCIBus *bus = pci_get_bus(&vdev->pdev);
    PCIDevice *parent = bus->parent_dev;
    struct vfio_info_cap_header *hdr;
    uint32_t mask = 0;
    uint8_t *pos;

    /*
     * PCIe Atomic Ops completer support is only added automatically for single
     * function devices downstream of a root port supporting DEVCAP2.  Support
     * is added during realize and, if added, removed during device exit.  The
     * single function requirement avoids conflicting requirements should a
     * slot be composed of multiple devices with differing capabilities.
     */
    if (pci_bus_is_root(bus) || !parent || !parent->exp.exp_cap ||
        pcie_cap_get_type(parent) != PCI_EXP_TYPE_ROOT_PORT ||
        pcie_cap_get_version(parent) != PCI_EXP_FLAGS_VER2 ||
        vdev->pdev.devfn ||
        vdev->pdev.cap_present & QEMU_PCI_CAP_MULTIFUNCTION) {
        return;
    }

    pos = parent->config + parent->exp.exp_cap + PCI_EXP_DEVCAP2;

    /* Abort if there'a already an Atomic Ops configuration on the root port */
    if (pci_get_long(pos) & (PCI_EXP_DEVCAP2_ATOMIC_COMP32 |
                             PCI_EXP_DEVCAP2_ATOMIC_COMP64 |
                             PCI_EXP_DEVCAP2_ATOMIC_COMP128)) {
        return;
    }

    info = vfio_get_device_info(vdev->vbasedev.fd);
    if (!info) {
        return;
    }

    hdr = vfio_get_device_info_cap(info, VFIO_DEVICE_INFO_CAP_PCI_ATOMIC_COMP);
    if (!hdr) {
        return;
    }

    cap = (void *)hdr;
    if (cap->flags & VFIO_PCI_ATOMIC_COMP32) {
        mask |= PCI_EXP_DEVCAP2_ATOMIC_COMP32;
    }
    if (cap->flags & VFIO_PCI_ATOMIC_COMP64) {
        mask |= PCI_EXP_DEVCAP2_ATOMIC_COMP64;
    }
    if (cap->flags & VFIO_PCI_ATOMIC_COMP128) {
        mask |= PCI_EXP_DEVCAP2_ATOMIC_COMP128;
    }

    if (!mask) {
        return;
    }

    pci_long_test_and_set_mask(pos, mask);
    vdev->clear_parent_atomics_on_exit = true;
}

static void vfio_pci_disable_rp_atomics(VFIOPCIDevice *vdev)
{
    if (vdev->clear_parent_atomics_on_exit) {
        PCIDevice *parent = pci_get_bus(&vdev->pdev)->parent_dev;
        uint8_t *pos = parent->config + parent->exp.exp_cap + PCI_EXP_DEVCAP2;

        pci_long_test_and_clear_mask(pos, PCI_EXP_DEVCAP2_ATOMIC_COMP32 |
                                          PCI_EXP_DEVCAP2_ATOMIC_COMP64 |
                                          PCI_EXP_DEVCAP2_ATOMIC_COMP128);
    }
}

static int vfio_setup_pcie_cap(VFIOPCIDevice *vdev, int pos, uint8_t size,
                               Error **errp)
{
    uint16_t flags;
    uint8_t type;

    flags = pci_get_word(vdev->pdev.config + pos + PCI_CAP_FLAGS);
    type = (flags & PCI_EXP_FLAGS_TYPE) >> 4;

    if (type != PCI_EXP_TYPE_ENDPOINT &&
        type != PCI_EXP_TYPE_LEG_END &&
        type != PCI_EXP_TYPE_RC_END) {

        error_setg(errp, "assignment of PCIe type 0x%x "
                   "devices is not currently supported", type);
        return -EINVAL;
    }

    if (!pci_bus_is_express(pci_get_bus(&vdev->pdev))) {
        PCIBus *bus = pci_get_bus(&vdev->pdev);
        PCIDevice *bridge;

        /*
         * Traditionally PCI device assignment exposes the PCIe capability
         * as-is on non-express buses.  The reason being that some drivers
         * simply assume that it's there, for example tg3.  However when
         * we're running on a native PCIe machine type, like Q35, we need
         * to hide the PCIe capability.  The reason for this is twofold;
         * first Windows guests get a Code 10 error when the PCIe capability
         * is exposed in this configuration.  Therefore express devices won't
         * work at all unless they're attached to express buses in the VM.
         * Second, a native PCIe machine introduces the possibility of fine
         * granularity IOMMUs supporting both translation and isolation.
         * Guest code to discover the IOMMU visibility of a device, such as
         * IOMMU grouping code on Linux, is very aware of device types and
         * valid transitions between bus types.  An express device on a non-
         * express bus is not a valid combination on bare metal systems.
         *
         * Drivers that require a PCIe capability to make the device
         * functional are simply going to need to have their devices placed
         * on a PCIe bus in the VM.
         */
        while (!pci_bus_is_root(bus)) {
            bridge = pci_bridge_get_device(bus);
            bus = pci_get_bus(bridge);
        }

        if (pci_bus_is_express(bus)) {
            return 0;
        }

    } else if (pci_bus_is_root(pci_get_bus(&vdev->pdev))) {
        /*
         * On a Root Complex bus Endpoints become Root Complex Integrated
         * Endpoints, which changes the type and clears the LNK & LNK2 fields.
         */
        if (type == PCI_EXP_TYPE_ENDPOINT) {
            vfio_add_emulated_word(vdev, pos + PCI_CAP_FLAGS,
                                   PCI_EXP_TYPE_RC_END << 4,
                                   PCI_EXP_FLAGS_TYPE);

            /* Link Capabilities, Status, and Control goes away */
            if (size > PCI_EXP_LNKCTL) {
                vfio_add_emulated_long(vdev, pos + PCI_EXP_LNKCAP, 0, ~0);
                vfio_add_emulated_word(vdev, pos + PCI_EXP_LNKCTL, 0, ~0);
                vfio_add_emulated_word(vdev, pos + PCI_EXP_LNKSTA, 0, ~0);

#ifndef PCI_EXP_LNKCAP2
#define PCI_EXP_LNKCAP2 44
#endif
#ifndef PCI_EXP_LNKSTA2
#define PCI_EXP_LNKSTA2 50
#endif
                /* Link 2 Capabilities, Status, and Control goes away */
                if (size > PCI_EXP_LNKCAP2) {
                    vfio_add_emulated_long(vdev, pos + PCI_EXP_LNKCAP2, 0, ~0);
                    vfio_add_emulated_word(vdev, pos + PCI_EXP_LNKCTL2, 0, ~0);
                    vfio_add_emulated_word(vdev, pos + PCI_EXP_LNKSTA2, 0, ~0);
                }
            }

        } else if (type == PCI_EXP_TYPE_LEG_END) {
            /*
             * Legacy endpoints don't belong on the root complex.  Windows
             * seems to be happier with devices if we skip the capability.
             */
            return 0;
        }

    } else {
        /*
         * Convert Root Complex Integrated Endpoints to regular endpoints.
         * These devices don't support LNK/LNK2 capabilities, so make them up.
         */
        if (type == PCI_EXP_TYPE_RC_END) {
            vfio_add_emulated_word(vdev, pos + PCI_CAP_FLAGS,
                                   PCI_EXP_TYPE_ENDPOINT << 4,
                                   PCI_EXP_FLAGS_TYPE);
            vfio_add_emulated_long(vdev, pos + PCI_EXP_LNKCAP,
                           QEMU_PCI_EXP_LNKCAP_MLW(QEMU_PCI_EXP_LNK_X1) |
                           QEMU_PCI_EXP_LNKCAP_MLS(QEMU_PCI_EXP_LNK_2_5GT), ~0);
            vfio_add_emulated_word(vdev, pos + PCI_EXP_LNKCTL, 0, ~0);
        }

        vfio_pci_enable_rp_atomics(vdev);
    }

    /*
     * Intel 82599 SR-IOV VFs report an invalid PCIe capability version 0
     * (Niantic errate #35) causing Windows to error with a Code 10 for the
     * device on Q35.  Fixup any such devices to report version 1.  If we
     * were to remove the capability entirely the guest would lose extended
     * config space.
     */
    if ((flags & PCI_EXP_FLAGS_VERS) == 0) {
        vfio_add_emulated_word(vdev, pos + PCI_CAP_FLAGS,
                               1, PCI_EXP_FLAGS_VERS);
    }

    pos = pci_add_capability(&vdev->pdev, PCI_CAP_ID_EXP, pos, size,
                             errp);
    if (pos < 0) {
        return pos;
    }

    vdev->pdev.exp.exp_cap = pos;

    return pos;
}

static void vfio_check_pcie_flr(VFIOPCIDevice *vdev, uint8_t pos)
{
    uint32_t cap = pci_get_long(vdev->pdev.config + pos + PCI_EXP_DEVCAP);

    if (cap & PCI_EXP_DEVCAP_FLR) {
        trace_vfio_check_pcie_flr(vdev->vbasedev.name);
        vdev->has_flr = true;
    }
}

static void vfio_check_pm_reset(VFIOPCIDevice *vdev, uint8_t pos)
{
    uint16_t csr = pci_get_word(vdev->pdev.config + pos + PCI_PM_CTRL);

    if (!(csr & PCI_PM_CTRL_NO_SOFT_RESET)) {
        trace_vfio_check_pm_reset(vdev->vbasedev.name);
        vdev->has_pm_reset = true;
    }
}

static void vfio_check_af_flr(VFIOPCIDevice *vdev, uint8_t pos)
{
    uint8_t cap = pci_get_byte(vdev->pdev.config + pos + PCI_AF_CAP);

    if ((cap & PCI_AF_CAP_TP) && (cap & PCI_AF_CAP_FLR)) {
        trace_vfio_check_af_flr(vdev->vbasedev.name);
        vdev->has_flr = true;
    }
}

static int vfio_add_std_cap(VFIOPCIDevice *vdev, uint8_t pos, Error **errp)
{
    PCIDevice *pdev = &vdev->pdev;
    uint8_t cap_id, next, size;
    int ret;

    cap_id = pdev->config[pos];
    next = pdev->config[pos + PCI_CAP_LIST_NEXT];

    /*
     * If it becomes important to configure capabilities to their actual
     * size, use this as the default when it's something we don't recognize.
     * Since QEMU doesn't actually handle many of the config accesses,
     * exact size doesn't seem worthwhile.
     */
    size = vfio_std_cap_max_size(pdev, pos);

    /*
     * pci_add_capability always inserts the new capability at the head
     * of the chain.  Therefore to end up with a chain that matches the
     * physical device, we insert from the end by making this recursive.
     * This is also why we pre-calculate size above as cached config space
     * will be changed as we unwind the stack.
     */
    if (next) {
        ret = vfio_add_std_cap(vdev, next, errp);
        if (ret) {
            return ret;
        }
    } else {
        /* Begin the rebuild, use QEMU emulated list bits */
        pdev->config[PCI_CAPABILITY_LIST] = 0;
        vdev->emulated_config_bits[PCI_CAPABILITY_LIST] = 0xff;
        vdev->emulated_config_bits[PCI_STATUS] |= PCI_STATUS_CAP_LIST;

        ret = vfio_add_virt_caps(vdev, errp);
        if (ret) {
            return ret;
        }
    }

    /* Scale down size, esp in case virt caps were added above */
    size = MIN(size, vfio_std_cap_max_size(pdev, pos));

    /* Use emulated next pointer to allow dropping caps */
    pci_set_byte(vdev->emulated_config_bits + pos + PCI_CAP_LIST_NEXT, 0xff);

    switch (cap_id) {
    case PCI_CAP_ID_MSI:
        ret = vfio_msi_setup(vdev, pos, errp);
        break;
    case PCI_CAP_ID_EXP:
        vfio_check_pcie_flr(vdev, pos);
        ret = vfio_setup_pcie_cap(vdev, pos, size, errp);
        break;
    case PCI_CAP_ID_MSIX:
        ret = vfio_msix_setup(vdev, pos, errp);
        break;
    case PCI_CAP_ID_PM:
        vfio_check_pm_reset(vdev, pos);
        vdev->pm_cap = pos;
        ret = pci_add_capability(pdev, cap_id, pos, size, errp);
        break;
    case PCI_CAP_ID_AF:
        vfio_check_af_flr(vdev, pos);
        ret = pci_add_capability(pdev, cap_id, pos, size, errp);
        break;
    default:
        ret = pci_add_capability(pdev, cap_id, pos, size, errp);
        break;
    }

    if (ret < 0) {
        error_prepend(errp,
                      "failed to add PCI capability 0x%x[0x%x]@0x%x: ",
                      cap_id, size, pos);
        return ret;
    }

    return 0;
}

static int vfio_setup_rebar_ecap(VFIOPCIDevice *vdev, uint16_t pos)
{
    uint32_t ctrl;
    int i, nbar;

    ctrl = pci_get_long(vdev->pdev.config + pos + PCI_REBAR_CTRL);
    nbar = (ctrl & PCI_REBAR_CTRL_NBAR_MASK) >> PCI_REBAR_CTRL_NBAR_SHIFT;

    for (i = 0; i < nbar; i++) {
        uint32_t cap;
        int size;

        ctrl = pci_get_long(vdev->pdev.config + pos + PCI_REBAR_CTRL + (i * 8));
        size = (ctrl & PCI_REBAR_CTRL_BAR_SIZE) >> PCI_REBAR_CTRL_BAR_SHIFT;

        /* The cap register reports sizes 1MB to 128TB, with 4 reserved bits */
        cap = size <= 27 ? 1U << (size + 4) : 0;

        /*
         * The PCIe spec (v6.0.1, 7.8.6) requires HW to support at least one
         * size in the range 1MB to 512GB.  We intend to mask all sizes except
         * the one currently enabled in the size field, therefore if it's
         * outside the range, hide the whole capability as this virtualization
         * trick won't work.  If >512GB resizable BARs start to appear, we
         * might need an opt-in or reservation scheme in the kernel.
         */
        if (!(cap & PCI_REBAR_CAP_SIZES)) {
            return -EINVAL;
        }

        /* Hide all sizes reported in the ctrl reg per above requirement. */
        ctrl &= (PCI_REBAR_CTRL_BAR_SIZE |
                 PCI_REBAR_CTRL_NBAR_MASK |
                 PCI_REBAR_CTRL_BAR_IDX);

        /*
         * The BAR size field is RW, however we've mangled the capability
         * register such that we only report a single size, ie. the current
         * BAR size.  A write of an unsupported value is undefined, therefore
         * the register field is essentially RO.
         */
        vfio_add_emulated_long(vdev, pos + PCI_REBAR_CAP + (i * 8), cap, ~0);
        vfio_add_emulated_long(vdev, pos + PCI_REBAR_CTRL + (i * 8), ctrl, ~0);
    }

    return 0;
}

static void vfio_add_ext_cap(VFIOPCIDevice *vdev)
{
    PCIDevice *pdev = &vdev->pdev;
    uint32_t header;
    uint16_t cap_id, next, size;
    uint8_t cap_ver;
    uint8_t *config;

    /* Only add extended caps if we have them and the guest can see them */
    if (!pci_is_express(pdev) || !pci_bus_is_express(pci_get_bus(pdev)) ||
        !pci_get_long(pdev->config + PCI_CONFIG_SPACE_SIZE)) {
        return;
    }

    /*
     * pcie_add_capability always inserts the new capability at the tail
     * of the chain.  Therefore to end up with a chain that matches the
     * physical device, we cache the config space to avoid overwriting
     * the original config space when we parse the extended capabilities.
     */
    config = g_memdup(pdev->config, vdev->config_size);

    /*
     * Extended capabilities are chained with each pointing to the next, so we
     * can drop anything other than the head of the chain simply by modifying
     * the previous next pointer.  Seed the head of the chain here such that
     * we can simply skip any capabilities we want to drop below, regardless
     * of their position in the chain.  If this stub capability still exists
     * after we add the capabilities we want to expose, update the capability
     * ID to zero.  Note that we cannot seed with the capability header being
     * zero as this conflicts with definition of an absent capability chain
     * and prevents capabilities beyond the head of the list from being added.
     * By replacing the dummy capability ID with zero after walking the device
     * chain, we also transparently mark extended capabilities as absent if
     * no capabilities were added.  Note that the PCIe spec defines an absence
     * of extended capabilities to be determined by a value of zero for the
     * capability ID, version, AND next pointer.  A non-zero next pointer
     * should be sufficient to indicate additional capabilities are present,
     * which will occur if we call pcie_add_capability() below.  The entire
     * first dword is emulated to support this.
     *
     * NB. The kernel side does similar masking, so be prepared that our
     * view of the device may also contain a capability ID zero in the head
     * of the chain.  Skip it for the same reason that we cannot seed the
     * chain with a zero capability.
     */
    pci_set_long(pdev->config + PCI_CONFIG_SPACE_SIZE,
                 PCI_EXT_CAP(0xFFFF, 0, 0));
    pci_set_long(pdev->wmask + PCI_CONFIG_SPACE_SIZE, 0);
    pci_set_long(vdev->emulated_config_bits + PCI_CONFIG_SPACE_SIZE, ~0);

    for (next = PCI_CONFIG_SPACE_SIZE; next;
         next = PCI_EXT_CAP_NEXT(pci_get_long(config + next))) {
        header = pci_get_long(config + next);
        cap_id = PCI_EXT_CAP_ID(header);
        cap_ver = PCI_EXT_CAP_VER(header);

        /*
         * If it becomes important to configure extended capabilities to their
         * actual size, use this as the default when it's something we don't
         * recognize. Since QEMU doesn't actually handle many of the config
         * accesses, exact size doesn't seem worthwhile.
         */
        size = vfio_ext_cap_max_size(config, next);

        /* Use emulated next pointer to allow dropping extended caps */
        pci_long_test_and_set_mask(vdev->emulated_config_bits + next,
                                   PCI_EXT_CAP_NEXT_MASK);

        switch (cap_id) {
        case 0: /* kernel masked capability */
        case PCI_EXT_CAP_ID_SRIOV: /* Read-only VF BARs confuse OVMF */
        case PCI_EXT_CAP_ID_ARI: /* XXX Needs next function virtualization */
            trace_vfio_add_ext_cap_dropped(vdev->vbasedev.name, cap_id, next);
            break;
        case PCI_EXT_CAP_ID_REBAR:
            if (!vfio_setup_rebar_ecap(vdev, next)) {
                pcie_add_capability(pdev, cap_id, cap_ver, next, size);
            }
            break;
        default:
            pcie_add_capability(pdev, cap_id, cap_ver, next, size);
        }

    }

    /* Cleanup chain head ID if necessary */
    if (pci_get_word(pdev->config + PCI_CONFIG_SPACE_SIZE) == 0xFFFF) {
        pci_set_word(pdev->config + PCI_CONFIG_SPACE_SIZE, 0);
    }

    g_free(config);
    return;
}

static int vfio_add_capabilities(VFIOPCIDevice *vdev, Error **errp)
{
    PCIDevice *pdev = &vdev->pdev;
    int ret;

    if (!(pdev->config[PCI_STATUS] & PCI_STATUS_CAP_LIST) ||
        !pdev->config[PCI_CAPABILITY_LIST]) {
        return 0; /* Nothing to add */
    }

    ret = vfio_add_std_cap(vdev, pdev->config[PCI_CAPABILITY_LIST], errp);
    if (ret) {
        return ret;
    }

    vfio_add_ext_cap(vdev);
    return 0;
}

static void vfio_pci_pre_reset(VFIOPCIDevice *vdev)
{
    PCIDevice *pdev = &vdev->pdev;
    uint16_t cmd;

    vfio_disable_interrupts(vdev);

    /* Make sure the device is in D0 */
    if (vdev->pm_cap) {
        uint16_t pmcsr;
        uint8_t state;

        pmcsr = vfio_pci_read_config(pdev, vdev->pm_cap + PCI_PM_CTRL, 2);
        state = pmcsr & PCI_PM_CTRL_STATE_MASK;
        if (state) {
            pmcsr &= ~PCI_PM_CTRL_STATE_MASK;
            vfio_pci_write_config(pdev, vdev->pm_cap + PCI_PM_CTRL, pmcsr, 2);
            /* vfio handles the necessary delay here */
            pmcsr = vfio_pci_read_config(pdev, vdev->pm_cap + PCI_PM_CTRL, 2);
            state = pmcsr & PCI_PM_CTRL_STATE_MASK;
            if (state) {
                error_report("vfio: Unable to power on device, stuck in D%d",
                             state);
            }
        }
    }

    /*
     * Stop any ongoing DMA by disconnecting I/O, MMIO, and bus master.
     * Also put INTx Disable in known state.
     */
    cmd = vfio_pci_read_config(pdev, PCI_COMMAND, 2);
    cmd &= ~(PCI_COMMAND_IO | PCI_COMMAND_MEMORY | PCI_COMMAND_MASTER |
             PCI_COMMAND_INTX_DISABLE);
    vfio_pci_write_config(pdev, PCI_COMMAND, cmd, 2);
}

static void vfio_pci_post_reset(VFIOPCIDevice *vdev)
{
    Error *err = NULL;
    int nr;

    vfio_intx_enable(vdev, &err);
    if (err) {
        error_reportf_err(err, VFIO_MSG_PREFIX, vdev->vbasedev.name);
    }

    for (nr = 0; nr < PCI_NUM_REGIONS - 1; ++nr) {
        off_t addr = vdev->config_offset + PCI_BASE_ADDRESS_0 + (4 * nr);
        uint32_t val = 0;
        uint32_t len = sizeof(val);

        if (pwrite(vdev->vbasedev.fd, &val, len, addr) != len) {
            error_report("%s(%s) reset bar %d failed: %m", __func__,
                         vdev->vbasedev.name, nr);
        }
    }

    vfio_quirk_reset(vdev);
}

static bool vfio_pci_host_match(PCIHostDeviceAddress *addr, const char *name)
{
    char tmp[13];

    sprintf(tmp, "%04x:%02x:%02x.%1x", addr->domain,
            addr->bus, addr->slot, addr->function);

    return (strcmp(tmp, name) == 0);
}

static int vfio_pci_hot_reset(VFIOPCIDevice *vdev, bool single)
{
    VFIOGroup *group;
    struct vfio_pci_hot_reset_info *info;
    struct vfio_pci_dependent_device *devices;
    struct vfio_pci_hot_reset *reset;
    int32_t *fds;
    int ret, i, count;
    bool multi = false;

    trace_vfio_pci_hot_reset(vdev->vbasedev.name, single ? "one" : "multi");

    if (!single) {
        vfio_pci_pre_reset(vdev);
    }
    vdev->vbasedev.needs_reset = false;

    info = g_malloc0(sizeof(*info));
    info->argsz = sizeof(*info);

    ret = ioctl(vdev->vbasedev.fd, VFIO_DEVICE_GET_PCI_HOT_RESET_INFO, info);
    if (ret && errno != ENOSPC) {
        ret = -errno;
        if (!vdev->has_pm_reset) {
            error_report("vfio: Cannot reset device %s, "
                         "no available reset mechanism.", vdev->vbasedev.name);
        }
        goto out_single;
    }

    count = info->count;
    info = g_realloc(info, sizeof(*info) + (count * sizeof(*devices)));
    info->argsz = sizeof(*info) + (count * sizeof(*devices));
    devices = &info->devices[0];

    ret = ioctl(vdev->vbasedev.fd, VFIO_DEVICE_GET_PCI_HOT_RESET_INFO, info);
    if (ret) {
        ret = -errno;
        error_report("vfio: hot reset info failed: %m");
        goto out_single;
    }

    trace_vfio_pci_hot_reset_has_dep_devices(vdev->vbasedev.name);

    /* Verify that we have all the groups required */
    for (i = 0; i < info->count; i++) {
        PCIHostDeviceAddress host;
        VFIOPCIDevice *tmp;
        VFIODevice *vbasedev_iter;

        host.domain = devices[i].segment;
        host.bus = devices[i].bus;
        host.slot = PCI_SLOT(devices[i].devfn);
        host.function = PCI_FUNC(devices[i].devfn);

        trace_vfio_pci_hot_reset_dep_devices(host.domain,
                host.bus, host.slot, host.function, devices[i].group_id);

        if (vfio_pci_host_match(&host, vdev->vbasedev.name)) {
            continue;
        }

        QLIST_FOREACH(group, &vfio_group_list, next) {
            if (group->groupid == devices[i].group_id) {
                break;
            }
        }

        if (!group) {
            if (!vdev->has_pm_reset) {
                error_report("vfio: Cannot reset device %s, "
                             "depends on group %d which is not owned.",
                             vdev->vbasedev.name, devices[i].group_id);
            }
            ret = -EPERM;
            goto out;
        }

        /* Prep dependent devices for reset and clear our marker. */
        QLIST_FOREACH(vbasedev_iter, &group->device_list, next) {
            if (!vbasedev_iter->dev->realized ||
                vbasedev_iter->type != VFIO_DEVICE_TYPE_PCI) {
                continue;
            }
            tmp = container_of(vbasedev_iter, VFIOPCIDevice, vbasedev);
            if (vfio_pci_host_match(&host, tmp->vbasedev.name)) {
                if (single) {
                    ret = -EINVAL;
                    goto out_single;
                }
                vfio_pci_pre_reset(tmp);
                tmp->vbasedev.needs_reset = false;
                multi = true;
                break;
            }
        }
    }

    if (!single && !multi) {
        ret = -EINVAL;
        goto out_single;
    }

    /* Determine how many group fds need to be passed */
    count = 0;
    QLIST_FOREACH(group, &vfio_group_list, next) {
        for (i = 0; i < info->count; i++) {
            if (group->groupid == devices[i].group_id) {
                count++;
                break;
            }
        }
    }

    reset = g_malloc0(sizeof(*reset) + (count * sizeof(*fds)));
    reset->argsz = sizeof(*reset) + (count * sizeof(*fds));
    fds = &reset->group_fds[0];

    /* Fill in group fds */
    QLIST_FOREACH(group, &vfio_group_list, next) {
        for (i = 0; i < info->count; i++) {
            if (group->groupid == devices[i].group_id) {
                fds[reset->count++] = group->fd;
                break;
            }
        }
    }

    /* Bus reset! */
    ret = ioctl(vdev->vbasedev.fd, VFIO_DEVICE_PCI_HOT_RESET, reset);
    g_free(reset);

    trace_vfio_pci_hot_reset_result(vdev->vbasedev.name,
                                    ret ? strerror(errno) : "Success");

out:
    /* Re-enable INTx on affected devices */
    for (i = 0; i < info->count; i++) {
        PCIHostDeviceAddress host;
        VFIOPCIDevice *tmp;
        VFIODevice *vbasedev_iter;

        host.domain = devices[i].segment;
        host.bus = devices[i].bus;
        host.slot = PCI_SLOT(devices[i].devfn);
        host.function = PCI_FUNC(devices[i].devfn);

        if (vfio_pci_host_match(&host, vdev->vbasedev.name)) {
            continue;
        }

        QLIST_FOREACH(group, &vfio_group_list, next) {
            if (group->groupid == devices[i].group_id) {
                break;
            }
        }

        if (!group) {
            break;
        }

        QLIST_FOREACH(vbasedev_iter, &group->device_list, next) {
            if (!vbasedev_iter->dev->realized ||
                vbasedev_iter->type != VFIO_DEVICE_TYPE_PCI) {
                continue;
            }
            tmp = container_of(vbasedev_iter, VFIOPCIDevice, vbasedev);
            if (vfio_pci_host_match(&host, tmp->vbasedev.name)) {
                vfio_pci_post_reset(tmp);
                break;
            }
        }
    }
out_single:
    if (!single) {
        vfio_pci_post_reset(vdev);
    }
    g_free(info);

    return ret;
}

/*
 * We want to differentiate hot reset of multiple in-use devices vs hot reset
 * of a single in-use device.  VFIO_DEVICE_RESET will already handle the case
 * of doing hot resets when there is only a single device per bus.  The in-use
 * here refers to how many VFIODevices are affected.  A hot reset that affects
 * multiple devices, but only a single in-use device, means that we can call
 * it from our bus ->reset() callback since the extent is effectively a single
 * device.  This allows us to make use of it in the hotplug path.  When there
 * are multiple in-use devices, we can only trigger the hot reset during a
 * system reset and thus from our reset handler.  We separate _one vs _multi
 * here so that we don't overlap and do a double reset on the system reset
 * path where both our reset handler and ->reset() callback are used.  Calling
 * _one() will only do a hot reset for the one in-use devices case, calling
 * _multi() will do nothing if a _one() would have been sufficient.
 */
static int vfio_pci_hot_reset_one(VFIOPCIDevice *vdev)
{
    return vfio_pci_hot_reset(vdev, true);
}

static int vfio_pci_hot_reset_multi(VFIODevice *vbasedev)
{
    VFIOPCIDevice *vdev = container_of(vbasedev, VFIOPCIDevice, vbasedev);
    return vfio_pci_hot_reset(vdev, false);
}

static void vfio_pci_compute_needs_reset(VFIODevice *vbasedev)
{
    VFIOPCIDevice *vdev = container_of(vbasedev, VFIOPCIDevice, vbasedev);
    if (!vbasedev->reset_works || (!vdev->has_flr && vdev->has_pm_reset)) {
        vbasedev->needs_reset = true;
    }
}

static Object *vfio_pci_get_object(VFIODevice *vbasedev)
{
    VFIOPCIDevice *vdev = container_of(vbasedev, VFIOPCIDevice, vbasedev);

    return OBJECT(vdev);
}

static bool vfio_msix_present(void *opaque, int version_id)
{
    PCIDevice *pdev = opaque;

    return msix_present(pdev);
}

const VMStateDescription vmstate_vfio_pci_config = {
    .name = "VFIOPCIDevice",
    .version_id = 1,
    .minimum_version_id = 1,
    .fields = (VMStateField[]) {
        VMSTATE_PCI_DEVICE(pdev, VFIOPCIDevice),
        VMSTATE_MSIX_TEST(pdev, VFIOPCIDevice, vfio_msix_present),
        VMSTATE_END_OF_LIST()
    }
};

static void vfio_pci_save_config(VFIODevice *vbasedev, QEMUFile *f)
{
    VFIOPCIDevice *vdev = container_of(vbasedev, VFIOPCIDevice, vbasedev);

    vmstate_save_state(f, &vmstate_vfio_pci_config, vdev, NULL);
}

static int vfio_pci_load_config(VFIODevice *vbasedev, QEMUFile *f)
{
    VFIOPCIDevice *vdev = container_of(vbasedev, VFIOPCIDevice, vbasedev);
    PCIDevice *pdev = &vdev->pdev;
    pcibus_t old_addr[PCI_NUM_REGIONS - 1];
    int bar, ret;

    for (bar = 0; bar < PCI_ROM_SLOT; bar++) {
        old_addr[bar] = pdev->io_regions[bar].addr;
    }

    ret = vmstate_load_state(f, &vmstate_vfio_pci_config, vdev, 1);
    if (ret) {
        return ret;
    }

    vfio_pci_write_config(pdev, PCI_COMMAND,
                          pci_get_word(pdev->config + PCI_COMMAND), 2);

    for (bar = 0; bar < PCI_ROM_SLOT; bar++) {
        /*
         * The address may not be changed in some scenarios
         * (e.g. the VF driver isn't loaded in VM).
         */
        if (old_addr[bar] != pdev->io_regions[bar].addr &&
            vdev->bars[bar].region.size > 0 &&
            vdev->bars[bar].region.size < qemu_real_host_page_size()) {
            vfio_sub_page_bar_update_mapping(pdev, bar);
        }
    }

    if (msi_enabled(pdev)) {
        vfio_msi_enable(vdev);
    } else if (msix_enabled(pdev)) {
        vfio_msix_enable(vdev);
    }

    return ret;
}

static VFIODeviceOps vfio_pci_ops = {
    .vfio_compute_needs_reset = vfio_pci_compute_needs_reset,
    .vfio_hot_reset_multi = vfio_pci_hot_reset_multi,
    .vfio_eoi = vfio_intx_eoi,
    .vfio_get_object = vfio_pci_get_object,
    .vfio_save_config = vfio_pci_save_config,
    .vfio_load_config = vfio_pci_load_config,
};

int vfio_populate_vga(VFIOPCIDevice *vdev, Error **errp)
{
    VFIODevice *vbasedev = &vdev->vbasedev;
    struct vfio_region_info *reg_info;
    int ret;

    ret = vfio_get_region_info(vbasedev, VFIO_PCI_VGA_REGION_INDEX, &reg_info);
    if (ret) {
        error_setg_errno(errp, -ret,
                         "failed getting region info for VGA region index %d",
                         VFIO_PCI_VGA_REGION_INDEX);
        return ret;
    }

    if (!(reg_info->flags & VFIO_REGION_INFO_FLAG_READ) ||
        !(reg_info->flags & VFIO_REGION_INFO_FLAG_WRITE) ||
        reg_info->size < 0xbffff + 1) {
        error_setg(errp, "unexpected VGA info, flags 0x%lx, size 0x%lx",
                   (unsigned long)reg_info->flags,
                   (unsigned long)reg_info->size);
        g_free(reg_info);
        return -EINVAL;
    }

    vdev->vga = g_new0(VFIOVGA, 1);

    vdev->vga->fd_offset = reg_info->offset;
    vdev->vga->fd = vdev->vbasedev.fd;

    g_free(reg_info);

    vdev->vga->region[QEMU_PCI_VGA_MEM].offset = QEMU_PCI_VGA_MEM_BASE;
    vdev->vga->region[QEMU_PCI_VGA_MEM].nr = QEMU_PCI_VGA_MEM;
    QLIST_INIT(&vdev->vga->region[QEMU_PCI_VGA_MEM].quirks);

    memory_region_init_io(&vdev->vga->region[QEMU_PCI_VGA_MEM].mem,
                          OBJECT(vdev), &vfio_vga_ops,
                          &vdev->vga->region[QEMU_PCI_VGA_MEM],
                          "vfio-vga-mmio@0xa0000",
                          QEMU_PCI_VGA_MEM_SIZE);

    vdev->vga->region[QEMU_PCI_VGA_IO_LO].offset = QEMU_PCI_VGA_IO_LO_BASE;
    vdev->vga->region[QEMU_PCI_VGA_IO_LO].nr = QEMU_PCI_VGA_IO_LO;
    QLIST_INIT(&vdev->vga->region[QEMU_PCI_VGA_IO_LO].quirks);

    memory_region_init_io(&vdev->vga->region[QEMU_PCI_VGA_IO_LO].mem,
                          OBJECT(vdev), &vfio_vga_ops,
                          &vdev->vga->region[QEMU_PCI_VGA_IO_LO],
                          "vfio-vga-io@0x3b0",
                          QEMU_PCI_VGA_IO_LO_SIZE);

    vdev->vga->region[QEMU_PCI_VGA_IO_HI].offset = QEMU_PCI_VGA_IO_HI_BASE;
    vdev->vga->region[QEMU_PCI_VGA_IO_HI].nr = QEMU_PCI_VGA_IO_HI;
    QLIST_INIT(&vdev->vga->region[QEMU_PCI_VGA_IO_HI].quirks);

    memory_region_init_io(&vdev->vga->region[QEMU_PCI_VGA_IO_HI].mem,
                          OBJECT(vdev), &vfio_vga_ops,
                          &vdev->vga->region[QEMU_PCI_VGA_IO_HI],
                          "vfio-vga-io@0x3c0",
                          QEMU_PCI_VGA_IO_HI_SIZE);

    pci_register_vga(&vdev->pdev, &vdev->vga->region[QEMU_PCI_VGA_MEM].mem,
                     &vdev->vga->region[QEMU_PCI_VGA_IO_LO].mem,
                     &vdev->vga->region[QEMU_PCI_VGA_IO_HI].mem);

    return 0;
}

static void vfio_populate_device(VFIOPCIDevice *vdev, Error **errp)
{
    VFIODevice *vbasedev = &vdev->vbasedev;
    struct vfio_region_info *reg_info;
    struct vfio_irq_info irq_info = { .argsz = sizeof(irq_info) };
    int i, ret = -1;

    /* Sanity check device */
    if (!(vbasedev->flags & VFIO_DEVICE_FLAGS_PCI)) {
        error_setg(errp, "this isn't a PCI device");
        return;
    }

    if (vbasedev->num_regions < VFIO_PCI_CONFIG_REGION_INDEX + 1) {
        error_setg(errp, "unexpected number of io regions %u",
                   vbasedev->num_regions);
        return;
    }

    if (vbasedev->num_irqs < VFIO_PCI_MSIX_IRQ_INDEX + 1) {
        error_setg(errp, "unexpected number of irqs %u", vbasedev->num_irqs);
        return;
    }

    for (i = VFIO_PCI_BAR0_REGION_INDEX; i < VFIO_PCI_ROM_REGION_INDEX; i++) {
        char *name = g_strdup_printf("%s BAR %d", vbasedev->name, i);

        ret = vfio_region_setup(OBJECT(vdev), vbasedev,
                                &vdev->bars[i].region, i, name);
        g_free(name);

        if (ret) {
            error_setg_errno(errp, -ret, "failed to get region %d info", i);
            return;
        }

        QLIST_INIT(&vdev->bars[i].quirks);
    }

    ret = vfio_get_region_info(vbasedev,
                               VFIO_PCI_CONFIG_REGION_INDEX, &reg_info);
    if (ret) {
        error_setg_errno(errp, -ret, "failed to get config info");
        return;
    }

    trace_vfio_populate_device_config(vdev->vbasedev.name,
                                      (unsigned long)reg_info->size,
                                      (unsigned long)reg_info->offset,
                                      (unsigned long)reg_info->flags);

    vdev->config_size = reg_info->size;
    if (vdev->config_size == PCI_CONFIG_SPACE_SIZE) {
        vdev->pdev.cap_present &= ~QEMU_PCI_CAP_EXPRESS;
    }
    vdev->config_offset = reg_info->offset;

    g_free(reg_info);

    if (vdev->features & VFIO_FEATURE_ENABLE_VGA) {
        ret = vfio_populate_vga(vdev, errp);
        if (ret) {
            error_append_hint(errp, "device does not support "
                              "requested feature x-vga\n");
            return;
        }
    }

    irq_info.index = VFIO_PCI_ERR_IRQ_INDEX;

    ret = ioctl(vdev->vbasedev.fd, VFIO_DEVICE_GET_IRQ_INFO, &irq_info);
    if (ret) {
        /* This can fail for an old kernel or legacy PCI dev */
        trace_vfio_populate_device_get_irq_info_failure(strerror(errno));
    } else if (irq_info.count == 1) {
        vdev->pci_aer = true;
    } else {
        warn_report(VFIO_MSG_PREFIX
                    "Could not enable error recovery for the device",
                    vbasedev->name);
    }
}

static void vfio_put_device(VFIOPCIDevice *vdev)
{
    g_free(vdev->vbasedev.name);
    g_free(vdev->msix);

    vfio_put_base_device(&vdev->vbasedev);
}

static void vfio_err_notifier_handler(void *opaque)
{
    VFIOPCIDevice *vdev = opaque;

    if (!event_notifier_test_and_clear(&vdev->err_notifier)) {
        return;
    }

    /*
     * TBD. Retrieve the error details and decide what action
     * needs to be taken. One of the actions could be to pass
     * the error to the guest and have the guest driver recover
     * from the error. This requires that PCIe capabilities be
     * exposed to the guest. For now, we just terminate the
     * guest to contain the error.
     */

    error_report("%s(%s) Unrecoverable error detected. Please collect any data possible and then kill the guest", __func__, vdev->vbasedev.name);

    vm_stop(RUN_STATE_INTERNAL_ERROR);
}

/*
 * Registers error notifier for devices supporting error recovery.
 * If we encounter a failure in this function, we report an error
 * and continue after disabling error recovery support for the
 * device.
 */
static void vfio_register_err_notifier(VFIOPCIDevice *vdev)
{
    Error *err = NULL;
    int32_t fd;

    if (!vdev->pci_aer) {
        return;
    }

    if (event_notifier_init(&vdev->err_notifier, 0)) {
        error_report("vfio: Unable to init event notifier for error detection");
        vdev->pci_aer = false;
        return;
    }

    fd = event_notifier_get_fd(&vdev->err_notifier);
    qemu_set_fd_handler(fd, vfio_err_notifier_handler, NULL, vdev);

    if (vfio_set_irq_signaling(&vdev->vbasedev, VFIO_PCI_ERR_IRQ_INDEX, 0,
                               VFIO_IRQ_SET_ACTION_TRIGGER, fd, &err)) {
        error_reportf_err(err, VFIO_MSG_PREFIX, vdev->vbasedev.name);
        qemu_set_fd_handler(fd, NULL, NULL, vdev);
        event_notifier_cleanup(&vdev->err_notifier);
        vdev->pci_aer = false;
    }
}

static void vfio_unregister_err_notifier(VFIOPCIDevice *vdev)
{
    Error *err = NULL;

    if (!vdev->pci_aer) {
        return;
    }

    if (vfio_set_irq_signaling(&vdev->vbasedev, VFIO_PCI_ERR_IRQ_INDEX, 0,
                               VFIO_IRQ_SET_ACTION_TRIGGER, -1, &err)) {
        error_reportf_err(err, VFIO_MSG_PREFIX, vdev->vbasedev.name);
    }
    qemu_set_fd_handler(event_notifier_get_fd(&vdev->err_notifier),
                        NULL, NULL, vdev);
    event_notifier_cleanup(&vdev->err_notifier);
}

static void vfio_req_notifier_handler(void *opaque)
{
    VFIOPCIDevice *vdev = opaque;
    Error *err = NULL;

    if (!event_notifier_test_and_clear(&vdev->req_notifier)) {
        return;
    }

    qdev_unplug(DEVICE(vdev), &err);
    if (err) {
        warn_reportf_err(err, VFIO_MSG_PREFIX, vdev->vbasedev.name);
    }
}

static void vfio_register_req_notifier(VFIOPCIDevice *vdev)
{
    struct vfio_irq_info irq_info = { .argsz = sizeof(irq_info),
                                      .index = VFIO_PCI_REQ_IRQ_INDEX };
    Error *err = NULL;
    int32_t fd;

    if (!(vdev->features & VFIO_FEATURE_ENABLE_REQ)) {
        return;
    }

    if (ioctl(vdev->vbasedev.fd,
              VFIO_DEVICE_GET_IRQ_INFO, &irq_info) < 0 || irq_info.count < 1) {
        return;
    }

    if (event_notifier_init(&vdev->req_notifier, 0)) {
        error_report("vfio: Unable to init event notifier for device request");
        return;
    }

    fd = event_notifier_get_fd(&vdev->req_notifier);
    qemu_set_fd_handler(fd, vfio_req_notifier_handler, NULL, vdev);

    if (vfio_set_irq_signaling(&vdev->vbasedev, VFIO_PCI_REQ_IRQ_INDEX, 0,
                           VFIO_IRQ_SET_ACTION_TRIGGER, fd, &err)) {
        error_reportf_err(err, VFIO_MSG_PREFIX, vdev->vbasedev.name);
        qemu_set_fd_handler(fd, NULL, NULL, vdev);
        event_notifier_cleanup(&vdev->req_notifier);
    } else {
        vdev->req_enabled = true;
    }
}

static void vfio_unregister_req_notifier(VFIOPCIDevice *vdev)
{
    Error *err = NULL;

    if (!vdev->req_enabled) {
        return;
    }

    if (vfio_set_irq_signaling(&vdev->vbasedev, VFIO_PCI_REQ_IRQ_INDEX, 0,
                               VFIO_IRQ_SET_ACTION_TRIGGER, -1, &err)) {
        error_reportf_err(err, VFIO_MSG_PREFIX, vdev->vbasedev.name);
    }
    qemu_set_fd_handler(event_notifier_get_fd(&vdev->req_notifier),
                        NULL, NULL, vdev);
    event_notifier_cleanup(&vdev->req_notifier);

    vdev->req_enabled = false;
}

static void vfio_realize(PCIDevice *pdev, Error **errp)
{
    VFIOPCIDevice *vdev = VFIO_PCI(pdev);
    VFIODevice *vbasedev = &vdev->vbasedev;
    VFIODevice *vbasedev_iter;
    VFIOGroup *group;
    char *tmp, *subsys, group_path[PATH_MAX], *group_name;
    Error *err = NULL;
    ssize_t len;
    struct stat st;
    int groupid;
    int i, ret;
    bool is_mdev;
    char uuid[UUID_FMT_LEN];
    char *name;

    if (!vbasedev->sysfsdev) {
        if (!(~vdev->host.domain || ~vdev->host.bus ||
              ~vdev->host.slot || ~vdev->host.function)) {
            error_setg(errp, "No provided host device");
            error_append_hint(errp, "Use -device vfio-pci,host=DDDD:BB:DD.F "
                              "or -device vfio-pci,sysfsdev=PATH_TO_DEVICE\n");
            return;
        }
        vbasedev->sysfsdev =
            g_strdup_printf("/sys/bus/pci/devices/%04x:%02x:%02x.%01x",
                            vdev->host.domain, vdev->host.bus,
                            vdev->host.slot, vdev->host.function);
    }

    if (stat(vbasedev->sysfsdev, &st) < 0) {
        error_setg_errno(errp, errno, "no such host device");
        error_prepend(errp, VFIO_MSG_PREFIX, vbasedev->sysfsdev);
        return;
    }

    vbasedev->name = g_path_get_basename(vbasedev->sysfsdev);
    vbasedev->ops = &vfio_pci_ops;
    vbasedev->type = VFIO_DEVICE_TYPE_PCI;
    vbasedev->dev = DEVICE(vdev);

    tmp = g_strdup_printf("%s/iommu_group", vbasedev->sysfsdev);
    len = readlink(tmp, group_path, sizeof(group_path));
    g_free(tmp);

    if (len <= 0 || len >= sizeof(group_path)) {
        error_setg_errno(errp, len < 0 ? errno : ENAMETOOLONG,
                         "no iommu_group found");
        goto error;
    }

    group_path[len] = 0;

    group_name = basename(group_path);
    if (sscanf(group_name, "%d", &groupid) != 1) {
        error_setg_errno(errp, errno, "failed to read %s", group_path);
        goto error;
    }

    trace_vfio_realize(vbasedev->name, groupid);

    group = vfio_get_group(groupid, pci_device_iommu_address_space(pdev), errp);
    if (!group) {
        goto error;
    }

    QLIST_FOREACH(vbasedev_iter, &group->device_list, next) {
        if (strcmp(vbasedev_iter->name, vbasedev->name) == 0) {
            error_setg(errp, "device is already attached");
            vfio_put_group(group);
            goto error;
        }
    }

    /*
     * Mediated devices *might* operate compatibly with discarding of RAM, but
     * we cannot know for certain, it depends on whether the mdev vendor driver
     * stays in sync with the active working set of the guest driver.  Prevent
     * the x-balloon-allowed option unless this is minimally an mdev device.
     */
    tmp = g_strdup_printf("%s/subsystem", vbasedev->sysfsdev);
    subsys = realpath(tmp, NULL);
    g_free(tmp);
    is_mdev = subsys && (strcmp(subsys, "/sys/bus/mdev") == 0);
    free(subsys);

    trace_vfio_mdev(vbasedev->name, is_mdev);

    if (vbasedev->ram_block_discard_allowed && !is_mdev) {
        error_setg(errp, "x-balloon-allowed only potentially compatible "
                   "with mdev devices");
        vfio_put_group(group);
        goto error;
    }

    if (!qemu_uuid_is_null(&vdev->vf_token)) {
        qemu_uuid_unparse(&vdev->vf_token, uuid);
        name = g_strdup_printf("%s vf_token=%s", vbasedev->name, uuid);
    } else {
        name = g_strdup(vbasedev->name);
    }

    ret = vfio_get_device(group, name, vbasedev, errp);
    g_free(name);
    if (ret) {
        vfio_put_group(group);
        goto error;
    }

    vfio_populate_device(vdev, &err);
    if (err) {
        error_propagate(errp, err);
        goto error;
    }

    /* Get a copy of config space */
    ret = pread(vbasedev->fd, vdev->pdev.config,
                MIN(pci_config_size(&vdev->pdev), vdev->config_size),
                vdev->config_offset);
    if (ret < (int)MIN(pci_config_size(&vdev->pdev), vdev->config_size)) {
        ret = ret < 0 ? -errno : -EFAULT;
        error_setg_errno(errp, -ret, "failed to read device config space");
        goto error;
    }

    /* vfio emulates a lot for us, but some bits need extra love */
    vdev->emulated_config_bits = g_malloc0(vdev->config_size);

    /* QEMU can choose to expose the ROM or not */
    memset(vdev->emulated_config_bits + PCI_ROM_ADDRESS, 0xff, 4);
    /* QEMU can also add or extend BARs */
    memset(vdev->emulated_config_bits + PCI_BASE_ADDRESS_0, 0xff, 6 * 4);

    /*
     * The PCI spec reserves vendor ID 0xffff as an invalid value.  The
     * device ID is managed by the vendor and need only be a 16-bit value.
     * Allow any 16-bit value for subsystem so they can be hidden or changed.
     */
    if (vdev->vendor_id != PCI_ANY_ID) {
        if (vdev->vendor_id >= 0xffff) {
            error_setg(errp, "invalid PCI vendor ID provided");
            goto error;
        }
        vfio_add_emulated_word(vdev, PCI_VENDOR_ID, vdev->vendor_id, ~0);
        trace_vfio_pci_emulated_vendor_id(vbasedev->name, vdev->vendor_id);
    } else {
        vdev->vendor_id = pci_get_word(pdev->config + PCI_VENDOR_ID);
    }

    if (vdev->device_id != PCI_ANY_ID) {
        if (vdev->device_id > 0xffff) {
            error_setg(errp, "invalid PCI device ID provided");
            goto error;
        }
        vfio_add_emulated_word(vdev, PCI_DEVICE_ID, vdev->device_id, ~0);
        trace_vfio_pci_emulated_device_id(vbasedev->name, vdev->device_id);
    } else {
        vdev->device_id = pci_get_word(pdev->config + PCI_DEVICE_ID);
    }

    if (vdev->sub_vendor_id != PCI_ANY_ID) {
        if (vdev->sub_vendor_id > 0xffff) {
            error_setg(errp, "invalid PCI subsystem vendor ID provided");
            goto error;
        }
        vfio_add_emulated_word(vdev, PCI_SUBSYSTEM_VENDOR_ID,
                               vdev->sub_vendor_id, ~0);
        trace_vfio_pci_emulated_sub_vendor_id(vbasedev->name,
                                              vdev->sub_vendor_id);
    }

    if (vdev->sub_device_id != PCI_ANY_ID) {
        if (vdev->sub_device_id > 0xffff) {
            error_setg(errp, "invalid PCI subsystem device ID provided");
            goto error;
        }
        vfio_add_emulated_word(vdev, PCI_SUBSYSTEM_ID, vdev->sub_device_id, ~0);
        trace_vfio_pci_emulated_sub_device_id(vbasedev->name,
                                              vdev->sub_device_id);
    }

    /* QEMU can change multi-function devices to single function, or reverse */
    vdev->emulated_config_bits[PCI_HEADER_TYPE] =
                                              PCI_HEADER_TYPE_MULTI_FUNCTION;

    /* Restore or clear multifunction, this is always controlled by QEMU */
    if (vdev->pdev.cap_present & QEMU_PCI_CAP_MULTIFUNCTION) {
        vdev->pdev.config[PCI_HEADER_TYPE] |= PCI_HEADER_TYPE_MULTI_FUNCTION;
    } else {
        vdev->pdev.config[PCI_HEADER_TYPE] &= ~PCI_HEADER_TYPE_MULTI_FUNCTION;
    }

    /*
     * Clear host resource mapping info.  If we choose not to register a
     * BAR, such as might be the case with the option ROM, we can get
     * confusing, unwritable, residual addresses from the host here.
     */
    memset(&vdev->pdev.config[PCI_BASE_ADDRESS_0], 0, 24);
    memset(&vdev->pdev.config[PCI_ROM_ADDRESS], 0, 4);

    vfio_pci_size_rom(vdev);

    vfio_bars_prepare(vdev);

    vfio_msix_early_setup(vdev, &err);
    if (err) {
        error_propagate(errp, err);
        goto error;
    }

    vfio_bars_register(vdev);

    ret = vfio_add_capabilities(vdev, errp);
    if (ret) {
        goto out_teardown;
    }

    if (vdev->vga) {
        vfio_vga_quirk_setup(vdev);
    }

    for (i = 0; i < PCI_ROM_SLOT; i++) {
        vfio_bar_quirk_setup(vdev, i);
    }

    if (!vdev->igd_opregion &&
        vdev->features & VFIO_FEATURE_ENABLE_IGD_OPREGION) {
        struct vfio_region_info *opregion;

        if (vdev->pdev.qdev.hotplugged) {
            error_setg(errp,
                       "cannot support IGD OpRegion feature on hotplugged "
                       "device");
            goto out_teardown;
        }

        ret = vfio_get_dev_region_info(vbasedev,
                        VFIO_REGION_TYPE_PCI_VENDOR_TYPE | PCI_VENDOR_ID_INTEL,
                        VFIO_REGION_SUBTYPE_INTEL_IGD_OPREGION, &opregion);
        if (ret) {
            error_setg_errno(errp, -ret,
                             "does not support requested IGD OpRegion feature");
            goto out_teardown;
        }

        ret = vfio_pci_igd_opregion_init(vdev, opregion, errp);
        g_free(opregion);
        if (ret) {
            goto out_teardown;
        }
    }

    /* QEMU emulates all of MSI & MSIX */
    if (pdev->cap_present & QEMU_PCI_CAP_MSIX) {
        memset(vdev->emulated_config_bits + pdev->msix_cap, 0xff,
               MSIX_CAP_LENGTH);
    }

    if (pdev->cap_present & QEMU_PCI_CAP_MSI) {
        memset(vdev->emulated_config_bits + pdev->msi_cap, 0xff,
               vdev->msi_cap_size);
    }

    if (vfio_pci_read_config(&vdev->pdev, PCI_INTERRUPT_PIN, 1)) {
        vdev->intx.mmap_timer = timer_new_ms(QEMU_CLOCK_VIRTUAL,
                                                  vfio_intx_mmap_enable, vdev);
        pci_device_set_intx_routing_notifier(&vdev->pdev,
                                             vfio_intx_routing_notifier);
        vdev->irqchip_change_notifier.notify = vfio_irqchip_change;
        kvm_irqchip_add_change_notifier(&vdev->irqchip_change_notifier);
        ret = vfio_intx_enable(vdev, errp);
        if (ret) {
            goto out_deregister;
        }
    }

    if (vdev->display != ON_OFF_AUTO_OFF) {
        ret = vfio_display_probe(vdev, errp);
        if (ret) {
            goto out_deregister;
        }
    }
    if (vdev->enable_ramfb && vdev->dpy == NULL) {
        error_setg(errp, "ramfb=on requires display=on");
        goto out_deregister;
    }
    if (vdev->display_xres || vdev->display_yres) {
        if (vdev->dpy == NULL) {
            error_setg(errp, "xres and yres properties require display=on");
            goto out_deregister;
        }
        if (vdev->dpy->edid_regs == NULL) {
            error_setg(errp, "xres and yres properties need edid support");
            goto out_deregister;
        }
    }

    if (vfio_pci_is(vdev, PCI_VENDOR_ID_NVIDIA, PCI_ANY_ID)) {
        ret = vfio_pci_nvidia_v100_ram_init(vdev, errp);
        if (ret && ret != -ENODEV) {
            error_report("Failed to setup NVIDIA V100 GPU RAM");
        }
    }

    if (vfio_pci_is(vdev, PCI_VENDOR_ID_IBM, PCI_ANY_ID)) {
        ret = vfio_pci_nvlink2_init(vdev, errp);
        if (ret && ret != -ENODEV) {
            error_report("Failed to setup NVlink2 bridge");
        }
    }

    if (!pdev->failover_pair_id) {
        if (!vfio_migration_realize(vbasedev, errp)) {
            goto out_deregister;
        }
    }

    vfio_register_err_notifier(vdev);
    vfio_register_req_notifier(vdev);
    vfio_setup_resetfn_quirk(vdev);

    return;

out_deregister:
    if (vdev->interrupt == VFIO_INT_INTx) {
        vfio_intx_disable(vdev);
    }
    pci_device_set_intx_routing_notifier(&vdev->pdev, NULL);
    if (vdev->irqchip_change_notifier.notify) {
        kvm_irqchip_remove_change_notifier(&vdev->irqchip_change_notifier);
    }
<<<<<<< HEAD
=======
    if (vdev->intx.mmap_timer) {
        timer_free(vdev->intx.mmap_timer);
    }
>>>>>>> 78385bc7
out_teardown:
    vfio_teardown_msi(vdev);
    vfio_bars_exit(vdev);
error:
    error_prepend(errp, VFIO_MSG_PREFIX, vbasedev->name);
}

static void vfio_instance_finalize(Object *obj)
{
    VFIOPCIDevice *vdev = VFIO_PCI(obj);
    VFIOGroup *group = vdev->vbasedev.group;

    vfio_display_finalize(vdev);
    vfio_bars_finalize(vdev);
    g_free(vdev->emulated_config_bits);
    g_free(vdev->rom);
    /*
     * XXX Leaking igd_opregion is not an oversight, we can't remove the
     * fw_cfg entry therefore leaking this allocation seems like the safest
     * option.
     *
     * g_free(vdev->igd_opregion);
     */
    vfio_put_device(vdev);
    vfio_put_group(group);
}

static void vfio_exitfn(PCIDevice *pdev)
{
    VFIOPCIDevice *vdev = VFIO_PCI(pdev);

    vfio_unregister_req_notifier(vdev);
    vfio_unregister_err_notifier(vdev);
    pci_device_set_intx_routing_notifier(&vdev->pdev, NULL);
    if (vdev->irqchip_change_notifier.notify) {
        kvm_irqchip_remove_change_notifier(&vdev->irqchip_change_notifier);
    }
    vfio_disable_interrupts(vdev);
    if (vdev->intx.mmap_timer) {
        timer_free(vdev->intx.mmap_timer);
    }
    vfio_teardown_msi(vdev);
    vfio_pci_disable_rp_atomics(vdev);
    vfio_bars_exit(vdev);
    vfio_migration_exit(&vdev->vbasedev);
}

static void vfio_pci_reset(DeviceState *dev)
{
    VFIOPCIDevice *vdev = VFIO_PCI(dev);

    trace_vfio_pci_reset(vdev->vbasedev.name);

    vfio_pci_pre_reset(vdev);

    if (vdev->display != ON_OFF_AUTO_OFF) {
        vfio_display_reset(vdev);
    }

    if (vdev->resetfn && !vdev->resetfn(vdev)) {
        goto post_reset;
    }

    if (vdev->vbasedev.reset_works &&
        (vdev->has_flr || !vdev->has_pm_reset) &&
        !ioctl(vdev->vbasedev.fd, VFIO_DEVICE_RESET)) {
        trace_vfio_pci_reset_flr(vdev->vbasedev.name);
        goto post_reset;
    }

    /* See if we can do our own bus reset */
    if (!vfio_pci_hot_reset_one(vdev)) {
        goto post_reset;
    }

    /* If nothing else works and the device supports PM reset, use it */
    if (vdev->vbasedev.reset_works && vdev->has_pm_reset &&
        !ioctl(vdev->vbasedev.fd, VFIO_DEVICE_RESET)) {
        trace_vfio_pci_reset_pm(vdev->vbasedev.name);
        goto post_reset;
    }

post_reset:
    vfio_pci_post_reset(vdev);
}

static void vfio_instance_init(Object *obj)
{
    PCIDevice *pci_dev = PCI_DEVICE(obj);
    VFIOPCIDevice *vdev = VFIO_PCI(obj);

    device_add_bootindex_property(obj, &vdev->bootindex,
                                  "bootindex", NULL,
                                  &pci_dev->qdev);
    vdev->host.domain = ~0U;
    vdev->host.bus = ~0U;
    vdev->host.slot = ~0U;
    vdev->host.function = ~0U;

    vdev->nv_gpudirect_clique = 0xFF;

    /* QEMU_PCI_CAP_EXPRESS initialization does not depend on QEMU command
     * line, therefore, no need to wait to realize like other devices */
    pci_dev->cap_present |= QEMU_PCI_CAP_EXPRESS;
}

static Property vfio_pci_dev_properties[] = {
    DEFINE_PROP_PCI_HOST_DEVADDR("host", VFIOPCIDevice, host),
    DEFINE_PROP_UUID_NODEFAULT("vf-token", VFIOPCIDevice, vf_token),
    DEFINE_PROP_STRING("sysfsdev", VFIOPCIDevice, vbasedev.sysfsdev),
    DEFINE_PROP_ON_OFF_AUTO("x-pre-copy-dirty-page-tracking", VFIOPCIDevice,
                            vbasedev.pre_copy_dirty_page_tracking,
                            ON_OFF_AUTO_ON),
    DEFINE_PROP_ON_OFF_AUTO("display", VFIOPCIDevice,
                            display, ON_OFF_AUTO_OFF),
    DEFINE_PROP_UINT32("xres", VFIOPCIDevice, display_xres, 0),
    DEFINE_PROP_UINT32("yres", VFIOPCIDevice, display_yres, 0),
    DEFINE_PROP_UINT32("x-intx-mmap-timeout-ms", VFIOPCIDevice,
                       intx.mmap_timeout, 1100),
    DEFINE_PROP_BIT("x-vga", VFIOPCIDevice, features,
                    VFIO_FEATURE_ENABLE_VGA_BIT, false),
    DEFINE_PROP_BIT("x-req", VFIOPCIDevice, features,
                    VFIO_FEATURE_ENABLE_REQ_BIT, true),
    DEFINE_PROP_BIT("x-igd-opregion", VFIOPCIDevice, features,
                    VFIO_FEATURE_ENABLE_IGD_OPREGION_BIT, false),
    DEFINE_PROP_ON_OFF_AUTO("enable-migration", VFIOPCIDevice,
                            vbasedev.enable_migration, ON_OFF_AUTO_AUTO),
    DEFINE_PROP_BOOL("x-no-mmap", VFIOPCIDevice, vbasedev.no_mmap, false),
    DEFINE_PROP_BOOL("x-balloon-allowed", VFIOPCIDevice,
                     vbasedev.ram_block_discard_allowed, false),
    DEFINE_PROP_BOOL("x-no-kvm-intx", VFIOPCIDevice, no_kvm_intx, false),
    DEFINE_PROP_BOOL("x-no-kvm-msi", VFIOPCIDevice, no_kvm_msi, false),
    DEFINE_PROP_BOOL("x-no-kvm-msix", VFIOPCIDevice, no_kvm_msix, false),
    DEFINE_PROP_BOOL("x-no-geforce-quirks", VFIOPCIDevice,
                     no_geforce_quirks, false),
    DEFINE_PROP_BOOL("x-no-kvm-ioeventfd", VFIOPCIDevice, no_kvm_ioeventfd,
                     false),
    DEFINE_PROP_BOOL("x-no-vfio-ioeventfd", VFIOPCIDevice, no_vfio_ioeventfd,
                     false),
    DEFINE_PROP_UINT32("x-pci-vendor-id", VFIOPCIDevice, vendor_id, PCI_ANY_ID),
    DEFINE_PROP_UINT32("x-pci-device-id", VFIOPCIDevice, device_id, PCI_ANY_ID),
    DEFINE_PROP_UINT32("x-pci-sub-vendor-id", VFIOPCIDevice,
                       sub_vendor_id, PCI_ANY_ID),
    DEFINE_PROP_UINT32("x-pci-sub-device-id", VFIOPCIDevice,
                       sub_device_id, PCI_ANY_ID),
    DEFINE_PROP_UINT32("x-igd-gms", VFIOPCIDevice, igd_gms, 0),
    DEFINE_PROP_UNSIGNED_NODEFAULT("x-nv-gpudirect-clique", VFIOPCIDevice,
                                   nv_gpudirect_clique,
                                   qdev_prop_nv_gpudirect_clique, uint8_t),
    DEFINE_PROP_OFF_AUTO_PCIBAR("x-msix-relocation", VFIOPCIDevice, msix_relo,
                                OFF_AUTOPCIBAR_OFF),
    /*
     * TODO - support passed fds... is this necessary?
     * DEFINE_PROP_STRING("vfiofd", VFIOPCIDevice, vfiofd_name),
     * DEFINE_PROP_STRING("vfiogroupfd, VFIOPCIDevice, vfiogroupfd_name),
     */
    DEFINE_PROP_END_OF_LIST(),
};

static void vfio_pci_dev_class_init(ObjectClass *klass, void *data)
{
    DeviceClass *dc = DEVICE_CLASS(klass);
    PCIDeviceClass *pdc = PCI_DEVICE_CLASS(klass);

    dc->reset = vfio_pci_reset;
    device_class_set_props(dc, vfio_pci_dev_properties);
    dc->desc = "VFIO-based PCI device assignment";
    set_bit(DEVICE_CATEGORY_MISC, dc->categories);
    pdc->realize = vfio_realize;
    pdc->exit = vfio_exitfn;
    pdc->config_read = vfio_pci_read_config;
    pdc->config_write = vfio_pci_write_config;
}

static const TypeInfo vfio_pci_dev_info = {
    .name = TYPE_VFIO_PCI,
    .parent = TYPE_PCI_DEVICE,
    .instance_size = sizeof(VFIOPCIDevice),
    .class_init = vfio_pci_dev_class_init,
    .instance_init = vfio_instance_init,
    .instance_finalize = vfio_instance_finalize,
    .interfaces = (InterfaceInfo[]) {
        { INTERFACE_PCIE_DEVICE },
        { INTERFACE_CONVENTIONAL_PCI_DEVICE },
        { }
    },
};

static Property vfio_pci_dev_nohotplug_properties[] = {
    DEFINE_PROP_BOOL("ramfb", VFIOPCIDevice, enable_ramfb, false),
    DEFINE_PROP_END_OF_LIST(),
};

static void vfio_pci_nohotplug_dev_class_init(ObjectClass *klass, void *data)
{
    DeviceClass *dc = DEVICE_CLASS(klass);

    device_class_set_props(dc, vfio_pci_dev_nohotplug_properties);
    dc->hotpluggable = false;
}

static const TypeInfo vfio_pci_nohotplug_dev_info = {
    .name = TYPE_VFIO_PCI_NOHOTPLUG,
    .parent = TYPE_VFIO_PCI,
    .instance_size = sizeof(VFIOPCIDevice),
    .class_init = vfio_pci_nohotplug_dev_class_init,
};

static void register_vfio_pci_dev_type(void)
{
    type_register_static(&vfio_pci_dev_info);
    type_register_static(&vfio_pci_nohotplug_dev_info);
}

type_init(register_vfio_pci_dev_type)<|MERGE_RESOLUTION|>--- conflicted
+++ resolved
@@ -3305,12 +3305,9 @@
     if (vdev->irqchip_change_notifier.notify) {
         kvm_irqchip_remove_change_notifier(&vdev->irqchip_change_notifier);
     }
-<<<<<<< HEAD
-=======
     if (vdev->intx.mmap_timer) {
         timer_free(vdev->intx.mmap_timer);
     }
->>>>>>> 78385bc7
 out_teardown:
     vfio_teardown_msi(vdev);
     vfio_bars_exit(vdev);
