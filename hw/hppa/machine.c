--- conflicted
+++ resolved
@@ -364,11 +364,7 @@
     }
 
     /* Network setup. */
-<<<<<<< HEAD
-    if (nd_table[0].used && enable_lasi_lan()) {
-=======
     if (lasi_dev) {
->>>>>>> c25df57a
         lasi_82596_init(addr_space, translate(NULL, LASI_LAN_HPA),
                         qdev_get_gpio_in(lasi_dev, LASI_IRQ_LAN_HPA),
                         enable_lasi_lan());
