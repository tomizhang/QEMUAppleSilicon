/*
 * QEMU RISC-V Host Target Interface (HTIF) Emulation
 *
 * Copyright (c) 2016-2017 Sagar Karandikar, sagark@eecs.berkeley.edu
 * Copyright (c) 2017-2018 SiFive, Inc.
 *
 * This provides HTIF device emulation for QEMU. At the moment this allows
 * for identical copies of bbl/linux to run on both spike and QEMU.
 *
 * This program is free software; you can redistribute it and/or modify it
 * under the terms and conditions of the GNU General Public License,
 * version 2 or later, as published by the Free Software Foundation.
 *
 * This program is distributed in the hope it will be useful, but WITHOUT
 * ANY WARRANTY; without even the implied warranty of MERCHANTABILITY or
 * FITNESS FOR A PARTICULAR PURPOSE.  See the GNU General Public License for
 * more details.
 *
 * You should have received a copy of the GNU General Public License along with
 * this program.  If not, see <http://www.gnu.org/licenses/>.
 */

#include "qemu/osdep.h"
#include "qapi/error.h"
#include "qemu/log.h"
#include "hw/char/riscv_htif.h"
#include "hw/char/serial.h"
#include "chardev/char.h"
#include "chardev/char-fe.h"
#include "qemu/timer.h"
#include "qemu/error-report.h"
#include "exec/tswap.h"

#define RISCV_DEBUG_HTIF 0
#define HTIF_DEBUG(fmt, ...)                                                   \
    do {                                                                       \
        if (RISCV_DEBUG_HTIF) {                                                \
            qemu_log_mask(LOG_TRACE, "%s: " fmt "\n", __func__, ##__VA_ARGS__);\
        }                                                                      \
    } while (0)

#define HTIF_DEV_SHIFT          56
#define HTIF_CMD_SHIFT          48

#define HTIF_DEV_SYSTEM         0
#define HTIF_DEV_CONSOLE        1

#define HTIF_SYSTEM_CMD_SYSCALL 0
#define HTIF_CONSOLE_CMD_GETC   0
#define HTIF_CONSOLE_CMD_PUTC   1

/* PK system call number */
#define PK_SYS_WRITE            64

static uint64_t fromhost_addr, tohost_addr;

void htif_symbol_callback(const char *st_name, int st_info, uint64_t st_value,
                          uint64_t st_size)
{
    if (strcmp("fromhost", st_name) == 0) {
        fromhost_addr = st_value;
        if (st_size != 8) {
            error_report("HTIF fromhost must be 8 bytes");
            exit(1);
        }
    } else if (strcmp("tohost", st_name) == 0) {
        tohost_addr = st_value;
        if (st_size != 8) {
            error_report("HTIF tohost must be 8 bytes");
            exit(1);
        }
    }
}

/*
 * Called by the char dev to see if HTIF is ready to accept input.
 */
static int htif_can_recv(void *opaque)
{
    return 1;
}

/*
 * Called by the char dev to supply input to HTIF console.
 * We assume that we will receive one character at a time.
 */
static void htif_recv(void *opaque, const uint8_t *buf, int size)
{
    HTIFState *s = opaque;

    if (size != 1) {
        return;
    }

    /*
     * TODO - we need to check whether mfromhost is zero which indicates
     *        the device is ready to receive. The current implementation
     *        will drop characters
     */

    uint64_t val_written = s->pending_read;
    uint64_t resp = 0x100 | *buf;

    s->fromhost = (val_written >> 48 << 48) | (resp << 16 >> 16);
}

/*
 * Called by the char dev to supply special events to the HTIF console.
 * Not used for HTIF.
 */
static void htif_event(void *opaque, QEMUChrEvent event)
{

}

static int htif_be_change(void *opaque)
{
    HTIFState *s = opaque;

    qemu_chr_fe_set_handlers(&s->chr, htif_can_recv, htif_recv, htif_event,
        htif_be_change, s, NULL, true);

    return 0;
}

/*
 * See below the tohost register format.
 *
 * Bits 63:56 indicate the "device".
 * Bits 55:48 indicate the "command".
 *
 * Device 0 is the syscall device, which is used to emulate Unixy syscalls.
 * It only implements command 0, which has two subfunctions:
 * - If bit 0 is clear, then bits 47:0 represent a pointer to a struct
 *   describing the syscall.
 * - If bit 1 is set, then bits 47:1 represent an exit code, with a zero
 *   value indicating success and other values indicating failure.
 *
 * Device 1 is the blocking character device.
 * - Command 0 reads a character
 * - Command 1 writes a character from the 8 LSBs of tohost
 *
 * For RV32, the tohost register is zero-extended, so only device=0 and
 * command=0 (i.e. HTIF syscalls/exit codes) are supported.
 */
static void htif_handle_tohost_write(HTIFState *s, uint64_t val_written)
{
    uint8_t device = val_written >> HTIF_DEV_SHIFT;
    uint8_t cmd = val_written >> HTIF_CMD_SHIFT;
    uint64_t payload = val_written & 0xFFFFFFFFFFFFULL;
    int resp = 0;

    HTIF_DEBUG("mtohost write: device: %d cmd: %d what: %02" PRIx64
        " -payload: %016" PRIx64 "\n", device, cmd, payload & 0xFF, payload);

    /*
     * Currently, there is a fixed mapping of devices:
     * 0: riscv-tests Pass/Fail Reporting Only (no syscall proxy)
     * 1: Console
     */
    if (unlikely(device == HTIF_DEV_SYSTEM)) {
        /* frontend syscall handler, shutdown and exit code support */
        if (cmd == HTIF_SYSTEM_CMD_SYSCALL) {
            if (payload & 0x1) {
                /* exit code */
                int exit_code = payload >> 1;
                exit(exit_code);
            } else {
                uint64_t syscall[8];
                cpu_physical_memory_read(payload, syscall, sizeof(syscall));
<<<<<<< HEAD
                if (syscall[0] == PK_SYS_WRITE &&
                    syscall[1] == HTIF_DEV_CONSOLE &&
                    syscall[3] == HTIF_CONSOLE_CMD_PUTC) {
                    uint8_t ch;
                    cpu_physical_memory_read(syscall[2], &ch, 1);
=======
                if (tswap64(syscall[0]) == PK_SYS_WRITE &&
                    tswap64(syscall[1]) == HTIF_DEV_CONSOLE &&
                    tswap64(syscall[3]) == HTIF_CONSOLE_CMD_PUTC) {
                    uint8_t ch;
                    cpu_physical_memory_read(tswap64(syscall[2]), &ch, 1);
>>>>>>> 6bbce8b4
                    qemu_chr_fe_write(&s->chr, &ch, 1);
                    resp = 0x100 | (uint8_t)payload;
                } else {
                    qemu_log_mask(LOG_UNIMP,
                                  "pk syscall proxy not supported\n");
                }
            }
        } else {
            qemu_log("HTIF device %d: unknown command\n", device);
        }
    } else if (likely(device == HTIF_DEV_CONSOLE)) {
        /* HTIF Console */
        if (cmd == HTIF_CONSOLE_CMD_GETC) {
            /* this should be a queue, but not yet implemented as such */
            s->pending_read = val_written;
            s->tohost = 0; /* clear to indicate we read */
            return;
        } else if (cmd == HTIF_CONSOLE_CMD_PUTC) {
<<<<<<< HEAD
            qemu_chr_fe_write(&s->chr, (uint8_t *)&payload, 1);
=======
            uint8_t ch = (uint8_t)payload;
            qemu_chr_fe_write(&s->chr, &ch, 1);
>>>>>>> 6bbce8b4
            resp = 0x100 | (uint8_t)payload;
        } else {
            qemu_log("HTIF device %d: unknown command\n", device);
        }
    } else {
        qemu_log("HTIF unknown device or command\n");
        HTIF_DEBUG("device: %d cmd: %d what: %02" PRIx64
            " payload: %016" PRIx64, device, cmd, payload & 0xFF, payload);
    }
    /*
     * Latest bbl does not set fromhost to 0 if there is a value in tohost.
     * With this code enabled, qemu hangs waiting for fromhost to go to 0.
     * With this code disabled, qemu works with bbl priv v1.9.1 and v1.10.
     * HTIF needs protocol documentation and a more complete state machine.
     *
     *  while (!s->fromhost_inprogress &&
     *      s->fromhost != 0x0) {
     *  }
     */
    s->fromhost = (val_written >> 48 << 48) | (resp << 16 >> 16);
    s->tohost = 0; /* clear to indicate we read */
}

#define TOHOST_OFFSET1      (s->tohost_offset)
#define TOHOST_OFFSET2      (s->tohost_offset + 4)
#define FROMHOST_OFFSET1    (s->fromhost_offset)
#define FROMHOST_OFFSET2    (s->fromhost_offset + 4)

/* CPU wants to read an HTIF register */
static uint64_t htif_mm_read(void *opaque, hwaddr addr, unsigned size)
{
    HTIFState *s = opaque;
    if (addr == TOHOST_OFFSET1) {
        return s->tohost & 0xFFFFFFFF;
    } else if (addr == TOHOST_OFFSET2) {
        return (s->tohost >> 32) & 0xFFFFFFFF;
    } else if (addr == FROMHOST_OFFSET1) {
        return s->fromhost & 0xFFFFFFFF;
    } else if (addr == FROMHOST_OFFSET2) {
        return (s->fromhost >> 32) & 0xFFFFFFFF;
    } else {
        qemu_log("Invalid htif read: address %016" PRIx64 "\n",
            (uint64_t)addr);
        return 0;
    }
}

/* CPU wrote to an HTIF register */
static void htif_mm_write(void *opaque, hwaddr addr,
                          uint64_t value, unsigned size)
{
    HTIFState *s = opaque;
    if (addr == TOHOST_OFFSET1) {
        if (s->tohost == 0x0) {
            s->allow_tohost = 1;
            s->tohost = value & 0xFFFFFFFF;
        } else {
            s->allow_tohost = 0;
        }
    } else if (addr == TOHOST_OFFSET2) {
        if (s->allow_tohost) {
            s->tohost |= value << 32;
            htif_handle_tohost_write(s, s->tohost);
        }
    } else if (addr == FROMHOST_OFFSET1) {
        s->fromhost_inprogress = 1;
        s->fromhost = value & 0xFFFFFFFF;
    } else if (addr == FROMHOST_OFFSET2) {
        s->fromhost |= value << 32;
        s->fromhost_inprogress = 0;
    } else {
        qemu_log("Invalid htif write: address %016" PRIx64 "\n",
            (uint64_t)addr);
    }
}

static const MemoryRegionOps htif_mm_ops = {
    .read = htif_mm_read,
    .write = htif_mm_write,
};

HTIFState *htif_mm_init(MemoryRegion *address_space, Chardev *chr,
                        uint64_t nonelf_base, bool custom_base)
{
    uint64_t base, size, tohost_offset, fromhost_offset;

    if (custom_base) {
        fromhost_addr = nonelf_base;
        tohost_addr = nonelf_base + 8;
    } else {
        if (!fromhost_addr || !tohost_addr) {
            error_report("Invalid HTIF fromhost or tohost address");
            exit(1);
        }
    }

    base = MIN(tohost_addr, fromhost_addr);
    size = MAX(tohost_addr + 8, fromhost_addr + 8) - base;
    tohost_offset = tohost_addr - base;
    fromhost_offset = fromhost_addr - base;

    HTIFState *s = g_new0(HTIFState, 1);
    s->tohost_offset = tohost_offset;
    s->fromhost_offset = fromhost_offset;
    s->pending_read = 0;
    s->allow_tohost = 0;
    s->fromhost_inprogress = 0;
    qemu_chr_fe_init(&s->chr, chr, &error_abort);
    qemu_chr_fe_set_handlers(&s->chr, htif_can_recv, htif_recv, htif_event,
        htif_be_change, s, NULL, true);

    memory_region_init_io(&s->mmio, NULL, &htif_mm_ops, s,
                          TYPE_HTIF_UART, size);
    memory_region_add_subregion_overlap(address_space, base,
                                        &s->mmio, 1);

    return s;
}<|MERGE_RESOLUTION|>--- conflicted
+++ resolved
@@ -168,19 +168,11 @@
             } else {
                 uint64_t syscall[8];
                 cpu_physical_memory_read(payload, syscall, sizeof(syscall));
-<<<<<<< HEAD
-                if (syscall[0] == PK_SYS_WRITE &&
-                    syscall[1] == HTIF_DEV_CONSOLE &&
-                    syscall[3] == HTIF_CONSOLE_CMD_PUTC) {
-                    uint8_t ch;
-                    cpu_physical_memory_read(syscall[2], &ch, 1);
-=======
                 if (tswap64(syscall[0]) == PK_SYS_WRITE &&
                     tswap64(syscall[1]) == HTIF_DEV_CONSOLE &&
                     tswap64(syscall[3]) == HTIF_CONSOLE_CMD_PUTC) {
                     uint8_t ch;
                     cpu_physical_memory_read(tswap64(syscall[2]), &ch, 1);
->>>>>>> 6bbce8b4
                     qemu_chr_fe_write(&s->chr, &ch, 1);
                     resp = 0x100 | (uint8_t)payload;
                 } else {
@@ -199,12 +191,8 @@
             s->tohost = 0; /* clear to indicate we read */
             return;
         } else if (cmd == HTIF_CONSOLE_CMD_PUTC) {
-<<<<<<< HEAD
-            qemu_chr_fe_write(&s->chr, (uint8_t *)&payload, 1);
-=======
             uint8_t ch = (uint8_t)payload;
             qemu_chr_fe_write(&s->chr, &ch, 1);
->>>>>>> 6bbce8b4
             resp = 0x100 | (uint8_t)payload;
         } else {
             qemu_log("HTIF device %d: unknown command\n", device);
