--- conflicted
+++ resolved
@@ -123,10 +123,7 @@
                 src_bits, dst_bits, src_stride, dst_stride, bpp, bpp,
                 src_x, src_y, dst_x, dst_y,
                 s->regs.dst_width, s->regs.dst_height);
-<<<<<<< HEAD
-=======
 #ifdef CONFIG_PIXMAN
->>>>>>> 1600b9f4
         if ((s->use_pixman & BIT(1)) &&
             s->regs.dp_cntl & DST_X_LEFT_TO_RIGHT &&
             s->regs.dp_cntl & DST_Y_TOP_TO_BOTTOM) {
@@ -151,13 +148,9 @@
                                        s->regs.dst_width, s->regs.dst_height);
             }
             g_free(tmp);
-<<<<<<< HEAD
-        } else {
-=======
         } else
 #endif
         {
->>>>>>> 1600b9f4
             fallback = true;
         }
         if (fallback) {
@@ -216,18 +209,12 @@
         DPRINTF("pixman_fill(%p, %d, %d, %d, %d, %d, %d, %x)\n",
                 dst_bits, dst_stride, bpp, dst_x, dst_y,
                 s->regs.dst_width, s->regs.dst_height, filler);
-<<<<<<< HEAD
-        if (!(s->use_pixman & BIT(0)) ||
-            !pixman_fill((uint32_t *)dst_bits, dst_stride, bpp, dst_x, dst_y,
-                    s->regs.dst_width, s->regs.dst_height, filler)) {
-=======
 #ifdef CONFIG_PIXMAN
         if (!(s->use_pixman & BIT(0)) ||
             !pixman_fill((uint32_t *)dst_bits, dst_stride, bpp, dst_x, dst_y,
                     s->regs.dst_width, s->regs.dst_height, filler))
 #endif
         {
->>>>>>> 1600b9f4
             /* fallback when pixman failed or we don't want to call it */
             unsigned int x, y, i, bypp = bpp / 8;
             unsigned int dst_pitch = dst_stride * sizeof(uint32_t);
