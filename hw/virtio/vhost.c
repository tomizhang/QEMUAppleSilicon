--- conflicted
+++ resolved
@@ -2059,11 +2059,8 @@
     event_notifier_test_and_clear(
         &hdev->vqs[VHOST_QUEUE_NUM_CONFIG_INR].masked_config_notifier);
     event_notifier_test_and_clear(&vdev->config_notifier);
-<<<<<<< HEAD
-=======
     event_notifier_cleanup(
         &hdev->vqs[VHOST_QUEUE_NUM_CONFIG_INR].masked_config_notifier);
->>>>>>> 6bbce8b4
 
     trace_vhost_dev_stop(hdev, vdev->name, vrings);
 
