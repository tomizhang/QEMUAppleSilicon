--- conflicted
+++ resolved
@@ -33,38 +33,6 @@
 #include "img4.h"
 #include "lzfse.h"
 
-<<<<<<< HEAD
-const char *KEEP_COMP[] = {"uart-1,samsung\0$",
-                           "N104AP\0iPhone12,1\0AppleARM\0$", "arm-io,t8030\0$",
-                           "apple,thunder\0ARM,v8\0$", "aic,1\0$", "pmgr1,t8030\0$",
-                           "sart,t8030\0$", "iop,ascwrap-v2\0$", "iop-nub,rtbuddy-v2\0$",
-                           "aes,s8000\0$",
-                           "gpio,t8030\0gpio,s5l8960x\0$",
-                           "gpio,t8015\0gpio,s5l8960x\0$",
-                           "iic,soft\0$",
-                           "dock,9pin\0$",
-                           "accbuck,fan53740\0$",
-                           "tristar,cbtl1610\0$"
-                           "otgphyctrl,s8000\0otgphyctrl,s5l8960x\0$",
-                           "usb-complex,s8000\0usb-complex,s5l8960x\0$",
-                           "usb-device,s8000\0usb-device,t7000\0usb-device,s5l8900x\0$"};
-
-const char *REM_NAMES[] = {"backlight\0$",
-                            "dockchannel-uart\0$",
-                            "sep\0$", "pmp\0$",
-                            "aop-gpio\0$",
-                            "atc-phy\0$", "usb-drd\0$"};
-
-const char *REM_DEV_TYPES[] = {"backlight\0$", "pmp\0$"};
-
-const char *REM_PROPS[] = {"function-error_handler", "nvme-coastguard", "nand-debug",
-                            "function-spi0_sclk_config", "function-spi0_mosi_config",
-                            "function-pmp_control",
-                            "function-vbus_voltage",
-                            "function-brick_id_voltage", "function-ldcm_bypass_en"};
-//TODO: error_handler probably needs arm-io to initialize properly
-
-=======
 static const char *KEEP_COMP[] = {
     "uart-1,samsung\0$",
     "N104AP\0iPhone12,1\0AppleARM\0$", "arm-io,t8030\0$",
@@ -75,6 +43,8 @@
     "gpio,t8015\0gpio,s5l8960x\0$",
     "iic,soft\0$",
     "dock,9pin\0$",
+    "accbuck,fan53740\0$",
+    "tristar,cbtl1610\0$",
     "otgphyctrl,s8000\0otgphyctrl,s5l8960x\0$",
     "usb-complex,s8000\0usb-complex,s5l8960x\0$",
     "usb-device,s8000\0usb-device,t7000\0usb-device,s5l8900x\0$"
@@ -93,11 +63,11 @@
 static const char *REM_PROPS[] = {
     "function-error_handler", "nvme-coastguard", "nand-debug",
     "function-spi0_sclk_config", "function-spi0_mosi_config",
-    "function-pmp_control"
+    "function-pmp_control", "function-vbus_voltage",
+    "function-brick_id_voltage", "function-ldcm_bypass_en"
 };
 
 /* TODO: error_handler probably needs arm-io to initialize properly */
->>>>>>> 0cdc597a
 static void allocate_and_copy(MemoryRegion *mem, AddressSpace *as,
                               const char *name, hwaddr pa, hwaddr size,
                               void *buf)
