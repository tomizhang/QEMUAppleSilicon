--- conflicted
+++ resolved
@@ -1,6 +1,5 @@
 arm_ss = ss.source_set()
-<<<<<<< HEAD
-arm_ss.add(files('boot.c'), fdt)
+arm_ss.add(files('boot.c'))
 arm_ss.add(when: 'CONFIG_APPLE_SOC', if_true: files(
     'apple-silicon/a13.c',
     'apple-silicon/a13_gxf.c',
@@ -19,9 +18,6 @@
 arm_ss.add(when: 'CONFIG_APPLE_DART', if_true: files('apple-silicon/dart.c'),
                                       if_false: files('apple-silicon/dart-stub.c'))
 arm_ss.add(when: 'CONFIG_APPLE_SART', if_true: files('apple-silicon/sart.c'))
-=======
-arm_ss.add(files('boot.c'))
->>>>>>> ae35f033
 arm_ss.add(when: 'CONFIG_ARM_VIRT', if_true: files('virt.c'))
 arm_ss.add(when: 'CONFIG_ACPI', if_true: files('virt-acpi-build.c'))
 arm_ss.add(when: 'CONFIG_DIGIC', if_true: files('digic_boards.c'))
