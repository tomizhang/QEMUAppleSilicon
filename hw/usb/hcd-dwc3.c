/*
 * QEMU model of the USB DWC3 dual-role controller emulation.
 *
 * Copyright (c) 2022 Nguyen Hoang Trung (TrungNguyen1909)
 *
 * Permission is hereby granted, free of charge, to any person obtaining a copy
 * of this software and associated documentation files (the "Software"), to deal
 * in the Software without restriction, including without limitation the rights
 * to use, copy, modify, merge, publish, distribute, sublicense, and/or sell
 * copies of the Software, and to permit persons to whom the Software is
 * furnished to do so, subject to the following conditions:
 *
 * The above copyright notice and this permission notice shall be included in
 * all copies or substantial portions of the Software.
 *
 * THE SOFTWARE IS PROVIDED "AS IS", WITHOUT WARRANTY OF ANY KIND, EXPRESS OR
 * IMPLIED, INCLUDING BUT NOT LIMITED TO THE WARRANTIES OF MERCHANTABILITY,
 * FITNESS FOR A PARTICULAR PURPOSE AND NONINFRINGEMENT. IN NO EVENT SHALL
 * THE AUTHORS OR COPYRIGHT HOLDERS BE LIABLE FOR ANY CLAIM, DAMAGES OR OTHER
 * LIABILITY, WHETHER IN AN ACTION OF CONTRACT, TORT OR OTHERWISE, ARISING FROM,
 * OUT OF OR IN CONNECTION WITH THE SOFTWARE OR THE USE OR OTHER DEALINGS IN
 * THE SOFTWARE.
 */

#include "qemu/osdep.h"
#include "hw/irq.h"
#include "hw/qdev-properties.h"
#include "hw/sysbus.h"
#include "hw/usb/dwc3-regs.h"
#include "hw/usb/hcd-dwc3.h"
#include "migration/vmstate.h"
#include "qapi/error.h"
#include "qemu/bitops.h"
#include "qemu/log.h"
#include "qom/object.h"
#include "trace.h"

// #define DEBUG_DWC3

#ifdef DEBUG_DWC3
#define DPRINTF(fmt, ...)                                   \
    do {                                                    \
        qemu_log_mask(LOG_GUEST_ERROR, fmt, ##__VA_ARGS__); \
    } while (0)
#else
#define DPRINTF(fmt, ...) \
    do {                  \
    } while (0)
#endif

#ifdef DEBUG_DWC3
static const char *TRBControlType_names[] = {
    [TRBCTL_RESERVED] = "TRBCTL_RESERVED",
    [TRBCTL_NORMAL] = "TRBCTL_NORMAL",
    [TRBCTL_CONTROL_SETUP] = "TRBCTL_CONTROL_SETUP",
    [TRBCTL_CONTROL_STATUS2] = "TRBCTL_CONTROL_STATUS2",
    [TRBCTL_CONTROL_STATUS3] = "TRBCTL_CONTROL_STATUS3",
    [TRBCTL_CONTROL_DATA] = "TRBCTL_CONTROL_DATA",
    [TRBCTL_ISOCHRONOUS_FIRST] = "TRBCTL_ISOCHRONOUS_FIRST",
    [TRBCTL_ISOCHRONOUS] = "TRBCTL_ISOCHRONOUS",
    [TRBCTL_LINK_TRB] = "TRBCTL_LINK_TRB",
};
#endif

static void dwc3_device_event(DWC3State *s, struct dwc3_event_devt devt);
static void dwc3_ep_event(DWC3State *s, int epid,
                          struct dwc3_event_depevt depevt);
static void dwc3_event(DWC3State *s, union dwc3_event event, int v);
static void dwc3_ep_run(DWC3State *s, DWC3Endpoint *ep);

static inline dma_addr_t dwc3_addr64(uint32_t low, uint32_t high)
{
    if (sizeof(dma_addr_t) == 4) {
        return low;
    } else {
        return low | (((dma_addr_t)high << 16) << 16);
    }
}

static int dwc3_packet_find_epid(DWC3State *s, USBPacket *p)
{
    if (p->ep->nr == 0) {
        switch (p->pid) {
        case USB_TOKEN_SETUP:
        case USB_TOKEN_OUT:
            return 0;
            break;
        case USB_TOKEN_IN:
            return 1;
            break;
        default:
            g_assert_not_reached();
            break;
        }
    }

    for (int i = 0; i < DWC3_NUM_EPS; i++) {
        if (s->eps[i].uep == p->ep) {
            return i;
        }
    }
    return -1;
}

static void dwc3_update_irq(DWC3State *s)
{
    int ip = 0;
    for (int i = 0; i < s->numintrs; i++) {
        int level = 1;
        level &= !(s->gevntsiz(i) & GEVNTSIZ_EVNTINTRPTMASK);
        level &= (s->intrs[i].count > 0);
        qemu_set_irq(s->sysbus_xhci.irq[i], level);
        ip |= level;
    }
    if (ip) {
        s->gsts |= GSTS_DEVICE_IP;
    } else {
        s->gsts &= ~GSTS_DEVICE_IP;
    }
}

static bool dwc3_host_intr_raise(XHCIState *xhci, int n, bool level)
{
    XHCISysbusState *xhci_sysbus = container_of(xhci, XHCISysbusState, xhci);
    DWC3State *s = container_of(xhci_sysbus, DWC3State, sysbus_xhci);
    bool host_ip = false;

    s->host_intr_state[n] = level;
    for (int i = 0; i < DWC3_NUM_INTRS; i++) {
        if (s->host_intr_state[i]) {
            host_ip = true;
            break;
        }
    }
    if (host_ip) {
        s->gsts |= GSTS_HOST_IP;
    } else {
        s->gsts &= ~GSTS_HOST_IP;
    }
    qemu_set_irq(xhci_sysbus->irq[n], level);

    return false;
}

#ifdef DEBUG_DWC3
static void dwc3_td_dump(DWC3Transfer *xfer)
{
    DWC3BufferDesc *desc;
    int k = 0;

    DPRINTF("Dumping td 0x%x (0x%llx):\n", xfer->rsc_idx, xfer->tdaddr);
    if (QTAILQ_EMPTY(&xfer->buffers)) {
        DPRINTF("<empty>\n");
        return;
    }

    (void)TRBControlType_names;
    QTAILQ_FOREACH (desc, &xfer->buffers, queue) {
        DPRINTF("Buffer Desc %d:\n", ++k);
        for (int i = 0; i < desc->count; i++) {
            DPRINTF("\tTRB %d @ 0x%llx:\n", i, desc->trbs[i].addr);
            DPRINTF("\t\tbp: 0x%llx\n", desc->trbs[i].bp);
            DPRINTF("\t\tsize: 0x%x\n", desc->trbs[i].size);
            DPRINTF("\t\tcontrol: 0x%x (%s %s %s %s %s %s %s sid: %d)\n",
                    desc->trbs[i].ctrl,
                    (desc->trbs[i].ctrl & TRB_CTRL_HWO) ? "HWO" : "",
                    (desc->trbs[i].ctrl & TRB_CTRL_LST) ? "LST" : "",
                    (desc->trbs[i].ctrl & TRB_CTRL_CHN) ? "CHN" : "",
                    (desc->trbs[i].ctrl & TRB_CTRL_CSP) ? "CSP" : "",
                    TRBControlType_names[TRB_CTRL_TRBCTL(desc->trbs[i].ctrl)],
                    (desc->trbs[i].ctrl & TRB_CTRL_ISP_IMI) ? "ISP_IMI" : "",
                    (desc->trbs[i].ctrl & TRB_CTRL_IOC) ? "IOC" : "",
                    TRB_CTRL_SID_SOFN(desc->trbs[i].ctrl));
        }
    }
}
#endif

static int dwc3_bd_length(DWC3State *s, dma_addr_t tdaddr)
{
    struct dwc3_trb trb = { 0 };
    int length = 0;

    while (1) {
        if (dma_memory_read(&s->dma_as, tdaddr, &trb, sizeof(trb),
                            MEMTXATTRS_UNSPECIFIED) != MEMTX_OK) {
            qemu_log_mask(LOG_GUEST_ERROR, "%s: failed to read trb\n",
                          __func__);
            return 0;
        }
        if (!(trb.ctrl & TRB_CTRL_HWO)) {
            return -length;
        }

        if (TRB_CTRL_TRBCTL(trb.ctrl) == TRBCTL_LINK_TRB) {
            return length;
        }
        length++;
        tdaddr += sizeof(trb);
        if (trb.ctrl & TRB_CTRL_LST) {
            return -length;
        }
    }
}

static void dwc3_bd_map(DWC3State *s, DWC3BufferDesc *desc, USBPacket *p)
{
    DMADirection dir = (p->pid == USB_TOKEN_IN ? DMA_DIRECTION_TO_DEVICE :
                                                 DMA_DIRECTION_FROM_DEVICE);
    void *mem;
    int i;
    bool faulted = false;

    if (desc->mapped) {
        return;
    }
    desc->dir = dir;
    for (i = 0; i < desc->sgl.nsg && !faulted; i++) {
        dma_addr_t base = desc->sgl.sg[i].base;
        dma_addr_t len = desc->sgl.sg[i].len;

        while (len) {
            dma_addr_t xlen = len;
            mem = dma_memory_map(desc->sgl.as, base, &xlen, dir,
                                 MEMTXATTRS_UNSPECIFIED);
            if (!mem) {
                // is it correct to set mapped to true even in this error case?
                qemu_log_mask(LOG_GUEST_ERROR, "%s: !mem: base: 0x%" HWADDR_PRIx " len: 0x%" HWADDR_PRIx "\n", __func__, base, len);
                faulted = true;
                s->gbuserraddrlo = base;
                s->gbuserraddrhi = base >> 32;
                break;
            }
            if (xlen > len) {
                xlen = len;
            }
            qemu_iovec_add(&desc->iov, mem, xlen);
            len -= xlen;
            base += xlen;
        }
    }
    desc->mapped = true;
    desc->actual_length = 0;
}

static void dwc3_bd_unmap(DWC3State *s, DWC3BufferDesc *desc)
{
    if (!desc->mapped) {
        return;
    }
    desc->mapped = false;
    for (int i = 0; i < desc->iov.niov; i++) {
        if (desc->iov.iov[i].iov_base) {
            dma_memory_unmap(&s->dma_as, desc->iov.iov[i].iov_base,
                             desc->iov.iov[i].iov_len, desc->dir, 0);
            desc->iov.iov[i].iov_base = 0;
        }
    }
}

static bool dwc3_bd_writeback(DWC3State *s, DWC3BufferDesc *desc, USBPacket *p,
                              bool buserr)
{
    int i = 0;
    int j = 0;
    int length = desc->actual_length;
    int unmap_length = desc->actual_length;
    struct dwc3_event_depevt event = { .endpoint_number = desc->epid };
    USBPacket *next_p = QTAILQ_NEXT(p, queue);
    bool setupPending = (next_p && next_p->pid == USB_TOKEN_SETUP);
    bool short_packet = p->pid != USB_TOKEN_IN &&
                        (usb_packet_size(p) % p->ep->max_packet_size != 0 ||
                         usb_packet_size(p) == 0);

    //desc->mapped = false;
    while (j < desc->iov.niov && unmap_length > 0) {
        int access_len = desc->iov.iov[j].iov_len;
        if (access_len > unmap_length) {
            access_len = unmap_length;
        }

        if (desc->iov.iov[j].iov_base) {
            dma_memory_unmap(&s->dma_as, desc->iov.iov[j].iov_base,
                             desc->iov.iov[j].iov_len, desc->dir, access_len);
            desc->iov.iov[j].iov_base = 0;
        }
        unmap_length -= access_len;
        j++;
    }

    while (i < desc->count && event.endpoint_event != DEPEVT_XFERCOMPLETE) {
        DWC3TRB *trb = &desc->trbs[i];
        if (trb->ctrl & TRB_CTRL_HWO) {
            if (length > trb->size) {
                trb->size = 0;
                length -= trb->size;
            } else {
                trb->size -= length;
                length = 0;
            }

            if (setupPending) {
                trb->trbsts = TRBSTS_SETUP_PENDING;
            } else {
                trb->trbsts = TRBSTS_OK;
            }

            trb->ctrl &= ~TRB_CTRL_HWO;

            dma_memory_write(&s->dma_as, trb->addr + 0x8, &trb->status,
                             sizeof(trb->status), MEMTXATTRS_UNSPECIFIED);
            dma_memory_write(&s->dma_as, trb->addr + 0xc, &trb->ctrl,
                             sizeof(trb->ctrl), MEMTXATTRS_UNSPECIFIED);
            if (length <= 0 && buserr) {
                event.status |= DEPEVT_STATUS_BUSERR;
            }
            if (p->pid == USB_TOKEN_IN) {
            /* IN token */
            trb_complete:
                if (trb->size == 0) {
                    if (trb->ctrl & TRB_CTRL_LST) {
                        event.endpoint_event = DEPEVT_XFERCOMPLETE;
                        event.status |= DEPEVT_STATUS_LST;
                        if (trb->ctrl & TRB_CTRL_IOC) {
                            event.status |= DEPEVT_STATUS_IOC;
                        }
                    } else if (trb->ctrl & TRB_CTRL_IOC) {
                        event.endpoint_event = DEPEVT_XFERINPROGRESS;
                        event.status |= DEPEVT_STATUS_IOC;
                    }
                    dwc3_ep_event(s, desc->epid, event);
                }
            } else {
                /* OUT token */
                if (length <= 0 && short_packet) {
                    event.status |= DEPEVT_STATUS_SHORT;
                    if (trb->ctrl & TRB_CTRL_CSP) {
                        bool ioc = trb->ctrl & TRB_CTRL_IOC;
                        bool isp = trb->ctrl & TRB_CTRL_ISP_IMI;
                        switch (trb->ctrl & (TRB_CTRL_CHN | TRB_CTRL_LST)) {
                        case TRB_CTRL_LST:
                            goto short_complete;
                            break;
                        case TRB_CTRL_CHN: {
                            for (j = 0; j < desc->count; j++) {
                                ioc |= (desc->trbs[j].ctrl & TRB_CTRL_IOC) != 0;
                                isp |= (desc->trbs[j].ctrl &
                                        TRB_CTRL_ISP_IMI) != 0;
                            }
                            QEMU_FALLTHROUGH;
                        }
                        case 0:
                            if (!ioc && !isp) {
                                break;
                            }
                            event.endpoint_event = DEPEVT_XFERINPROGRESS;
                            if (ioc) {
                                event.status |= DEPEVT_STATUS_IOC;
                            }
                            dwc3_ep_event(s, desc->epid, event);
                            break;
                        default:
                            g_assert_not_reached();
                            break;
                        }
                    } else {
                    /* no CSP */
                    short_complete:
                        event.endpoint_event = DEPEVT_XFERCOMPLETE;
                        if (trb->ctrl & TRB_CTRL_LST) {
                            event.status |= DEPEVT_STATUS_LST;
                        }
                        if (trb->ctrl & TRB_CTRL_IOC) {
                            event.status |= DEPEVT_STATUS_IOC;
                        }
                        dwc3_ep_event(s, desc->epid, event);
                    }
                } else if (!short_packet) {
                    goto trb_complete;
                }
            }
        }
        if (length <= 0) {
            break;
        }
        i++;
    }
    return p->actual_length == usb_packet_size(p) ||
           desc->actual_length % p->ep->max_packet_size != 0;
    // desc->trbs[i - 1].size < p->ep->max_packet_size;
}

static int dwc3_bd_copy(DWC3State *s, DWC3BufferDesc *desc, USBPacket *p)
{
    g_autofree void *buffer = NULL;
    int packet_left = usb_packet_size(p) - p->actual_length;
    int desc_left = desc->length - desc->actual_length;
    int actual_xfer = 0;
    int xfer_size;

    // assert(p->actual_length == 0);

    //dwc3_bd_map(s, desc, p); // moved down, not anymore, now again

    xfer_size = packet_left;
    if (xfer_size > desc_left) {
        xfer_size = desc_left;
    }

    //dwc3_bd_map(s, desc, p); // is that actually needed here?

#if 0
    if (xfer_size == 0) {
        desc->ended = true;
        dwc3_bd_writeback(s, desc, p, 0);
        p->status = USB_RET_SUCCESS;
#if 0
        dwc3_bd_unmap(s, desc); // and thus, this?
#endif
        return xfer_size;
    }
#endif

    dwc3_bd_map(s, desc, p);

    buffer = g_malloc0(xfer_size);
    if (buffer == NULL) {
        qemu_log_mask(LOG_GUEST_ERROR, "%s: buffer == NULL ; xfer_size 0x%x\n", __func__, xfer_size);
    }
    if (p->pid == USB_TOKEN_IN) {
#if 1
        DPRINTF("%s IN Transfer 0x%x on EP %d to 0x%llx\n", __func__, xfer_size,
                desc->epid, desc->trbs[0].bp);
        DPRINTF("%s: p: 0x%x/0x%lx\n", __func__, p->actual_length,
                usb_packet_size(p));
#endif
        actual_xfer = qemu_iovec_to_buf(&desc->iov, desc->actual_length, buffer,
                                        xfer_size);
        usb_packet_copy(p, buffer, xfer_size);

#if 0
#ifdef DEBUG_DWC3
        qemu_hexdump(stderr, __func__, buffer, xfer_size);
#endif
#endif
    } else {
#if 1
        DPRINTF("%s OUT Transfer 0x%x on EP %d to 0x%llx\n", __func__,
                xfer_size, desc->epid, desc->trbs[0].bp);
        DPRINTF("%s: p: 0x%x/0x%lx\n", __func__, p->actual_length,
                usb_packet_size(p));
#endif
        usb_packet_copy(p, buffer, xfer_size);
        actual_xfer = qemu_iovec_from_buf(&desc->iov, desc->actual_length,
                                          buffer, xfer_size);

#if 0
#ifdef DEBUG_DWC3
        qemu_hexdump(stderr, __func__, buffer, xfer_size);
#endif
#endif
    }

    desc->actual_length += actual_xfer;
    if (desc->length - desc->actual_length > 0 && packet_left > 0 &&
        packet_left % p->ep->max_packet_size == 0) {
        p->status = USB_RET_SUCCESS;
        if (buffer == NULL) {
            qemu_log_mask(LOG_GUEST_ERROR, "%s: buffer == NULL ; xfer_size 0x%x if_0: USB_RET_SUCCESS\n", __func__, xfer_size);
        }
        return xfer_size;
    }

    desc->ended = true;
    if (dwc3_bd_writeback(s, desc, p, actual_xfer < xfer_size)) {
        p->status = USB_RET_SUCCESS;
        if (buffer == NULL) {
            qemu_log_mask(LOG_GUEST_ERROR, "%s: buffer == NULL ; xfer_size 0x%x if_1: USB_RET_SUCCESS; actual_xfer < xfer_size %u ; actual_xfer %u ; xfer_size %u\n", __func__, xfer_size, actual_xfer < xfer_size, actual_xfer, xfer_size);
        }
    } else {
        //struct dwc3_event_depevt event = { .endpoint_number = desc->epid,
        //                                   .endpoint_event =
        //                                       DEPEVT_XFERNOTREADY };
        p->status = USB_RET_SUCCESS; // fixes hangs for idevicesyslog and error disconnects when running "launchctl list" or "htop"/"top" using ssh, because iOS likes to send empty packets on high load (when transporting a lot of data out of iOS).
        //event.status |= DEPEVT_STATUS_TRANSFER_ACTIVE;
        //p->status = USB_RET_ASYNC;
        if (buffer == NULL) {
            qemu_log_mask(LOG_GUEST_ERROR, "%s: buffer == NULL ; xfer_size 0x%x if_1: USB_RET_ASYNC\n", __func__, xfer_size);
        }
        //dwc3_ep_event(s, desc->epid, event);
    }
    //
    dwc3_bd_unmap(s, desc);
    return xfer_size;
}

static void dwc3_bd_free(DWC3State *s, DWC3BufferDesc *desc)
{
    dwc3_bd_unmap(s, desc);
    g_free(desc->trbs);
    qemu_iovec_destroy(&desc->iov);
    qemu_sglist_destroy(&desc->sgl);
    desc->trbs = NULL;
    g_free(desc);
}

static void dwc3_td_free_buffers(DWC3State *s, DWC3Transfer *xfer)
{
    while (!QTAILQ_EMPTY(&xfer->buffers)) {
        DWC3BufferDesc *desc = QTAILQ_FIRST(&xfer->buffers);
        QTAILQ_REMOVE(&xfer->buffers, desc, queue);
        xfer->count--;
        dwc3_bd_free(s, desc);
    }
}

static void dwc3_td_free(DWC3State *s, DWC3Transfer *xfer)
{
    dwc3_td_free_buffers(s, xfer);
    g_free(xfer);
}

static void dwc3_td_fetch(DWC3State *s, DWC3Transfer *xfer, dma_addr_t tdaddr)
{
    struct dwc3_trb trb = { 0 };
    int count;
    bool ended = false;

    do {
        DWC3BufferDesc *desc;

        count = dwc3_bd_length(s, tdaddr);
        if (count < 0) {
            ended = true;
            count = -count;
        }
        if (count == 0) {
            ended = true;
            break;
        }

        desc = g_new0(DWC3BufferDesc, 1);
        desc->epid = xfer->epid;
        desc->count = 0;
        desc->trbs = g_new0(DWC3TRB, count);
        desc->length = 0;
        qemu_iovec_init(&desc->iov, 1);
        qemu_sglist_init(&desc->sgl, DEVICE(s), 1, &s->dma_as);

        do {
            dma_memory_read(&s->dma_as, tdaddr, &trb, sizeof(trb),
                            MEMTXATTRS_UNSPECIFIED);

            if (!(trb.ctrl & TRB_CTRL_HWO)) {
                ended = true;
                break;
            }

            if (TRB_CTRL_TRBCTL(trb.ctrl) == TRBCTL_LINK_TRB) {
                DWC3BufferDesc *d;

                tdaddr = dwc3_addr64(trb.bpl, trb.bph);

                if (desc->trbs[0].addr <= tdaddr &&
                    tdaddr <= desc->trbs[0].addr + sizeof(trb) * (count + 1)) {
                    /* self loop */
                    ended = true;
                    break;
                }

                /* Multi Buffer Loops */
                QTAILQ_FOREACH (d, &xfer->buffers, queue) {
                    g_assert(d->count > 0 && d->trbs);
                    if (d->trbs[0].addr <= tdaddr &&
                        d->trbs[d->count - 1].addr <= tdaddr) {
                        ended = true;
                        break;
                    }
                }
                break;
            }
            if (desc->count >= count) {
                /* We don't include the link TRB in the desc count */
                ended = true;
                break;
            }
            desc->trbs[desc->count].bp = dwc3_addr64(trb.bpl, trb.bph);
            desc->trbs[desc->count].addr = tdaddr;
            desc->trbs[desc->count].status = trb.status;
            desc->trbs[desc->count].ctrl = trb.ctrl;
            qemu_sglist_add(&desc->sgl, desc->trbs[desc->count].bp,
                            desc->trbs[desc->count].size);
            desc->length += desc->trbs[desc->count].size;
            desc->count++;

            tdaddr += sizeof(trb);

            if (trb.ctrl & TRB_CTRL_LST) {
                tdaddr = -1;
                trb.ctrl &= ~TRB_CTRL_CHN;
                ended = true;
                break;
            }
        } while (!ended);
        QTAILQ_INSERT_TAIL(&xfer->buffers, desc, queue);
        xfer->count++;
    } while (!ended && xfer->count < 256);
    xfer->tdaddr = tdaddr;
#ifdef DEBUG_DWC3
#if 0
    dwc3_td_dump(xfer);
#endif
#endif
}

static DWC3Transfer *dwc3_xfer_alloc(DWC3State *s, int epid, dma_addr_t tdaddr)
{
    DWC3Transfer *xfer = g_new0(DWC3Transfer, 1);

    xfer->epid = epid;
    xfer->tdaddr = tdaddr;
    QTAILQ_INIT(&xfer->buffers);
    xfer->count = 0;
    xfer->rsc_idx = tdaddr & 0x7f;

    dwc3_td_fetch(s, xfer, tdaddr);
    return xfer;
}

static void dwc3_write_event(DWC3State *s, union dwc3_event event, int v)
{
    DWC3EventRing *intr = &s->intrs[v];
    dma_addr_t ring_base;
    dma_addr_t ev_addr;

    ring_base = dwc3_addr64(s->gevntadr_lo(v), s->gevntadr_hi(v));
    intr = &s->intrs[v];

    ev_addr =
        ring_base + qatomic_fetch_add(&intr->head, EVENT_SIZE) % intr->size;
    dma_memory_write(&s->dma_as, ev_addr, &event.raw, EVENT_SIZE,
                     MEMTXATTRS_UNSPECIFIED);
    smp_wmb();
    qatomic_add(&intr->count, EVENT_SIZE);
    smp_wmb();
}

static void dwc3_event(DWC3State *s, union dwc3_event event, int v)
{
    DWC3EventRing *intr;

    if (v >= s->numintrs) {
        qemu_log_mask(LOG_GUEST_ERROR, "%s: ring nr out of range (%d >= %d)\n",
                      __func__, v, s->numintrs);
        return;
    }
    intr = &s->intrs[v];

    if (intr->count + 1 >= intr->size) {
        qemu_log_mask(LOG_GUEST_ERROR,
                      "%s: ring nr %d is full. "
                      "Dropping event.\n",
                      __func__, v);
        return;
    } else if (intr->count + 2 == intr->size) {
        union dwc3_event overflow = { .devt = { 1, 0, DEVT_EVNTOVERFLOW } };
        if (event.raw != overflow.raw) {
            dwc3_device_event(s, overflow.devt);
            qemu_log_mask(LOG_GUEST_ERROR,
                          "%s: ring nr %d is full."
                          "Sending event overflow.\n",
                          __func__, v);
        }
    } else {
        dwc3_write_event(s, event, v);
    }
    dwc3_update_irq(s);
}

static void dwc3_device_event(DWC3State *s, struct dwc3_event_devt devt)
{
    union dwc3_event event = { .devt = devt };
    int v = DCFG_INTRNUM_GET(s->dcfg);
    if (s->devten & (1 << (devt.type))) {
        dwc3_event(s, event, v);
    }
}

static void dwc3_ep_event(DWC3State *s, int epid,
                          struct dwc3_event_depevt depevt)
{
    union dwc3_event event = { .depevt = depevt };
    DWC3Endpoint *ep = &s->eps[epid];
    int v = ep->intrnum;
    DPRINTF("%s: epid: %d ev: %d raw: 0x%x\n", __func__, epid,
            depevt.endpoint_event, event.raw);
    if (depevt.endpoint_event == DEPEVT_XFERNOTREADY) {
        if (ep->not_ready) {
            return;
        }
        ep->not_ready = true;
    }
    if (ep->event_en & (1 << (depevt.endpoint_event))) {
        dwc3_event(s, event, v);
    }
}

static void dwc3_dcore_reset(DWC3State *s)
{
    USBDevice *udev = USB_DEVICE(&s->device);

    /* Clear Interrupts */
    for (int i = 0; i < s->numintrs; i++) {
        s->intrs[i].size = 0;
        s->intrs[i].head = 0;
        s->intrs[i].count = 0;
    }

    /* Clearing MMR */
    s->gsbuscfg0 = (1 << 3) | (1 << 2) | (1 << 1);
    s->gsbuscfg1 = (0xf << 8);
    s->gtxthrcfg = 0;
    s->grxthrcfg = 0;
    s->gctl = GCTL_PWRDNSCALE(0x4b0) | GCTL_PRTCAPDIR(GCTL_PRTCAP_OTG);
    s->guctl = (1 << 15) | (0x10 << 0);
    s->gbuserraddrlo = 0;
    s->gbuserraddrhi = 0;
    s->gsts &= ~GSTS_BUS_ERR_ADDR_VLD;
    s->gprtbimaplo = 0;
    s->gprtbimaphi = 0;
    s->gprtbimap_hs_lo = 0;
    s->gprtbimap_hs_hi = 0;
    s->gprtbimap_fs_lo = 0;
    s->gprtbimap_fs_hi = 0;
    s->ghwparams0 = 0x40204048 | (GHWPARAMS0_MODE_DRD);
    s->ghwparams1 = 0x222493b;
    s->ghwparams2 = 0x12345678;
    s->ghwparams3 = (0x20 << 23) | GHWPARAMS3_NUM_IN_EPS(DWC3_NUM_EPS >> 1) |
                    GHWPARAMS3_NUM_EPS(DWC3_NUM_EPS) | (0x2 << 6) | (0x3 << 2) |
                    (0x1 << 0);
    s->ghwparams4 = 0x47822004;
    s->ghwparams5 = 0x4202088;
    s->ghwparams6 = 0x7850c20;
    s->ghwparams7 = 0x0;
    s->ghwparams8 = 0x478;
    memset(s->gtxfifosiz, 0, sizeof(s->gtxfifosiz));
    memset(s->grxfifosiz, 0, sizeof(s->grxfifosiz));
    memset(s->gevntregs, 0, sizeof(s->gevntregs));
    s->dgcmdpar = 0;
    s->dgcmd = 0;
    s->dalepena = 0;
    memset(s->depcmdreg, 0, sizeof(s->depcmdreg));

    /* Terminate all USB transaction */
    for (int i = 0; i < DWC3_NUM_EPS; i++) {
        DWC3Endpoint *ep = &s->eps[i];
        USBPacket *p;

        if (ep->xfer) {
            dwc3_td_free(s, ep->xfer);
            ep->xfer = NULL;
        }

        if (ep->uep) {
            p = QTAILQ_FIRST(&ep->uep->queue);
            if (p) {
                p->status = USB_RET_IOERROR;
                usb_packet_complete(udev, p);
            }
        }
        memset(ep, 0, sizeof(*ep));
        ep->epid = i;
    }
    usb_ep_reset(udev);
}

static void dwc3_reset_enter(Object *obj, ResetType type)
{
    DWC3Class *c = DWC3_USB_GET_CLASS(obj);
    DWC3State *s = DWC3_USB(obj);

    if (c->parent_phases.enter) {
        c->parent_phases.enter(obj, type);
    }

    dwc3_dcore_reset(s);
    s->gsts = GSTS_CURMOD_DRD;
    s->gsnpsid = GSNPSID_REVISION_180A;
    s->ggpio = 0;
    s->guid = 0;
    s->gusb2phycfg = GUSB2PHYCFG_SUSPHY;
    s->gusb2phyacc = 0;
    s->gusb3pipectl = (1 << 24) | (1 << 19) | (1 << 18);
    s->dcfg = (1 << 23) | (2 << 10) | DCFG_SUPERSPEED;
    s->dsts = DSTS_COREIDLE | DSTS_USBLNKST(LINK_STATE_SS_DIS) |
              DSTS_RXFIFOEMPTY | DSTS_HIGHSPEED;
}

static void dwc3_reset_hold(Object *obj)
{
    DWC3Class *c = DWC3_USB_GET_CLASS(obj);
    DWC3State *s = DWC3_USB(obj);

    if (c->parent_phases.hold) {
        c->parent_phases.hold(obj);
    }

    dwc3_update_irq(s);
}

static void dwc3_reset_exit(Object *obj)
{
    DWC3Class *c = DWC3_USB_GET_CLASS(obj);
    DWC3State *s = DWC3_USB(obj);

    if (c->parent_phases.exit) {
        c->parent_phases.exit(obj);
    }

    USB_DEVICE(&s->device)->addr = 0;
}

static uint64_t usb_dwc3_gevntreg_read(void *ptr, hwaddr addr, int index)
{
    DWC3State *s = DWC3_USB(ptr);
    uint32_t val;
    uint32_t *mmio;
    uint32_t v = index >> 2;
    DWC3EventRing *intr = &s->intrs[v];

    if (addr >= GHWPARAMS8) {
        qemu_log_mask(LOG_GUEST_ERROR, "%s: Bad offset 0x%" HWADDR_PRIx "\n",
                      __func__, addr);
        return 0;
    }

    mmio = &s->gevntregs[index];
    val = *mmio;

    switch (GEVNTADRLO(0) + (addr & 0xc)) {
    case GEVNTCOUNT(0):
        val = qatomic_read(&intr->count) & 0xffff;
        break;
    default:
        break;
    }

    return val;
}

static void usb_dwc3_gevntreg_write(void *ptr, hwaddr addr, int index,
                                    uint64_t val)
{
    DWC3State *s = DWC3_USB(ptr);
    uint32_t *mmio;
    uint32_t old;
    uint32_t v = index >> 2;
    DWC3EventRing *intr = &s->intrs[v];
    int iflg = 0;

    if (addr >= GHWPARAMS8) {
        qemu_log_mask(LOG_GUEST_ERROR, "%s: Bad offset 0x%" HWADDR_PRIx "\n",
                      __func__, addr);
        return;
    }

    mmio = &s->gevntregs[index];
    old = *mmio;

    switch (GEVNTADRLO(0) + (addr & 0xc)) {
    case GEVNTSIZ(0):
        val &= (GEVNTCOUNT_EVENTSIZ_MASK | GEVNTSIZ_EVNTINTRPTMASK);
        if ((old & GEVNTCOUNT_EVENTSIZ_MASK) != 0) {
            val &= ~GEVNTCOUNT_EVENTSIZ_MASK;
            val |= (old & GEVNTCOUNT_EVENTSIZ_MASK);
        } else {
            intr->size = val & GEVNTCOUNT_EVENTSIZ_MASK;
        }
        iflg = true;
        break;
    case GEVNTCOUNT(0): {
        uint32_t dec = (val & 0xffff);
        if (dec > intr->count) {
            qatomic_set(&intr->count, 0);
        } else {
            qatomic_sub(&intr->count, dec);
        }
        iflg = true;
        break;
    }
    default:
        break;
    }

    *mmio = val;

    if (iflg) {
        dwc3_update_irq(s);
    }
}

static uint64_t usb_dwc3_glbreg_read(void *ptr, hwaddr addr, int index)
{
    DWC3State *s = DWC3_USB(ptr);
    uint32_t val;

    if (addr > GHWPARAMS8) {
#if 0
        qemu_log_mask(LOG_GUEST_ERROR, "%s: Bad offset 0x%" HWADDR_PRIx "\n",
                      __func__, addr);
#endif
        return 0;
    }

    val = s->glbreg[index];

    switch (addr) {
    case GEVNTADRLO(0)... GEVNTCOUNT(15):
        val = usb_dwc3_gevntreg_read(s, addr, (addr - GEVNTADRLO(0)) >> 2);
        break;
    default:
        break;
    }
    return val;
}

static void usb_dwc3_glbreg_write(void *ptr, hwaddr addr, int index,
                                  uint64_t val)
{
    DWC3State *s = DWC3_USB(ptr);
    uint32_t *mmio;
    uint32_t old;
    int iflg = 0;

    if (addr > GHWPARAMS8) {
#if 0
        qemu_log_mask(LOG_GUEST_ERROR, "%s: Bad offset 0x%" HWADDR_PRIx "\n",
                      __func__, addr);
#endif
        return;
    }

    mmio = &s->glbreg[index];
    old = *mmio;

    switch (addr) {
    case GCTL:
        if (!(old & GCTL_CORESOFTRESET) && (val & GCTL_CORESOFTRESET)) {
            device_cold_reset(DEVICE(s));
        }
        break;
    case GSTS:
        val &= (GSTS_CSR_TIMEOUT | GSTS_BUS_ERR_ADDR_VLD);
        /* clearing Write to Clear bits */
        val = old & ~val;
        break;
    case GSNPSID:
    case GGPIO:
    case GBUSERRADDR0:
    case GBUSERRADDR1:
    case GPRTBIMAP1:
    case GHWPARAMS0:
    case GHWPARAMS1:
    case GHWPARAMS2:
    case GHWPARAMS3:
    case GHWPARAMS4:
    case GHWPARAMS5:
    case GHWPARAMS6:
    case GHWPARAMS7:
    case GHWPARAMS8:
    case GPRTBIMAP_HS1:
    case GPRTBIMAP_FS1:
        val = old;
        break;
    case GPRTBIMAP0:
    case GPRTBIMAP_HS0:
    case GPRTBIMAP_FS0:
        val &= (0xf << 0);
        break;
    case GUSB2PHYCFG(0):
        val &= ~((1 << 7) | (1 << 5) | (1 << 3));
        if (!(old & GUSB2PHYCFG_PHYSOFTRST) && (val & GUSB2PHYCFG_PHYSOFTRST)) {
            /* TODO: Implement Phy Soft Reset */
            qemu_log_mask(LOG_UNIMP, "%s: Phy Soft Reset not implemented\n",
                          __func__);
            break;
        }
        if ((old & GUSB2PHYCFG_SUSPHY) != (val & GUSB2PHYCFG_SUSPHY)) {
/* TODO: Implement Phy Suspend */
#if 0
                qemu_log_mask(LOG_UNIMP, "%s: Phy (un)Suspend not implemented\n",
                              __func__);
#endif
            break;
        }
        break;
    case GUSB2PHYACC(0):
        val &= ~((1 << 26) | (1 << 24) | (1 << 23));
        break;
    case GUSB3PIPECTL(0):
        val &= ~((3 << 15));
        if (!(old & GUSB3PIPECTL_PHYSOFTRST) &&
            (val & GUSB3PIPECTL_PHYSOFTRST)) {
            /* TODO: Implement Phy Soft Reset */
            qemu_log_mask(LOG_UNIMP, "%s: Phy Soft Reset not implemented\n",
                          __func__);
            break;
        }
        if ((old & GUSB3PIPECTL_SUSPHY) != (val & GUSB3PIPECTL_SUSPHY)) {
            /* TODO: Implement Phy Suspend */
            qemu_log_mask(LOG_UNIMP, "%s: Phy (un)Suspend not implemented\n",
                          __func__);
            break;
        }
        break;
    case GEVNTADRLO(0)... GEVNTCOUNT(15):
        usb_dwc3_gevntreg_write(s, addr, (addr - GEVNTADRLO(0)) >> 2, val);
        break;
    default:
        break;
    }

    *mmio = val;

    if (iflg) {
        dwc3_update_irq(s);
    }
}

static uint64_t usb_dwc3_dreg_read(void *ptr, hwaddr addr, int index)
{
    DWC3State *s = DWC3_USB(ptr);
    uint32_t val;
    uint32_t *mmio;

    if (addr > DALEPENA) {
        qemu_log_mask(LOG_GUEST_ERROR, "%s: Bad offset 0x%" HWADDR_PRIx "\n",
                      __func__, addr);
        return 0;
    }

    mmio = &s->dreg[index];
    val = *mmio;

    switch (addr) {
    case DCTL:
        /* Self-clearing bits */
        val &= ~(DCTL_CSFTRST);
        *mmio = val;
        break;
    case DGCMD:
        /* Self-clearing bits */
        val &= ~(DGCMD_CMDACT);
        *mmio = val;
        break;
    default:
        break;
    }

    return val;
}

static void usb_dwc3_dreg_write(void *ptr, hwaddr addr, int index, uint64_t val)
{
    DWC3State *s = DWC3_USB(ptr);
    USBDevice *udev = USB_DEVICE(&s->device);
    uint32_t *mmio;
    uint32_t old;
    int iflg = 0;

    if (addr > DALEPENA) {
        qemu_log_mask(LOG_GUEST_ERROR, "%s: Bad offset 0x%" HWADDR_PRIx "\n",
                      __func__, addr);
        return;
    }

    mmio = &s->dreg[index];
    old = *mmio;

    switch (addr) {
    case DCFG: {
        int devaddr = DCFG_DEVADDR_GET(val);
        if (devaddr != udev->addr) {
            udev->addr = devaddr;
        }
        trace_usb_set_addr(devaddr);
        break;
    }
    case DCTL:
        if (!(old & DCTL_CSFTRST) && (val & DCTL_CSFTRST)) {
            dwc3_dcore_reset(s);
            iflg = true;
        }

        if (!(old & DCTL_RUN_STOP) && (val & DCTL_RUN_STOP)) {
            /* go on bus */
            usb_device_attach(udev, NULL);
            s->dsts &= ~DSTS_DEVCTRLHLT;
        }
        if ((old & DCTL_RUN_STOP) && !(val & DCTL_RUN_STOP)) {
            /* go off bus */
            if (udev->attached) {
                usb_device_detach(udev);
            }
            s->dsts |= DSTS_DEVCTRLHLT;
        }
        /* Self clearing bits */
        val |= old & (DCTL_CSFTRST);
        break;
    case DSTS:
        val = old;
        break;
    case DGCMD:
        val &= ~(DGCMD_CMDSTATUS);
        val |= (old & (DGCMD_CMDSTATUS | DGCMD_CMDACT));
        if (!(val & DGCMD_CMDACT)) {
            break;
        }
        /* TODO DGCMD */
        switch (DGCMD_CMDTYPE_GET(val)) {
        case DGCMD_SET_LMP:
            qemu_log_mask(LOG_UNIMP,
                          "%s: Set Link Function LPM is "
                          "not implemented\n",
                          __func__);
            break;
        case DGCMD_SET_PERIODIC_PAR:
            qemu_log_mask(LOG_UNIMP,
                          "%s: Set Periodic Parameters is "
                          "not implemented\n",
                          __func__);
            break;
        case DGCMD_XMIT_FUNCTION:
            qemu_log_mask(LOG_UNIMP,
                          "%s: Transmit Function Notification "
                          "is not implemented\n",
                          __func__);
            break;
        default:
            qemu_log_mask(LOG_UNIMP, "%s: Unsupported DGCMD\n", __func__);
            val |= (DGCMD_CMDSTATUS);
            break;
        }
        if (val & DGCMD_CMDIOC) {
            struct dwc3_event_devt ioc = { 1, 0, DEVT_CMDCMPLT };
            dwc3_device_event(s, ioc);
        }
        break;
    case DALEPENA:
        break;
    default:
        break;
    }

    *mmio = val;

    if (iflg) {
        dwc3_update_irq(s);
    }
}

static uint64_t usb_dwc3_depcmdreg_read(void *ptr, hwaddr addr, int index)
{
    DWC3State *s = DWC3_USB(ptr);
    uint32_t val;
    uint32_t *mmio;

    if (addr > DEPCMD(DWC3_NUM_EPS)) {
        qemu_log_mask(LOG_GUEST_ERROR, "%s: Bad offset 0x%" HWADDR_PRIx "\n",
                      __func__, addr);
        return 0;
    }
    mmio = &s->depcmdreg[index];
    val = *mmio;

    switch (DEPCMDPAR2(0) + (addr & 0xc)) {
    case DEPCMD(0):
        /* Self-clearing bits */
        val &= ~(DEPCMD_CMDACT);
        *mmio = val;
        break;
    default:
        break;
    }
    return val;
}

static const char *DEPCMD_names[] = {
    [DEPCMD_CFG] = "DEPCFG",
    [DEPCMD_XFERCFG] = "DEPXFERCFG",
    [DEPCMD_GETSEQNUMBER] = "DEPGETDSEQ",
    [DEPCMD_SETSTALL] = "DEPSETSTALL",
    [DEPCMD_CLEARSTALL] = "DEPCSTALL",
    [DEPCMD_STARTXFER] = "DEPSTRTXFER",
    [DEPCMD_UPDATEXFER] = "DEPUPDXFER",
    [DEPCMD_ENDXFER] = "DEPENDXFER",
    [DEPCMD_STARTCFG] = "DEPSTARTCFG",
};

static void usb_dwc3_depcmdreg_write(void *ptr, hwaddr addr, int index,
                                     uint64_t val)
{
    DWC3State *s = DWC3_USB(ptr);
    USBDevice *udev = USB_DEVICE(&s->device);
    uint32_t *mmio;
    uint32_t old;
    int iflg = 0;
    uint32_t epid = index >> 2;
    DWC3Endpoint *ep = &s->eps[epid];

    if (addr > DEPCMD(DWC3_NUM_EPS)) {
        qemu_log_mask(LOG_GUEST_ERROR, "%s: Bad offset 0x%" HWADDR_PRIx "\n",
                      __func__, addr);
        return;
    }

    mmio = &s->depcmdreg[index];
    old = *mmio;

    switch (DEPCMDPAR2(0) + (addr & 0xc)) {
    case DEPCMD(0): {
        uint32_t par0 = s->depcmdpar0(epid);
        uint32_t par1 = s->depcmdpar1(epid);
        uint32_t G_GNUC_UNUSED par2 = s->depcmdpar2(epid);
        struct dwc3_event_depevt ioc = { 0, epid, DEPEVT_EPCMDCMPLT,
                                         0, 0,    DEPCMD_CMD_GET(val) << 8 };
        val &= ~(DEPCMD_STATUS);
        val |= (old & (DEPCMD_CMDACT));
        if (!(val & DEPCMD_CMDACT)) {
            if (!(val & DEPCMD_CMDIOC) &&
                DEPCMD_CMD_GET(val) == DEPCMD_UPDATEXFER) {
                /* Special no response update? */
                dwc3_td_fetch(s, ep->xfer, ep->xfer->tdaddr);
                ep->not_ready = false;
                dwc3_ep_run(s, ep);
            }
            break;
        }
        (void)DEPCMD_names;
#ifdef DEBUG_DWC3
        qemu_log_mask(LOG_UNIMP,
                      "DEPCMD: %s epid: %d "
                      "par2: 0x%x par1: 0x%x par0: 0x%x\n",
                      DEPCMD_names[DEPCMD_CMD_GET(val)], epid, par2, par1,
                      par0);
#endif
        switch (DEPCMD_CMD_GET(val)) {
        case DEPCMD_CFG: {
            int epnum = DEPCFG_EP_NUMBER(par1);
            if (epid == 0 || epid == 1 || (epnum >> 1) == 0) {
                if (epnum != epid) {
                    val |= DEPCMD_STATUS;
                    ioc.status = 1;
                    break;
                }
            }
            ep->epnum = epnum;
            ep->intrnum = DEPCFG_INT_NUM(par1);
            ep->event_en = DEPCFG_EVENT_EN(par1);
            ep->uep = usb_ep_get(udev, epnum & 1 ? USB_TOKEN_IN : USB_TOKEN_OUT,
                                 epnum >> 1);
            ep->uep->max_packet_size = DEPCFG_MAX_PACKET_SIZE(par0);
            ep->uep->type = DEPCFG_EP_TYPE(par0);
            if (DEPCFG_ACTION(par0) == DEPCFG_ACTION_INIT) {
                ep->dseqnum = 0;
            }
            break;
        }
        case DEPCMD_XFERCFG:
            ioc.status = DEPXFERCFG_NUMXFERRES(par0) != 1;
            val |= (ioc.status ? DEPCMD_STATUS : 0);
            break;
        case DEPCMD_SETSTALL:
            ep->stalled = true;
            dwc3_ep_run(s, ep);
            break;
        case DEPCMD_CLEARSTALL:
            if (epid == 0 || epid == 1) {
                /* Automatically cleared upon SETUP */
                break;
            }
            ep->stalled = false;
            ep->not_ready = false;
            ep->dseqnum = 0;
            dwc3_ep_run(s, ep);
            break;
        case DEPCMD_GETSEQNUMBER:
            ioc.parameters = ep->dseqnum & 0xf;
            break;
        case DEPCMD_STARTXFER: {
            dma_addr_t tdaddr = dwc3_addr64(par1, par0);
            if (ep->xfer) {
                qemu_log_mask(LOG_GUEST_ERROR,
                              "DEPCMD_STARTXFER: xfer existed\n");
                val |= DEPCMD_STATUS;
                break;
            }
            if (ep->xfer) {
                dwc3_td_free(s, ep->xfer);
                ep->xfer = NULL;
            }
            ep->xfer = dwc3_xfer_alloc(s, epid, tdaddr);
            if (!ep->xfer) {
                qemu_log_mask(LOG_GUEST_ERROR,
                              "DEPCMD_STARTXFER: Cannot alloc xfer\n");
                val |= DEPCMD_STATUS;
                break;
            }
            val &= ~DEPCMD_PARAM_MASK;
            val |= DEPCFG_RSC_IDX(ep->xfer->rsc_idx);
            ioc.parameters = ep->xfer->rsc_idx & 0x7f;
            ep->not_ready = false;
            dwc3_ep_run(s, ep);
            break;
        }
        case DEPCMD_UPDATEXFER: {
            if (!ep->xfer || (ep->xfer->rsc_idx) != DEPCFG_RSC_IDX_GET(val)) {
                val |= DEPCMD_STATUS;
                qemu_log_mask(LOG_GUEST_ERROR, "UPDATEXFER: Unknown rsc_idx\n");

                break;
            }
            dwc3_td_fetch(s, ep->xfer, ep->xfer->tdaddr);
            if (ep->xfer->count == 0) {
                val |= DEPCMD_STATUS;
                qemu_log_mask(LOG_GUEST_ERROR, "UPDATEXFER: empty xfer\n");
                break;
            }
            ep->not_ready = false;
            dwc3_ep_run(s, ep);
            break;
        }
        case DEPCMD_ENDXFER:
            if (ep->xfer) {
                dwc3_td_free(s, ep->xfer);
                ep->xfer = NULL;
                if (ep->uep) {
                    USBPacket *p = QTAILQ_FIRST(&ep->uep->queue);
                    if (p) {
                        p->status = USB_RET_IOERROR;
                        usb_packet_complete(udev, p);
                    }
                }
            } else {
                val |= DEPCMD_STATUS;
            }
            break;
        default:
            break;
        }

        if (val & DEPCMD_CMDIOC) {
            if ((val & DEPCMD_STATUS) && (ioc.status == 0)) {
                ioc.status = 1;
            }
            dwc3_ep_event(s, epid, ioc);
        }
    }
    default:
        break;
    }

    *mmio = val;

    if (iflg) {
        dwc3_update_irq(s);
    }
}

static uint64_t usb_dwc3_read(void *ptr, hwaddr addr, unsigned size)
{
    uint64_t val = 0;
    switch (addr) {
    case GLOBALS_REGS_START ... GLOBALS_REGS_END:
        val = usb_dwc3_glbreg_read(ptr, addr, (addr - GLOBALS_REGS_START) >> 2);
        break;
    case DEVICE_REGS_START ... DEVICE_REGS_END:
        val = usb_dwc3_dreg_read(ptr, addr, (addr - DEVICE_REGS_START) >> 2);
        break;
    case DEPCMD_REGS_START ... DEPCMD_REGS_END:
        val =
            usb_dwc3_depcmdreg_read(ptr, addr, (addr - DEPCMD_REGS_START) >> 2);
        break;
    default:
        qemu_log_mask(LOG_UNIMP, "%s: addr: 0x%" HWADDR_PRIx "\n", __func__, addr);
        // g_assert_not_reached();
        break;
    };
    // fprintf(stderr, "%s: addr: 0x%" HWADDR_PRIx " val: 0x%" PRIx64 "\n", __func__, addr, val);
    return val;
}

static void usb_dwc3_write(void *ptr, hwaddr addr, uint64_t val, unsigned size)
{
    // fprintf(stderr, "%s: addr: 0x%" HWADDR_PRIx " val: 0x%" PRIx64 "\n", __func__, addr, val);
    switch (addr) {
    case GLOBALS_REGS_START ... GLOBALS_REGS_END:
        usb_dwc3_glbreg_write(ptr, addr, (addr - GLOBALS_REGS_START) >> 2, val);
        break;
    case DEVICE_REGS_START ... DEVICE_REGS_END:
        usb_dwc3_dreg_write(ptr, addr, (addr - DEVICE_REGS_START) >> 2, val);
        break;
    case DEPCMD_REGS_START ... DEPCMD_REGS_END:
        usb_dwc3_depcmdreg_write(ptr, addr, (addr - DEPCMD_REGS_START) >> 2,
                                 val);
        break;
    default:
        qemu_log_mask(LOG_UNIMP, "%s: addr: 0x%" HWADDR_PRIx " val: 0x%" PRIx64 "\n", __func__,
                      addr, val);
        // g_assert_not_reached();
        break;
    };
}

static const MemoryRegionOps usb_dwc3_ops = {
    .read = usb_dwc3_read,
    .write = usb_dwc3_write,
    .endianness = DEVICE_LITTLE_ENDIAN,
    .valid = {
        .min_access_size = 4,
        .max_access_size = 4,
    },
};

static void usb_dwc3_realize(DeviceState *dev, Error **errp)
{
    DWC3State *s = DWC3_USB(dev);
    SysBusDevice *sbd = SYS_BUS_DEVICE(dev);
    Error *err = NULL;
    Object *obj;
    MemoryRegion *dma_mr;

    obj = object_property_get_link(OBJECT(dev), "dma-mr", &error_abort);

    dma_mr = MEMORY_REGION(obj);
    address_space_init(&s->dma_as, dma_mr, "dwc3");

    obj = object_property_get_link(OBJECT(dev), "dma-xhci", &error_abort);
    s->sysbus_xhci.xhci.dma_mr = MEMORY_REGION(obj);

    sysbus_realize(SYS_BUS_DEVICE(&s->sysbus_xhci), &err);
    if (err) {
        error_propagate(errp, err);
        return;
    }
    s->numintrs = s->sysbus_xhci.xhci.numintrs;

    memory_region_add_subregion(
        &s->iomem, 0,
        sysbus_mmio_get_region(SYS_BUS_DEVICE(&s->sysbus_xhci), 0));
    sysbus_pass_irq(sbd, SYS_BUS_DEVICE(&s->sysbus_xhci));
    s->sysbus_xhci.xhci.intr_raise = dwc3_host_intr_raise;
}

static void usb_dwc3_init(Object *obj)
{
    DWC3State *s = DWC3_USB(obj);
    SysBusDevice *sbd = SYS_BUS_DEVICE(obj);

    object_initialize_child(obj, "dwc3-xhci", &s->sysbus_xhci,
                            TYPE_XHCI_SYSBUS);
    object_initialize_child(obj, "dwc3-usb-device", &s->device,
                            TYPE_DWC3_USB_DEVICE);
    qdev_alias_all_properties(DEVICE(&s->sysbus_xhci), obj);

    memory_region_init_io(&s->iomem, obj, &usb_dwc3_ops, s, "dwc3-io",
                          DWC3_MMIO_SIZE);
    sysbus_init_mmio(sbd, &s->iomem);

    for (int i = 0; i < DWC3_NUM_EPS; i++) {
        s->eps[i].epid = i;
    }
}

static void dwc3_process_packet(DWC3State *s, DWC3Endpoint *ep, USBPacket *p)
{
    USBDevice *udev = USB_DEVICE(&s->device);
    DWC3BufferDesc *desc = NULL;
    DWC3Transfer *xfer = NULL;

    DPRINTF("%s: pid: 0x%x ep: %d id: 0x%llx (%d/%d)\n", __func__, p->pid,
            ep->epid, p->id, p->actual_length, usb_packet_size(p));
    assert(bql_locked());
    if (ep->stalled && p->actual_length == 0) {
        p->status = USB_RET_STALL;
        goto complete;
        return;
    }

    if (ep->xfer == NULL) {
        struct dwc3_event_depevt event = { 0, ep->epid, DEPEVT_XFERNOTREADY, 0,
                                           0 };
        dwc3_ep_event(s, ep->epid, event);
        p->status = USB_RET_ASYNC;
        return;
    }

    xfer = ep->xfer;
    desc = QTAILQ_FIRST(&xfer->buffers);
    if (desc == NULL) {
        struct dwc3_event_depevt event = { 0, ep->epid, DEPEVT_XFERNOTREADY, 0,
                                           0 };
        event.status |= DEPEVT_STATUS_TRANSFER_ACTIVE;
        p->status = USB_RET_ASYNC;
        dwc3_ep_event(s, ep->epid, event);
        return;
    }

    dwc3_bd_copy(s, desc, p);
    if (desc->ended) {
        QTAILQ_REMOVE(&xfer->buffers, desc, queue);
        xfer->count--;
        dwc3_bd_free(s, desc);
        if (xfer->count == 0 && xfer->tdaddr == -1) {
            ep->xfer = NULL;
            smp_wmb();
            dwc3_td_free(s, xfer);
        }
    }
complete:
    if (p->status != USB_RET_ASYNC) {
        if (usb_packet_is_inflight(p)) {
            usb_packet_complete(udev, p);
        }
    }
}

static void dwc3_usb_device_realize(USBDevice *dev, Error **errp)
{
    dev->speed = USB_SPEED_HIGH;
    dev->speedmask = USB_SPEED_MASK_HIGH;
    dev->flags |= (1 << USB_DEV_FLAG_IS_HOST);
    dev->auto_attach = false;
}

static void dwc3_usb_device_handle_attach(USBDevice *dev)
{
    DWC3DeviceState *udev = DWC3_USB_DEVICE(dev);
    DWC3State *s = container_of(udev, DWC3State, device);

    s->dsts = (s->dsts & ~DSTS_CONNECTSPD) | DSTS_HIGHSPEED;
    s->dsts = (s->dsts & ~DSTS_USBLNKST_MASK) | DSTS_USBLNKST(LINK_STATE_U0);

    struct dwc3_event_devt ulschng = { 1, 0, DEVT_ULSTCHNG, 0, LINK_STATE_U0 };
    struct dwc3_event_devt connect = { 1, 0, DEVT_CONNECTDONE };
    dwc3_device_event(s, ulschng);
    dwc3_device_event(s, connect);
}

static void dwc3_usb_device_handle_detach(USBDevice *dev)
{
    DWC3DeviceState *udev = DWC3_USB_DEVICE(dev);
    DWC3State *s = container_of(udev, DWC3State, device);

    s->dsts = (s->dsts & ~DSTS_CONNECTSPD) | DSTS_HIGHSPEED;
    s->dsts =
        (s->dsts & ~DSTS_USBLNKST_MASK) | DSTS_USBLNKST(LINK_STATE_SS_DIS);

    struct dwc3_event_devt ulschng = { 1, 0, DEVT_ULSTCHNG, 0,
                                       LINK_STATE_SS_DIS };
    dwc3_device_event(s, ulschng);
    struct dwc3_event_devt disconn = { 1, 0, DEVT_DISCONN };
    dwc3_device_event(s, disconn);
}

static void dwc3_usb_device_handle_reset(USBDevice *dev)
{
    DWC3DeviceState *udev = DWC3_USB_DEVICE(dev);
    DWC3State *s = container_of(udev, DWC3State, device);

    s->dcfg &= ~DCFG_DEVADDR_MASK;
    s->dsts = (s->dsts & ~DSTS_CONNECTSPD) | DSTS_HIGHSPEED;

    struct dwc3_event_devt usbrst = { 1, 0, DEVT_USBRST };
    dwc3_device_event(s, usbrst);
    struct dwc3_event_devt connect = { 1, 0, DEVT_CONNECTDONE };
    dwc3_device_event(s, connect);
}

static void dwc3_usb_device_cancel_packet(USBDevice *dev, USBPacket *p)
{
    /* TODO: complete td if packet partially complete */
    DPRINTF("%s: pid: 0x%x ep: %d id: 0x%llx\n", __func__, p->pid, p->ep->nr,
            p->id);
    // assert(p->actual_length == 0);
}

static void dwc3_usb_device_handle_packet(USBDevice *dev, USBPacket *p)
{
    DWC3DeviceState *udev = DWC3_USB_DEVICE(dev);
    DWC3State *s = container_of(udev, DWC3State, device);
    int epid = dwc3_packet_find_epid(s, p);
    DWC3Endpoint *ep;

    if (epid == -1) {
        qemu_log_mask(LOG_GUEST_ERROR,
                      "%s: Unable to find ep for nr: %d pid: 0x%x\n", __func__,
                      p->ep->nr, p->pid);
        p->status = USB_RET_NAK;
        return;
    }

    ep = &s->eps[epid];
    if (!ep->uep) {
        return;
    }

    if (p->pid == USB_TOKEN_SETUP && ep->uep->nr == 0) {
        s->eps[0].stalled = false;
        s->eps[0].not_ready = false;
        s->eps[1].stalled = false;
        s->eps[1].not_ready = false;
    }


    if (ep->stalled) {
        p->status = USB_RET_STALL;
        return;
    }

    if (!(s->dalepena & (1 << epid))) {
        p->status = usb_packet_is_inflight(p) ? USB_RET_IOERROR : USB_RET_NAK;
        return;
    }

    dwc3_process_packet(s, ep, p);
}

static void dwc3_ep_run(DWC3State *s, DWC3Endpoint *ep)
{
    USBPacket *p;
    if (!ep->uep) {
        return;
    }

    p = QTAILQ_FIRST(&ep->uep->queue);
    if (p) {
        dwc3_process_packet(s, ep, p);
    }
}

static int dwc3_buffer_desc_pre_save(void *opaque)
{
    DWC3BufferDesc *s = opaque;
    if (s->mapped) {
        error_report("dwc3: Cannot save when a transfer is ongoing");
        return -EINVAL;
    }
    return 0;
}

static int usb_dwc3_post_load(void *opaque, int version_id)
{
    DWC3State *s = opaque;
    USBDevice *udev = USB_DEVICE(&s->device);

    s->eps[0].uep = &udev->ep_ctl;
    s->eps[1].uep = &udev->ep_ctl;
    for (int i = 2; i < DWC3_NUM_EPS; i++) {
        if (s->eps[i].epnum) {
            s->eps[i].uep = usb_ep_get(
                udev, s->eps[i].epnum & 1 ? USB_TOKEN_IN : USB_TOKEN_OUT,
                s->eps[i].epnum >> 1);
        }
    }
    return 0;
}

static const VMStateDescription vmstate_dwc3_event_ring = {
    .name = "dwc3/event_ring",
    .version_id = 1,
    .minimum_version_id = 1,
    .fields = (VMStateField[]){ VMSTATE_UINT32(size, DWC3EventRing),
                                VMSTATE_UINT32(head, DWC3EventRing),
                                VMSTATE_UINT32(count, DWC3EventRing),
                                VMSTATE_END_OF_LIST() },
};

static const VMStateDescription vmstate_dwc3_trb = {
    .name = "dwc3/trb",
    .version_id = 1,
    .minimum_version_id = 1,
    .fields = (VMStateField[]){ VMSTATE_UINT64(bp, DWC3TRB),
                                VMSTATE_UINT64(addr, DWC3TRB),
                                VMSTATE_UINT32(ctrl, DWC3TRB),
                                VMSTATE_END_OF_LIST() },
};

static const VMStateDescription vmstate_dwc3_buffer_desc = {
    .name = "dwc3/buffer_descriptor",
    .version_id = 1,
    .minimum_version_id = 1,
    .pre_save = dwc3_buffer_desc_pre_save,
    .fields = (VMStateField[]){ VMSTATE_INT32(epid, DWC3BufferDesc),
                                VMSTATE_UINT32(count, DWC3BufferDesc),
                                VMSTATE_UINT32(length, DWC3BufferDesc),
                                VMSTATE_UINT32(actual_length, DWC3BufferDesc),
                                VMSTATE_UINT32(dir, DWC3BufferDesc),
                                VMSTATE_BOOL(ended, DWC3BufferDesc),
                                VMSTATE_STRUCT_VARRAY_POINTER_UINT32(
                                    trbs, DWC3BufferDesc, count,
                                    vmstate_dwc3_trb, DWC3TRB),
                                VMSTATE_END_OF_LIST() },
};

static const VMStateDescription vmstate_dwc3_transfer = {
    .name = "dwc3/transfer",
    .version_id = 1,
    .minimum_version_id = 1,
    .fields = (VMStateField[]){ VMSTATE_UINT64(tdaddr, DWC3Transfer),
                                VMSTATE_INT32(epid, DWC3Transfer),
                                VMSTATE_UINT32(count, DWC3Transfer),
                                VMSTATE_UINT32(rsc_idx, DWC3Transfer),
                                VMSTATE_QTAILQ_V(buffers, DWC3Transfer, 1,
                                                 vmstate_dwc3_buffer_desc,
                                                 DWC3BufferDesc, queue),
                                VMSTATE_END_OF_LIST() },
};

static const VMStateDescription vmstate_dwc3_endpoint = {
    .name = "dwc3/endpoint",
    .version_id = 1,
    .minimum_version_id = 1,
    .fields = (VMStateField[]){ VMSTATE_UINT32(epnum, DWC3Endpoint),
                                VMSTATE_UINT32(intrnum, DWC3Endpoint),
                                VMSTATE_UINT32(event_en, DWC3Endpoint),
                                VMSTATE_UINT32(xfer_resource_idx, DWC3Endpoint),
                                VMSTATE_UINT8(dseqnum, DWC3Endpoint),
                                VMSTATE_BOOL(stalled, DWC3Endpoint),
                                VMSTATE_BOOL(not_ready, DWC3Endpoint),
                                VMSTATE_STRUCT_POINTER(xfer, DWC3Endpoint,
                                                       vmstate_dwc3_transfer,
                                                       DWC3Transfer),
                                VMSTATE_END_OF_LIST() },
};

static const VMStateDescription vmstate_usb_dwc3 = {
    .name = "dwc3",
    .version_id = 1,
    .post_load = usb_dwc3_post_load,
    .fields =
        (VMStateField[]){
            VMSTATE_UINT32_ARRAY(glbreg, DWC3State,
                                 DWC3_GLBREG_SIZE / sizeof(uint32_t)),
            VMSTATE_UINT32_ARRAY(dreg, DWC3State,
                                 DWC3_DREG_SIZE / sizeof(uint32_t)),
            VMSTATE_UINT32_ARRAY(depcmdreg, DWC3State,
                                 DWC3_DEPCMDREG_SIZE / sizeof(uint32_t)),
            VMSTATE_BOOL_ARRAY(host_intr_state, DWC3State, DWC3_NUM_INTRS),
            VMSTATE_STRUCT_ARRAY(eps, DWC3State, DWC3_NUM_EPS, 1,
                                 vmstate_dwc3_endpoint, DWC3Endpoint),
            VMSTATE_STRUCT_ARRAY(intrs, DWC3State, DWC3_NUM_INTRS, 1,
                                 vmstate_dwc3_event_ring, DWC3EventRing),
            VMSTATE_END_OF_LIST() }
};

static Property usb_dwc3_properties[] = {
    DEFINE_PROP_END_OF_LIST(),
};

static void dwc3_usb_device_class_initfn(ObjectClass *klass, void *data)
{
    DeviceClass *dc = DEVICE_CLASS(klass);
    USBDeviceClass *uc = USB_DEVICE_CLASS(klass);

    uc->realize = dwc3_usb_device_realize;
    uc->product_desc = "DWC3 USB Device";
    uc->unrealize = NULL;
    uc->cancel_packet = dwc3_usb_device_cancel_packet;
    uc->handle_attach = dwc3_usb_device_handle_attach;
    uc->handle_detach = dwc3_usb_device_handle_detach;
    uc->handle_reset = dwc3_usb_device_handle_reset;
    uc->handle_data = NULL;
    uc->handle_control = NULL;
    uc->handle_packet = dwc3_usb_device_handle_packet;
    uc->flush_ep_queue = NULL;
    uc->ep_stopped = NULL;
    uc->alloc_streams = NULL;
    uc->free_streams = NULL;
    uc->usb_desc = NULL;
    set_bit(DEVICE_CATEGORY_USB, dc->categories);
}

static void usb_dwc3_class_init(ObjectClass *klass, void *data)
{
    DeviceClass *dc = DEVICE_CLASS(klass);
    DWC3Class *c = DWC3_USB_CLASS(klass);
    ResettableClass *rc = RESETTABLE_CLASS(klass);

<<<<<<< HEAD
=======
    device_class_set_legacy_reset(dc, usb_dwc3_reset);
>>>>>>> ae35f033
    dc->realize = usb_dwc3_realize;
    dc->vmsd = &vmstate_usb_dwc3;
    set_bit(DEVICE_CATEGORY_USB, dc->categories);
    device_class_set_props(dc, usb_dwc3_properties);
    resettable_class_set_parent_phases(rc, dwc3_reset_enter, dwc3_reset_hold,
                                       dwc3_reset_exit, &c->parent_phases);
}

static const TypeInfo dwc3_usb_device_type_info = {
    .name = TYPE_DWC3_USB_DEVICE,
    .parent = TYPE_USB_DEVICE,
    .instance_size = sizeof(DWC3DeviceState),
    .class_init = dwc3_usb_device_class_initfn,
};

static const TypeInfo usb_dwc3_info = {
    .name = TYPE_DWC3_USB,
    .parent = TYPE_SYS_BUS_DEVICE,
    .instance_size = sizeof(DWC3State),
    .instance_init = usb_dwc3_init,
    .class_size = sizeof(DWC3Class),
    .class_init = usb_dwc3_class_init,
};

static void usb_dwc3_register_types(void)
{
    type_register_static(&dwc3_usb_device_type_info);
    type_register_static(&usb_dwc3_info);
}

type_init(usb_dwc3_register_types)<|MERGE_RESOLUTION|>--- conflicted
+++ resolved
@@ -796,25 +796,25 @@
               DSTS_RXFIFOEMPTY | DSTS_HIGHSPEED;
 }
 
-static void dwc3_reset_hold(Object *obj)
+static void dwc3_reset_hold(Object *obj, ResetType type)
 {
     DWC3Class *c = DWC3_USB_GET_CLASS(obj);
     DWC3State *s = DWC3_USB(obj);
 
-    if (c->parent_phases.hold) {
-        c->parent_phases.hold(obj);
+    if (c->parent_phases.hold != NULL) {
+        c->parent_phases.hold(obj, type);
     }
 
     dwc3_update_irq(s);
 }
 
-static void dwc3_reset_exit(Object *obj)
+static void dwc3_reset_exit(Object *obj, ResetType type)
 {
     DWC3Class *c = DWC3_USB_GET_CLASS(obj);
     DWC3State *s = DWC3_USB(obj);
 
-    if (c->parent_phases.exit) {
-        c->parent_phases.exit(obj);
+    if (c->parent_phases.exit != NULL) {
+        c->parent_phases.exit(obj, type);
     }
 
     USB_DEVICE(&s->device)->addr = 0;
@@ -1787,10 +1787,6 @@
     DWC3Class *c = DWC3_USB_CLASS(klass);
     ResettableClass *rc = RESETTABLE_CLASS(klass);
 
-<<<<<<< HEAD
-=======
-    device_class_set_legacy_reset(dc, usb_dwc3_reset);
->>>>>>> ae35f033
     dc->realize = usb_dwc3_realize;
     dc->vmsd = &vmstate_usb_dwc3;
     set_bit(DEVICE_CATEGORY_USB, dc->categories);
