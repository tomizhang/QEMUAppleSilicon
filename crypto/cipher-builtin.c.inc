--- conflicted
+++ resolved
@@ -247,76 +247,6 @@
     .cipher_free = qcrypto_cipher_ctx_free,
 };
 
-<<<<<<< HEAD
-static const struct QCryptoCipherDriver qcrypto_cipher_aes_driver_xts = {
-    .cipher_encrypt = qcrypto_cipher_aes_encrypt_xts,
-    .cipher_decrypt = qcrypto_cipher_aes_decrypt_xts,
-    .cipher_setiv = qcrypto_cipher_aes_setiv,
-    .cipher_getiv = qcrypto_cipher_aes_getiv,
-    .cipher_free = qcrypto_cipher_ctx_free,
-};
-
-
-typedef struct QCryptoCipherBuiltinDESRFB QCryptoCipherBuiltinDESRFB;
-struct QCryptoCipherBuiltinDESRFB {
-    QCryptoCipher base;
-
-    /* C.f. alg_key_len[QCRYPTO_CIPHER_ALG_DES_RFB] */
-    uint8_t key[8];
-};
-
-static int qcrypto_cipher_encrypt_des_rfb(QCryptoCipher *cipher,
-                                          const void *in, void *out,
-                                          size_t len, Error **errp)
-{
-    QCryptoCipherBuiltinDESRFB *ctx
-        = container_of(cipher, QCryptoCipherBuiltinDESRFB, base);
-    size_t i;
-
-    if (!qcrypto_length_check(len, 8, errp)) {
-        return -1;
-    }
-
-    deskey(ctx->key, EN0);
-
-    for (i = 0; i < len; i += 8) {
-        des((void *)in + i, out + i);
-    }
-
-    return 0;
-}
-
-static int qcrypto_cipher_decrypt_des_rfb(QCryptoCipher *cipher,
-                                          const void *in, void *out,
-                                          size_t len, Error **errp)
-{
-    QCryptoCipherBuiltinDESRFB *ctx
-        = container_of(cipher, QCryptoCipherBuiltinDESRFB, base);
-    size_t i;
-
-    if (!qcrypto_length_check(len, 8, errp)) {
-        return -1;
-    }
-
-    deskey(ctx->key, DE1);
-
-    for (i = 0; i < len; i += 8) {
-        des((void *)in + i, out + i);
-    }
-
-    return 0;
-}
-
-static const struct QCryptoCipherDriver qcrypto_cipher_des_rfb_driver = {
-    .cipher_encrypt = qcrypto_cipher_encrypt_des_rfb,
-    .cipher_decrypt = qcrypto_cipher_decrypt_des_rfb,
-    .cipher_setiv = qcrypto_cipher_no_setiv,
-    .cipher_getiv = qcrypto_cipher_no_getiv,
-    .cipher_free = qcrypto_cipher_ctx_free,
-};
-
-=======
->>>>>>> f9baca54
 bool qcrypto_cipher_supports(QCryptoCipherAlgorithm alg,
                              QCryptoCipherMode mode)
 {
