--- conflicted
+++ resolved
@@ -7233,8 +7233,6 @@
 #else
 #define __NR_sys_setgroups __NR_setgroups
 #endif
-<<<<<<< HEAD
-=======
 #ifdef __NR_sys_setreuid32
 #define __NR_sys_setreuid __NR_setreuid32
 #else
@@ -7245,18 +7243,14 @@
 #else
 #define __NR_sys_setregid __NR_setregid
 #endif
->>>>>>> ae35f033
 
 _syscall1(int, sys_setuid, uid_t, uid)
 _syscall1(int, sys_setgid, gid_t, gid)
 _syscall3(int, sys_setresuid, uid_t, ruid, uid_t, euid, uid_t, suid)
 _syscall3(int, sys_setresgid, gid_t, rgid, gid_t, egid, gid_t, sgid)
 _syscall2(int, sys_setgroups, int, size, gid_t *, grouplist)
-<<<<<<< HEAD
-=======
 _syscall2(int, sys_setreuid, uid_t, ruid, uid_t, euid);
 _syscall2(int, sys_setregid, gid_t, rgid, gid_t, egid);
->>>>>>> ae35f033
 
 void syscall_init(void)
 {
