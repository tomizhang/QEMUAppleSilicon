--- conflicted
+++ resolved
@@ -659,10 +659,7 @@
 #endif
 safe_syscall5(int, waitid, idtype_t, idtype, id_t, id, siginfo_t *, infop, \
               int, options, struct rusage *, rusage)
-<<<<<<< HEAD
-=======
 safe_syscall3(int, execve, const char *, filename, char **, argv, char **, envp)
->>>>>>> 6bbce8b4
 safe_syscall5(int, execveat, int, dirfd, const char *, filename,
               char **, argv, char **, envp, int, flags)
 #if defined(TARGET_NR_select) || defined(TARGET_NR__newselect) || \
@@ -804,21 +801,13 @@
     return target_type;
 }
 
-<<<<<<< HEAD
-static abi_ulong target_brk;
-=======
 static abi_ulong target_brk, initial_target_brk;
->>>>>>> 6bbce8b4
 static abi_ulong brk_page;
 
 void target_set_brk(abi_ulong new_brk)
 {
-<<<<<<< HEAD
-    target_brk = new_brk;
-=======
     target_brk = TARGET_PAGE_ALIGN(new_brk);
     initial_target_brk = target_brk;
->>>>>>> 6bbce8b4
     brk_page = HOST_PAGE_ALIGN(target_brk);
 }
 
@@ -836,28 +825,18 @@
         return target_brk;
     }
 
-<<<<<<< HEAD
-=======
     /* do not allow to shrink below initial brk value */
     if (brk_val < initial_target_brk) {
         brk_val = initial_target_brk;
     }
 
->>>>>>> 6bbce8b4
     new_brk = TARGET_PAGE_ALIGN(brk_val);
     new_host_brk_page = HOST_PAGE_ALIGN(brk_val);
 
     /* brk_val and old target_brk might be on the same page */
     if (new_brk == TARGET_PAGE_ALIGN(target_brk)) {
-<<<<<<< HEAD
-        if (brk_val > target_brk) {
-            /* empty remaining bytes in (possibly larger) host page */
-            memset(g2h_untagged(target_brk), 0, new_host_brk_page - target_brk);
-        }
-=======
         /* empty remaining bytes in (possibly larger) host page */
         memset(g2h_untagged(new_brk), 0, new_host_brk_page - new_brk);
->>>>>>> 6bbce8b4
         target_brk = brk_val;
         return target_brk;
     }
@@ -865,11 +844,7 @@
     /* Release heap if necesary */
     if (new_brk < target_brk) {
         /* empty remaining bytes in (possibly larger) host page */
-<<<<<<< HEAD
-        memset(g2h_untagged(brk_val), 0, new_host_brk_page - brk_val);
-=======
         memset(g2h_untagged(new_brk), 0, new_host_brk_page - new_brk);
->>>>>>> 6bbce8b4
 
         /* free unused host pages and set new brk_page */
         target_munmap(new_host_brk_page, brk_page - new_host_brk_page);
@@ -885,21 +860,13 @@
      * itself); instead we treat "mapped but at wrong address" as
      * a failure and unmap again.
      */
-<<<<<<< HEAD
-    new_alloc_size = new_host_brk_page - brk_page;
-    if (new_alloc_size) {
-=======
     if (new_host_brk_page > brk_page) {
         new_alloc_size = new_host_brk_page - brk_page;
->>>>>>> 6bbce8b4
         mapped_addr = get_errno(target_mmap(brk_page, new_alloc_size,
                                         PROT_READ|PROT_WRITE,
                                         MAP_ANON|MAP_PRIVATE, 0, 0));
     } else {
-<<<<<<< HEAD
-=======
         new_alloc_size = 0;
->>>>>>> 6bbce8b4
         mapped_addr = brk_page;
     }
 
@@ -8441,15 +8408,9 @@
     return safe_openat(dirfd, path(pathname), flags, mode);
 }
 
-<<<<<<< HEAD
-static int do_execveat(CPUArchState *cpu_env, int dirfd,
-                       abi_long pathname, abi_long guest_argp,
-                       abi_long guest_envp, int flags)
-=======
 static int do_execv(CPUArchState *cpu_env, int dirfd,
                     abi_long pathname, abi_long guest_argp,
                     abi_long guest_envp, int flags, bool is_execveat)
->>>>>>> 6bbce8b4
 {
     int ret;
     char **argp, **envp;
@@ -8528,13 +8489,6 @@
         goto execve_efault;
     }
 
-<<<<<<< HEAD
-    if (is_proc_myself(p, "exe")) {
-        ret = get_errno(safe_execveat(dirfd, exec_path, argp, envp, flags));
-    } else {
-        ret = get_errno(safe_execveat(dirfd, p, argp, envp, flags));
-    }
-=======
     const char *exe = p;
     if (is_proc_myself(p, "exe")) {
         exe = exec_path;
@@ -8543,7 +8497,6 @@
         ? safe_execveat(dirfd, exe, argp, envp, flags)
         : safe_execve(exe, argp, envp);
     ret = get_errno(ret);
->>>>>>> 6bbce8b4
 
     unlock_user(p, pathname, 0);
 
@@ -9082,15 +9035,9 @@
         return ret;
 #endif
     case TARGET_NR_execveat:
-<<<<<<< HEAD
-        return do_execveat(cpu_env, arg1, arg2, arg3, arg4, arg5);
-    case TARGET_NR_execve:
-        return do_execveat(cpu_env, AT_FDCWD, arg1, arg2, arg3, 0);
-=======
         return do_execv(cpu_env, arg1, arg2, arg3, arg4, arg5, true);
     case TARGET_NR_execve:
         return do_execv(cpu_env, AT_FDCWD, arg1, arg2, arg3, 0, false);
->>>>>>> 6bbce8b4
     case TARGET_NR_chdir:
         if (!(p = lock_user_string(arg1)))
             return -TARGET_EFAULT;
